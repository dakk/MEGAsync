Name:       nautilus-megasync
Version:    EXT_VERSION
Release:	1%{?dist}
Summary:	Easy automated syncing between your computers and your MEGA cloud drive
License:	Freeware
Group:		Applications/Others
Url:		https://mega.nz
Source0:	nautilus-megasync_%{version}.tar.gz
Vendor:		MEGA Limited
Packager:	MEGA Linux Team <linux@mega.co.nz>

BuildRequires:  qt-devel, glib2-devel, nautilus-devel, gnome-common
BuildRequires:  pkgconfig(libnautilus-extension) >= 2.16.0
BuildRequires:	hicolor-icon-theme, gnome-shell
%if 0%{?rhel_version} 
BuildRequires: redhat-logos
%endif
<<<<<<< HEAD
%if 0%{?fedora_version} 
BuildRequires: fedora-logos
=======
%if 0%{?scientificlinux_version} 
BuildRequires: sl-logos, gcc-c++
>>>>>>> 11cab91c
%endif
Requires:       nautilus, megasync

%description
Secure:
Your data is encrypted end to end. Nobody can intercept it while in storage or in transit.

Flexible:
Sync any folder from your PC to any folder in the cloud. Sync any number of folders in parallel.

Fast:
Take advantage of MEGA's high-powered infrastructure and multi-connection transfers.

Generous:
Store up to 50 GB for free!

%prep
%setup -q

%build
export DESKTOP_DESTDIR=$RPM_BUILD_ROOT/usr

%if 0%{?fedora} || 0%{?rhel_version} || 0%{?centos_version} || 0%{?scientificlinux_version}
qmake-qt4
%else
qmake
%endif

make

%install
make install
mkdir -p $RPM_BUILD_ROOT%{_libdir}/nautilus/extensions-3.0
%{__install} libMEGAShellExtNautilus.so -D $RPM_BUILD_ROOT%{_libdir}/nautilus/extensions-3.0
# clean up
rm -fr $RPM_BUILD_ROOT/usr/share/icons/hicolor/icon-theme.cache || true

%post
%if 0%{?suse_version} >= 1140
%icon_theme_cache_post
%else
/bin/touch --no-create %{_datadir}/icons/hicolor &>/dev/null || :
%endif
# restart Nautilus
UPDATENOTIFIERDIR=/var/lib/update-notifier/user.d
echo "Please restart all running instances of Nautilus."

if [ -d $UPDATENOTIFIERDIR ] ; then
        cat > $UPDATENOTIFIERDIR/megasync-install-notify <<DATA
Name: Nautilus Restart Required
Priority: High
Terminal: False
Command: nautilus -q
DontShowAfterReboot: True
ButtonText: _Restart Nautilus
DisplayIf: pgrep -x nautilus -U \$(id -u) > /dev/null
OnlyAdminUsers: False
Description:
 MEGAsync requires Nautilus to be restarted to function properly.
DATA
fi

%postun
%if 0%{?suse_version} >= 1140
%icon_theme_cache_postun
%else
if [ $1 -eq 0 ] ; then
    /bin/touch --no-create %{_datadir}/icons/hicolor &>/dev/null
    /usr/bin/gtk-update-icon-cache %{_datadir}/icons/hicolor &>/dev/null || :
fi
%endif
# restart Nautilus
UPDATENOTIFIERDIR=/var/lib/update-notifier/user.d
echo "Please restart all running instances of Nautilus."

if [ -d $UPDATENOTIFIERDIR ] ; then
        cat > $UPDATENOTIFIERDIR/megasync-install-notify <<DATA
Name: Nautilus Restart Required
Priority: High
Terminal: False
Command: nautilus -q
DontShowAfterReboot: True
ButtonText: _Restart Nautilus
DisplayIf: pgrep -x nautilus -U \$(id -u) > /dev/null
OnlyAdminUsers: False
Description:
 MEGAsync requires Nautilus to be restarted to function properly.
DATA
fi


%if 0%{?fedora} || 0%{?rhel_version} || 0%{?centos_version} || 0%{?scientificlinux_version}
%posttrans
/usr/bin/gtk-update-icon-cache %{_datadir}/icons/hicolor &>/dev/null || :
%endif

%clean
%{?buildroot:%__rm -rf "%{buildroot}"}

%files
%defattr(-,root,root)
%{_libdir}/nautilus/extensions-3.0/libMEGAShellExtNautilus.so
%{_datadir}/icons/hicolor/*/*/mega-*.icon
%{_datadir}/icons/hicolor/*/*/mega-*.png

%changelog
<|MERGE_RESOLUTION|>--- conflicted
+++ resolved
@@ -15,14 +15,13 @@
 %if 0%{?rhel_version} 
 BuildRequires: redhat-logos
 %endif
-<<<<<<< HEAD
 %if 0%{?fedora_version} 
 BuildRequires: fedora-logos
-=======
+%endif
 %if 0%{?scientificlinux_version} 
 BuildRequires: sl-logos, gcc-c++
->>>>>>> 11cab91c
 %endif
+
 Requires:       nautilus, megasync
 
 %description
