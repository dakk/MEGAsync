--- conflicted
+++ resolved
@@ -397,12 +397,9 @@
     static const int defaultLowerSizeLimitUnit;
     static const int defaultTransferDownloadMethod;
     static const int defaultTransferUploadMethod;
-<<<<<<< HEAD
     static const int defaultFolderPermissions;
     static const int defaultFilePermissions;
-=======
     static const bool defaultUseHttpsOnly;
->>>>>>> 3308e4fc
 };
 
 #endif // PREFERENCES_H