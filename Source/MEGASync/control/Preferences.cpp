--- conflicted
+++ resolved
@@ -11,21 +11,12 @@
 #endif
 
 const char Preferences::CLIENT_KEY[] = "FhMgXbqb";
-<<<<<<< HEAD
-const char Preferences::USER_AGENT[] = "MEGAsync/2.1.1.10";
-const int Preferences::VERSION_CODE = 2101;
-const int Preferences::BUILD_ID = 10;
-// Do not change the location of VERSION_STRING, create_tarball.sh parses this file
-const QString Preferences::VERSION_STRING = QString::fromAscii("2.5");
-const QString Preferences::SDK_ID = QString::fromAscii("4ef35");
-=======
 const char Preferences::USER_AGENT[] = "MEGAsync/2.3.1.0";
 const int Preferences::VERSION_CODE = 2301;
 const int Preferences::BUILD_ID = 0;
 // Do not change the location of VERSION_STRING, create_tarball.sh parses this file
 const QString Preferences::VERSION_STRING = QString::fromAscii("2.3.1");
 const QString Preferences::SDK_ID = QString::fromAscii("47e22");
->>>>>>> faaa9014
 const QString Preferences::CHANGELOG = QString::fromUtf8(
             "- Inform about MITM attacks\n"
             "- Compatibility with OS X 10.11 El Capitan\n"
