--- conflicted
+++ resolved
@@ -42,17 +42,10 @@
     $$PWD/win32/megaapiwinhttpio.cpp
 }
 
-<<<<<<< HEAD
 unix {
-SOURCES += $$PWD/src/posix/net.cpp  \
-    $$PWD/src/posix/fs.cpp  \
-    $$PWD/src/posix/posixwaiter.cpp \
-=======
-unix:!mac {
 SOURCES += $$PWD/sdk/src/posix/net.cpp  \
     $$PWD/sdk/src/posix/fs.cpp  \
     $$PWD/sdk/src/posix/waiter.cpp \
->>>>>>> b3d81155
     $$PWD/linux/megaapiwait.cpp \
     $$PWD/linux/megaapiposixhttpio.cpp
 }
@@ -159,15 +152,9 @@
     LIBS += -lwinhttp -lws2_32 -luser32
 }
 
-<<<<<<< HEAD
 unix:!macx {
-   INCLUDEPATH += $$PWD/include
-   INCLUDEPATH += $$PWD/include/mega/posix
-=======
-unix {
    INCLUDEPATH += $$PWD/sdk/include
    INCLUDEPATH += $$PWD/sdk/include/mega/posix
->>>>>>> b3d81155
    INCLUDEPATH += /usr/include/cryptopp
 
    LIBS += -lsqlite3 -lrt
@@ -182,8 +169,8 @@
 }
 
 macx {
-   INCLUDEPATH += $$PWD/include
-   INCLUDEPATH += $$PWD/include/mega/posix
+   INCLUDEPATH += $$PWD/sdk/include
+   INCLUDEPATH += $$PWD/sdk/include/mega/posix
    INCLUDEPATH += $$PWD/3rdparty/include/cryptopp
 
    LIBS += -lsqlite3
