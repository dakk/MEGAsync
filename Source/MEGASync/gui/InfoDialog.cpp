#include <QDesktopServices>
#include <QDesktopWidget>
#include <QUrl>
#include <QRect>
#include <QTimer>
#include <QHelpEvent>
#include <QToolTip>
#include <QSignalMapper>
#include <QVBoxLayout>
#include "InfoDialog.h"
#include "ActiveTransfer.h"
#include "RecentFile.h"
#include "ui_InfoDialog.h"
#include "control/Utilities.h"
#include "MegaApplication.h"

#if QT_VERSION >= 0x050000
#include <QtConcurrent/QtConcurrent>
#endif

using namespace mega;

InfoDialog::InfoDialog(MegaApplication *app, QWidget *parent) :
    QDialog(parent),
    ui(new Ui::InfoDialog)
{
    ui->setupUi(this);

    //Set window properties
    setWindowFlags(Qt::FramelessWindowHint | Qt::Popup);

#ifdef __APPLE__
    setAttribute(Qt::WA_TranslucentBackground);
#endif

    //Initialize fields
    this->app = app;
	downloadSpeed = 0;
	uploadSpeed = 0;
	currentUpload = 0;
	currentDownload = 0;
	totalUploads = 0;
	totalDownloads = 0;
	totalDownloadedSize = totalUploadedSize = 0;
	totalDownloadSize = totalUploadSize = 0;
	remainingUploads = remainingDownloads = 0;
    uploadStartTime = 0;
    downloadStartTime = 0;
    effectiveDownloadSpeed = 200000;
    effectiveUploadSpeed = 200000;
    ui->lDownloads->setText(QString::fromAscii(""));
    ui->lUploads->setText(QString::fromAscii(""));
    indexing = false;
    waiting = false;
    syncsMenu = NULL;
    transfer1 = NULL;
    transfer2 = NULL;
    transferMenu = NULL;
<<<<<<< HEAD
    menuSignalMapper = NULL;
    gWidget = NULL;
=======
>>>>>>> faaa9014

    //Set properties of some widgets
    ui->sActiveTransfers->setCurrentWidget(ui->pUpdated);
    ui->wTransfer1->setType(MegaTransfer::TYPE_DOWNLOAD);
    ui->wTransfer1->hideTransfer();
    ui->wTransfer2->setType(MegaTransfer::TYPE_UPLOAD);
    ui->wTransfer2->hideTransfer();

    megaApi = app->getMegaApi();
    megaApiLinks = app->getMegaApiLinks();
    preferences = Preferences::instance();
    scanningTimer.setSingleShot(false);
    scanningTimer.setInterval(60);
    scanningAnimationIndex = 1;
    connect(&scanningTimer, SIGNAL(timeout()), this, SLOT(scanningAnimationStep()));

    uploadsFinishedTimer.setSingleShot(true);
    uploadsFinishedTimer.setInterval(5000);
    connect(&uploadsFinishedTimer, SIGNAL(timeout()), this, SLOT(onAllUploadsFinished()));

    downloadsFinishedTimer.setSingleShot(true);
    downloadsFinishedTimer.setInterval(5000);
    connect(&downloadsFinishedTimer, SIGNAL(timeout()), this, SLOT(onAllDownloadsFinished()));

    transfersFinishedTimer.setSingleShot(true);
    transfersFinishedTimer.setInterval(5000);
    connect(&transfersFinishedTimer, SIGNAL(timeout()), this, SLOT(onAllTransfersFinished()));

    ui->wDownloadDesc->hide();
    ui->wUploadDesc->hide();

#ifdef __APPLE__
    arrow = new QPushButton(this);
    arrow->setIcon(QIcon(QString::fromAscii("://images/top_arrow.png")));
    arrow->setIconSize(QSize(22,11));
    arrow->setStyleSheet(QString::fromAscii("border: none; padding-bottom: -1px; "));
    arrow->resize(22,11);
    arrow->hide();
#endif

    if(gWidget)
    {
        gWidget->hideDownloads();
    }

    //Create the overlay widget with a semi-transparent background
    //that will be shown over the transfers when they are paused
    overlay = new QPushButton(this);
    overlay->setIcon(QIcon(QString::fromAscii("://images/tray_paused_large_ico.png")));
    overlay->setIconSize(QSize(64, 64));
    overlay->setStyleSheet(QString::fromAscii("background-color: rgba(247, 247, 247, 200); "
                                              "border: none; "));

#ifdef __APPLE__
    minHeightAnimation = new QPropertyAnimation();
    maxHeightAnimation = new QPropertyAnimation();
    animationGroup = new QParallelAnimationGroup();

    minHeightAnimation->setTargetObject(this);
    maxHeightAnimation->setTargetObject(this);
    minHeightAnimation->setPropertyName("minimumHeight");
    maxHeightAnimation->setPropertyName("maximumHeight");
    animationGroup->addAnimation(minHeightAnimation);
    animationGroup->addAnimation(maxHeightAnimation);
    connect(animationGroup, SIGNAL(finished()), this, SLOT(onAnimationFinished()));
#endif

    ui->wTransfer1->hide();
    ui->wTransfer1->hide();
    overlay->resize(ui->wTransfers->minimumSize());
#ifdef __APPLE__
    overlay->move(1, 72);
#else
    overlay->move(2, 60);
    overlay->resize(overlay->width()-4, overlay->height());
#endif
    overlay->hide();
    connect(overlay, SIGNAL(clicked()), this, SLOT(onOverlayClicked()));
    connect(ui->wTransfer1, SIGNAL(cancel(int, int)), this, SLOT(onTransfer1Cancel(int, int)));
    connect(ui->wTransfer2, SIGNAL(cancel(int, int)), this, SLOT(onTransfer2Cancel(int, int)));

#ifdef __APPLE__
    ui->wRecentlyUpdated->hide();
    ui->wRecent1->hide();
    ui->wRecent2->hide();
    ui->wRecent3->hide();
    setMinimumHeight(377);
    setMaximumHeight(377);
#endif

    if(preferences->logged())
    {
        setUsage();
        updateSyncsButton();
    }
    else
    {
        regenerateLayout();
        gWidget->hideDownloads();
    }
}

InfoDialog::~InfoDialog()
{
    delete ui;
    delete gWidget;
}

void InfoDialog::setUsage()
{
    if(!preferences->totalStorage())
    {
        return;
    }

    int percentage = ceil((100 * preferences->usedStorage()) / (double)preferences->totalStorage());
    ui->pUsage->setProgress(preferences->cloudDriveStorage(), preferences->rubbishStorage(),
                            preferences->inShareStorage(), preferences->inboxStorage(),
                            preferences->totalStorage(), preferences->usedStorage());
    QString used = tr("%1 of %2").arg(QString::number(percentage).append(QString::fromAscii("%")))
            .arg(Utilities::getSizeString(preferences->totalStorage()));
	ui->lPercentageUsed->setText(used);
    ui->lTotalUsed->setText(tr("Usage: %1").arg(Utilities::getSizeString(preferences->usedStorage())));
}

void InfoDialog::setTransfer(MegaTransfer *transfer)
{
    if(!transfer)
    {
        return;
    }

    int type = transfer->getType();
    QString fileName = QString::fromUtf8(transfer->getFileName());
    long long completedSize = transfer->getTransferredBytes();
    long long totalSize = transfer->getTotalBytes();

    ActiveTransfer *wTransfer;
    if(type == MegaTransfer::TYPE_DOWNLOAD)
    {
        wTransfer = !preferences->logged() ? gWidget->getTransfer() : ui->wTransfer1;
        if(transfer1 != transfer)
        {
            delete transfer1;
            transfer1 = transfer->copy();
        }

        if(!downloadStartTime)
        {
            downloadStartTime = QDateTime::currentMSecsSinceEpoch();
            elapsedDownloadTime=0;
            lastUpdate = QDateTime::currentMSecsSinceEpoch();
        }
    }
    else
    {
        wTransfer = ui->wTransfer2;
        if(transfer2 != transfer)
        {
            delete transfer2;
            transfer2 = transfer->copy();
        }

        if(!uploadStartTime)
        {
            uploadStartTime = QDateTime::currentMSecsSinceEpoch();
            elapsedUploadTime=0;
            lastUpdate = QDateTime::currentMSecsSinceEpoch();
        }
    }

    bool shown = wTransfer->isVisible();
    wTransfer->setFileName(fileName);
    wTransfer->setProgress(completedSize, totalSize, !transfer->isSyncTransfer());
    if(!shown)
    {
        updateState();
    }
}

void InfoDialog::addRecentFile(QString fileName, long long fileHandle, QString localPath, QString nodeKey)
{
    RecentFileInfo info1 = ui->wRecent1->getFileInfo();
    RecentFileInfo info2 = ui->wRecent2->getFileInfo();
    ui->wRecent3->setFileInfo(info2);
    ui->wRecent2->setFileInfo(info1);
    ui->wRecent1->setFile(fileName, fileHandle, localPath, nodeKey, QDateTime::currentDateTime().toMSecsSinceEpoch());

#ifdef __APPLE__
    if(!ui->wRecentlyUpdated->isVisible())
        showRecentList();
#endif
    updateRecentFiles();
}

void InfoDialog::clearRecentFiles()
{
    ui->wRecent1->clear();
    ui->wRecent2->clear();
    ui->wRecent3->clear();
    updateRecentFiles();

#ifdef __APPLE__
    ui->wRecentlyUpdated->hide();
    ui->wRecent1->hide();
    ui->wRecent2->hide();
    ui->wRecent3->hide();
    setMinimumHeight(377);
    setMaximumHeight(377);
#endif
}

void InfoDialog::updateTransfers()
{
    remainingUploads = megaApi->getNumPendingUploads() + megaApiLinks->getNumPendingUploads();
    remainingDownloads = megaApi->getNumPendingDownloads() + megaApiLinks->getNumPendingDownloads();
    totalUploads = megaApi->getTotalUploads() + megaApiLinks->getTotalUploads();
    totalDownloads = megaApi->getTotalDownloads() + megaApiLinks->getTotalDownloads();

    if(totalUploads < remainingUploads) totalUploads = remainingUploads;
    if(totalDownloads < remainingDownloads) totalDownloads = remainingDownloads;

    currentDownload = totalDownloads - remainingDownloads + 1;
    currentUpload = totalUploads - remainingUploads + 1;

    if(remainingDownloads)
    {
        long long remainingBytes = totalDownloadSize-totalDownloadedSize;
        if(remainingBytes < 0)
            remainingBytes = 0;
        unsigned long long timeIncrement = QDateTime::currentMSecsSinceEpoch()-lastUpdate;
        if(timeIncrement < 1000)
            elapsedDownloadTime += timeIncrement;
        double effectiveSpeed = effectiveDownloadSpeed;
        double elapsedDownloadTimeSecs = elapsedDownloadTime/1000.0;
        if(elapsedDownloadTimeSecs)
            effectiveSpeed = totalDownloadedSize/elapsedDownloadTimeSecs;
        effectiveDownloadSpeed += (effectiveSpeed-effectiveDownloadSpeed)/3; //Smooth the effective speed
        if(isVisible())
        {
            int totalRemainingSeconds = (effectiveDownloadSpeed) ? remainingBytes/effectiveDownloadSpeed : 0;
            int remainingHours = totalRemainingSeconds/3600;
            if((remainingHours<0) || (remainingHours>99))
                totalRemainingSeconds = 0;
            int remainingMinutes = (totalRemainingSeconds%3600)/60;
            int remainingSeconds =  (totalRemainingSeconds%60);
            QString remainingTime;
            if(totalRemainingSeconds)
            {
                remainingTime = QString::fromAscii("%1:%2:%3").arg(remainingHours, 2, 10, QChar::fromAscii('0'))
                    .arg(remainingMinutes, 2, 10, QChar::fromAscii('0'))
                    .arg(remainingSeconds, 2, 10, QChar::fromAscii('0'));
            }
            else
            {
                remainingTime = QString::fromAscii("--:--:--");
            }

            !preferences->logged() ? gWidget->setRemainingTime(remainingTime)
                      : ui->lRemainingTimeD->setText(remainingTime);
            ui->wDownloadDesc->show();
            QString fullPattern = QString::fromAscii("<span style=\"color: rgb(120, 178, 66); \">%1</span>%2");
            QString operation = tr("Downloading ");
            if(operation.size() && operation[operation.size() - 1] != QChar::fromAscii(' '))
            {
                operation.append(QChar::fromAscii(' '));
            }

            QString pattern(tr("%1 of %2 (%3/s)"));
            QString pausedPattern(tr("%1 of %2 (paused)"));
            QString invalidSpeedPattern(tr("%1 of %2"));
            QString downloadString;

            if(downloadSpeed >= 20000)  downloadString = pattern.arg(currentDownload).arg(totalDownloads).arg(Utilities::getSizeString(downloadSpeed));
            else if(downloadSpeed >= 0) downloadString = invalidSpeedPattern.arg(currentDownload).arg(totalDownloads);
            else downloadString = pausedPattern.arg(currentDownload).arg(totalDownloads);

            if(preferences->logged())
            {
                ui->lDownloads->setText(fullPattern.arg(operation).arg(downloadString));
                if(!ui->wTransfer1->isActive())
                    ui->wDownloadDesc->hide();
                else
                    ui->wDownloadDesc->show();
            }
            else
            {
                gWidget->setDownloadLabel(fullPattern.arg(operation).arg(downloadString));
                if(!gWidget->getTransfer()->isActive())
                    gWidget->hideDownloads();
                else
                    gWidget->showDownloads();
            }
        }
    }


    if(remainingUploads)
    {
        long long remainingBytes = totalUploadSize-totalUploadedSize;
        if(remainingBytes<0)
            remainingBytes = 0;
        unsigned long long timeIncrement = QDateTime::currentMSecsSinceEpoch()-lastUpdate;
        if(timeIncrement < 1000)
            elapsedUploadTime += timeIncrement;
        double effectiveSpeed = effectiveUploadSpeed;
        double elapsedUploadTimeSecs = elapsedUploadTime/1000.0;
        if(elapsedUploadTimeSecs)
            effectiveSpeed = totalUploadedSize/elapsedUploadTimeSecs;
        effectiveUploadSpeed += (effectiveSpeed-effectiveUploadSpeed)/3; //Smooth the effective speed

        if(isVisible())
        {
            int totalRemainingSeconds = (effectiveUploadSpeed) ? remainingBytes/effectiveUploadSpeed : 0;
            int remainingHours = totalRemainingSeconds/3600;
            if((remainingHours<0) || (remainingHours>99))
                totalRemainingSeconds = 0;
            int remainingMinutes = (totalRemainingSeconds%3600)/60;
            int remainingSeconds =  (totalRemainingSeconds%60);
            QString remainingTime;
            if(totalRemainingSeconds)
            {
                remainingTime = QString::fromAscii("%1:%2:%3").arg(remainingHours, 2, 10, QChar::fromAscii('0'))
                    .arg(remainingMinutes, 2, 10, QChar::fromAscii('0'))
                    .arg(remainingSeconds, 2, 10, QChar::fromAscii('0'));
            }
            else
            {
                remainingTime = QString::fromAscii("--:--:--");
            }

            ui->lRemainingTimeU->setText(remainingTime);
            ui->wUploadDesc->show();
            QString fullPattern = QString::fromAscii("<span style=\"color: rgb(119, 185, 217); \">%1</span>%2");
            QString operation = tr("Uploading ");
            if(operation.size() && operation[operation.size() - 1] != QChar::fromAscii(' '))
            {
                operation.append(QChar::fromAscii(' '));
            }

            QString pattern(tr("%1 of %2 (%3/s)"));
            QString pausedPattern(tr("%1 of %2 (paused)"));
            QString invalidSpeedPattern(tr("%1 of %2"));
            QString uploadString;

            if(uploadSpeed >= 20000) uploadString = pattern.arg(currentUpload).arg(totalUploads).arg(Utilities::getSizeString(uploadSpeed));
            else if(uploadSpeed >= 0) uploadString = invalidSpeedPattern.arg(currentUpload).arg(totalUploads);
            else uploadString += pausedPattern.arg(currentUpload).arg(totalUploads);

            ui->lUploads->setText(fullPattern.arg(operation).arg(uploadString));

            if(!ui->wTransfer2->isActive())
                ui->wUploadDesc->hide();
            else
                ui->wUploadDesc->show();
        }
    }

    if(remainingUploads || remainingDownloads)
    {
        if(!preferences->logged() && gWidget->getTransfer()->isActive())
        {
            gWidget->setIdleState(false);
        }
        else if(ui->wTransfer1->isActive() || ui->wTransfer2->isActive())
        {
            ui->sActiveTransfers->setCurrentWidget(ui->pUpdating);
            updateState();
        }
    }

    lastUpdate = QDateTime::currentMSecsSinceEpoch();
}

void InfoDialog::transferFinished(int error)
{
    remainingUploads = megaApi->getNumPendingUploads() + megaApiLinks->getNumPendingUploads();
    remainingDownloads = megaApi->getNumPendingDownloads() + megaApiLinks->getNumPendingDownloads();

    if(!remainingDownloads && ui->wTransfer1->isActive())
    {
        if(!downloadsFinishedTimer.isActive())
        {
            if(!error)
                downloadsFinishedTimer.start();
            else
                onAllDownloadsFinished();
        }
    }
    else
        downloadsFinishedTimer.stop();

    if(!remainingUploads && ui->wTransfer2->isActive())
    {
        if(!uploadsFinishedTimer.isActive())
        {
            if(!error)
                uploadsFinishedTimer.start();
            else
                onAllUploadsFinished();
        }
    }
    else
        uploadsFinishedTimer.stop();

    if(!remainingDownloads && !remainingUploads &&  (ui->sActiveTransfers->currentWidget() != ui->pUpdated
                                                     || (!preferences->logged() && !gWidget->idleState())))
    {
        if(!transfersFinishedTimer.isActive())
        {
            if(!error)
                transfersFinishedTimer.start();
            else
                onAllTransfersFinished();
        }
    }
    else
    {
        transfersFinishedTimer.stop();
    }
}

void InfoDialog::updateSyncsButton()
{
    int num = preferences->getNumSyncedFolders();
    long long firstSyncHandle = mega::INVALID_HANDLE;
    if(num == 1)
        firstSyncHandle = preferences->getMegaFolderHandle(0);

    MegaNode *rootNode = megaApi->getRootNode();
    if(!rootNode)
    {
        preferences->setCrashed(true);
        ui->bSyncFolder->setText(QString::fromAscii("MEGA"));
        return;
    }
    long long rootHandle = rootNode->getHandle();

    if((num == 1) && (firstSyncHandle==rootHandle))
        ui->bSyncFolder->setText(QString::fromAscii("MEGA"));
    else
        ui->bSyncFolder->setText(tr("Syncs"));

    delete rootNode;
}

void InfoDialog::setIndexing(bool indexing)
{
    this->indexing = indexing;
}

void InfoDialog::setWaiting(bool waiting)
{
    this->waiting = waiting;
}

void InfoDialog::increaseUsedStorage(long long bytes, bool isInShare)
{
    if(isInShare)
    {
        preferences->setInShareStorage(preferences->inShareStorage() + bytes);
    }
    else
    {
        preferences->setCloudDriveStorage(preferences->cloudDriveStorage() + bytes);
    }

    preferences->setUsedStorage(preferences->usedStorage() + bytes);
    this->setUsage();
}

void InfoDialog::updateState()
{
    if(ui->bPause->isChecked())
    {
        if(!preferences->logged())
        {
            if(gWidget)
            {
                if(!gWidget->idleState())
                {
                    gWidget->setPauseState(true);
                }
                else
                {
                    gWidget->setPauseState(false);
                }
            }
            return;
        }
        if(scanningTimer.isActive())
            scanningTimer.stop();

        setTransferSpeeds(-1, -1);
        ui->lSyncUpdated->setText(tr("File transfers paused"));
        QIcon icon;
        icon.addFile(QString::fromUtf8(":/images/tray_paused_large_ico.png"), QSize(), QIcon::Normal, QIcon::Off);

        #ifndef Q_OS_LINUX
            ui->label->setIcon(icon);
            ui->label->setIconSize(QSize(64, 64));
        #else
            ui->label->setPixmap(icon.pixmap(QSize(64, 64)));
        #endif

        if(ui->sActiveTransfers->currentWidget() != ui->pUpdated)
            overlay->setVisible(true);
        else
            overlay->setVisible(false);
    }
    else
    {
        if(!preferences->logged())
        {
            if(gWidget)
            {
                gWidget->setPauseState(false);
                if(!gWidget->getTransfer()->isActive())
                {
                    gWidget->setIdleState(true);
                }
            }
            return;
        }
        overlay->setVisible(false);
        if((downloadSpeed<0) && (uploadSpeed<0))
            setTransferSpeeds(0, 0);

        if(waiting)
        {
            if(scanningTimer.isActive())
                scanningTimer.stop();

            ui->lSyncUpdated->setText(tr("MEGAsync is waiting"));
            QIcon icon;
            icon.addFile(QString::fromUtf8(":/images/tray_scanning_large_ico.png"), QSize(), QIcon::Normal, QIcon::Off);
            #ifndef Q_OS_LINUX
                ui->label->setIcon(icon);
                ui->label->setIconSize(QSize(64, 64));
            #else
                ui->label->setPixmap(icon.pixmap(QSize(64, 64)));
            #endif
        }
        else if(indexing)
        {
            if(!scanningTimer.isActive())
            {
                scanningAnimationIndex = 1;
                scanningTimer.start();
            }

            ui->lSyncUpdated->setText(tr("MEGAsync is scanning"));

            QIcon icon;
            icon.addFile(QString::fromUtf8(":/images/tray_scanning_large_ico.png"), QSize(), QIcon::Normal, QIcon::Off);
            #ifndef Q_OS_LINUX
                ui->label->setIcon(icon);
                ui->label->setIconSize(QSize(64, 64));
            #else
                ui->label->setPixmap(icon.pixmap(QSize(64, 64)));
            #endif
        }
        else
        {
            if(scanningTimer.isActive())
                scanningTimer.stop();

            ui->lSyncUpdated->setText(tr("MEGAsync is up to date"));
            QIcon icon;
            icon.addFile(QString::fromUtf8(":/images/tray_updated_large_ico.png"), QSize(), QIcon::Normal, QIcon::Off);
            #ifndef Q_OS_LINUX
                ui->label->setIcon(icon);
                ui->label->setIconSize(QSize(64, 64));
            #else
                ui->label->setPixmap(icon.pixmap(QSize(64, 64)));
            #endif
        }
    }
}

#ifdef __APPLE__
void InfoDialog::showRecentlyUpdated(bool show)
{
    ui->wRecent->setVisible(show);
    if(!show)
    {
        this->setMinimumHeight(377);
        this->setMaximumHeight(377);
    }
    else
    {
        on_cRecentlyUpdated_stateChanged(0);
    }
}
#endif

void InfoDialog::closeSyncsMenu()
{
#ifdef __APPLE__
    if(syncsMenu && syncsMenu->isVisible())
        syncsMenu->close();

    if(transferMenu && transferMenu->isVisible())
        transferMenu->close();

    ui->wRecent1->closeMenu();
    ui->wRecent2->closeMenu();
    ui->wRecent3->closeMenu();
#endif
}

void InfoDialog::setTransferSpeeds(long long downloadSpeed, long long uploadSpeed)
{
    if(downloadSpeed || this->downloadSpeed<0)
        this->downloadSpeed = downloadSpeed;

    if(uploadSpeed || this->uploadSpeed<0)
        this->uploadSpeed = uploadSpeed;
}

void InfoDialog::setTransferredSize(long long totalDownloadedSize, long long totalUploadedSize)
{
	this->totalDownloadedSize = totalDownloadedSize;
	this->totalUploadedSize = totalUploadedSize;
}

void InfoDialog::setTotalTransferSize(long long totalDownloadSize, long long totalUploadSize)
{
	this->totalDownloadSize = totalDownloadSize;
	this->totalUploadSize = totalUploadSize;
}

void InfoDialog::setPaused(bool paused)
{
    ui->bPause->setChecked(paused);
    ui->bPause->setEnabled(true);
}

void InfoDialog::addSync()
{
    addSync(INVALID_HANDLE);
}

void InfoDialog::onTransfer1Cancel(int x, int y)
{
    if(transferMenu)
    {
#ifdef __APPLE__
        transferMenu->close();
        return;
#else
        transferMenu->deleteLater();
#endif
    }

    transferMenu = new QMenu();

#if (QT_VERSION == 0x050500) && defined(_WIN32)
    transferMenu->installEventFilter(app);
#endif

#ifndef __APPLE__
    transferMenu->setStyleSheet(QString::fromAscii(
            "QMenu {background-color: white; border: 2px solid #B8B8B8; padding: 5px; border-radius: 5px;} "
            "QMenu::item {background-color: white; color: black;} "
            "QMenu::item:selected {background-color: rgb(242, 242, 242);}"));
#endif

    QAction *cancelAll = transferMenu->addAction(tr("Cancel all downloads"), this, SLOT(cancelAllDownloads()));
    QAction *cancelCurrent = transferMenu->addAction(tr("Cancel download"), this, SLOT(cancelCurrentDownload()));
    transferMenu->addAction(cancelCurrent);
    transferMenu->addAction(cancelAll);

#ifdef __APPLE__
    transferMenu->exec(ui->wTransfer1->mapToGlobal(QPoint(x, y)));
    if(!this->rect().contains(this->mapFromGlobal(QCursor::pos())))
        this->hide();
    transferMenu->deleteLater();
    transferMenu = NULL;
#else
    transferMenu->popup(ui->wTransfer1->mapToGlobal(QPoint(x, y)));
#endif
}

void InfoDialog::onTransfer2Cancel(int x, int y)
{
    if(transferMenu)
    {
#ifdef __APPLE__
        transferMenu->close();
        return;
#else
        transferMenu->deleteLater();
#endif
    }

    transferMenu = new QMenu();

#if (QT_VERSION == 0x050500) && defined(_WIN32)
    transferMenu->installEventFilter(app);
#endif

#ifndef __APPLE__
    transferMenu->setStyleSheet(QString::fromAscii(
            "QMenu {background-color: white; border: 2px solid #B8B8B8; padding: 5px; border-radius: 5px;} "
            "QMenu::item {background-color: white; color: black;} "
            "QMenu::item:selected {background-color: rgb(242, 242, 242);}"));
#endif

    QAction *cancelAll = transferMenu->addAction(tr("Cancel all uploads"), this, SLOT(cancelAllUploads()));
    QAction *cancelCurrent = transferMenu->addAction(tr("Cancel upload"), this, SLOT(cancelCurrentUpload()));
    transferMenu->addAction(cancelCurrent);
    transferMenu->addAction(cancelAll);

#ifdef __APPLE__
    transferMenu->exec(ui->wTransfer1->mapToGlobal(QPoint(x, y)));
    if(!this->rect().contains(this->mapFromGlobal(QCursor::pos())))
        this->hide();
    transferMenu->deleteLater();
    transferMenu = NULL;
#else
    transferMenu->popup(ui->wTransfer1->mapToGlobal(QPoint(x, y)));
#endif
}

void InfoDialog::cancelAllUploads()
{
    megaApi->cancelTransfers(1);
    megaApiLinks->cancelTransfers(1);
}

void InfoDialog::cancelAllDownloads()
{
    megaApi->cancelTransfers(0);
    megaApiLinks->cancelTransfers(0);
}

void InfoDialog::cancelCurrentUpload()
{
    if(transfer2->getPublicMegaNode())
    {
        megaApiLinks->cancelTransfer(transfer2);
    }
    else
    {
        megaApi->cancelTransfer(transfer2);
    }
}

void InfoDialog::cancelCurrentDownload()
{
    if(transfer1->getPublicMegaNode())
    {
        megaApiLinks->cancelTransfer(transfer1);
    }
    else
    {
        megaApi->cancelTransfer(transfer1);
    }
}

void InfoDialog::onAllUploadsFinished()
{
    remainingUploads = megaApi->getNumPendingUploads() + megaApiLinks->getNumPendingUploads();
    if(!remainingUploads)
    {
        ui->wTransfer2->hideTransfer();
        ui->lUploads->setText(QString::fromAscii(""));
        ui->wUploadDesc->hide();
        uploadStartTime = 0;
        uploadSpeed = 0;
        currentUpload = 0;
        totalUploads = 0;
        totalUploadedSize = 0;
        totalUploadSize = 0;
        megaApi->resetTotalUploads();
        megaApiLinks->resetTotalUploads();
    }
}

void InfoDialog::onAllDownloadsFinished()
{
    remainingDownloads = megaApi->getNumPendingDownloads() + megaApiLinks->getNumPendingDownloads();
    if(!remainingDownloads)
    {
        if(!preferences->logged())
        {
            gWidget->getTransfer()->hideTransfer();
            gWidget->setDownloadLabel(QString::fromAscii(""));
            gWidget->hideDownloads();
        }
        else
        {
            ui->wTransfer1->hideTransfer();
            ui->lDownloads->setText(QString::fromAscii(""));
            ui->wDownloadDesc->hide();
        }
        downloadStartTime = 0;
        downloadSpeed = 0;
        currentDownload = 0;
        totalDownloads = 0;
        totalDownloadedSize = 0;
        totalDownloadSize = 0;
        megaApi->resetTotalDownloads();
        megaApiLinks->resetTotalDownloads();
    }
}

void InfoDialog::onAllTransfersFinished()
{
    if(!remainingDownloads && !remainingUploads)
    {
        if(ui->sActiveTransfers->currentWidget() != ui->pUpdated)
        {
            ui->sActiveTransfers->setCurrentWidget(ui->pUpdated);
        }
        else if(!preferences->logged() && !gWidget->idleState())
        {
            gWidget->setIdleState(true);
        }

        if(preferences->logged())
        {
            app->updateUserStats();
        }
        app->showNotificationMessage(tr("All transfers have been completed"));
    }
}


void InfoDialog::on_bSettings_clicked()
{   
    QPoint p = ui->bSettings->mapToGlobal(QPoint(ui->bSettings->width()-6, ui->bSettings->height()));

#ifdef __APPLE__
    QPointer<InfoDialog> iod = this;
#endif

    app->showTrayMenu(&p);

#ifdef __APPLE__
    if(!iod)
    {
        return;
    }

    if(!this->rect().contains(this->mapFromGlobal(QCursor::pos())))
    {
        this->hide();
    }
#endif
}

void InfoDialog::on_bOfficialWeb_clicked()
{
    QString webUrl = QString::fromAscii("https://mega.nz/");
    QtConcurrent::run(QDesktopServices::openUrl, QUrl(webUrl));
}

void InfoDialog::on_bSyncFolder_clicked()
{
    int num = preferences->getNumSyncedFolders();

    MegaNode *rootNode = megaApi->getRootNode();
    if(!rootNode)
    {
        preferences->setCrashed(true);
        return;
    }

    if((num == 1) && (preferences->getMegaFolderHandle(0) == rootNode->getHandle()))
    {
        openFolder(preferences->getLocalFolder(0));
    }
    else
    {
        syncsMenu = new QMenu();

#if (QT_VERSION == 0x050500) && defined(_WIN32)
        syncsMenu->installEventFilter(app);
#endif

        #ifndef __APPLE__
            syncsMenu->setStyleSheet(QString::fromAscii(
                    "QMenu {background-color: white; border: 2px solid #B8B8B8; padding: 5px; border-radius: 5px;} "
                    "QMenu::item {background-color: white; color: black;} "
                    "QMenu::item:selected {background-color: rgb(242, 242, 242);}"));
        #else
            syncsMenu->setStyleSheet(QString::fromAscii("QMenu {padding-left: -10px; padding-top: 4px; } "
                    "QMenu::separator {height: 8px; margin: 0px; }"));
        #endif
        QAction *addSyncAction = syncsMenu->addAction(tr("Add Sync"), this, SLOT(addSync()));
#ifdef __APPLE__
        addSyncAction->setIcon(QIcon(QString::fromAscii("://images/tray_add_sync_ico.png")));
#else
        addSyncAction->setIcon(QIcon(QString::fromAscii("://images/tray_add_sync_ico2.png")));
#endif
        addSyncAction->setIconVisibleInMenu(true);
        syncsMenu->addSeparator();

        QSignalMapper *menuSignalMapper = new QSignalMapper();
        int activeFolders = 0;
        for(int i=0; i<num; i++)
        {
            if(!preferences->isFolderActive(i))
                continue;

            activeFolders++;
            QAction *action = syncsMenu->addAction(preferences->getSyncName(i), menuSignalMapper, SLOT(map()));
#ifdef __APPLE__
            action->setIcon(QIcon(QString::fromAscii("://images/tray_sync_ico.png")));
#else
            action->setIcon(QIcon(QString::fromAscii("://images/tray_sync_ico2.png")));
#endif
            action->setIconVisibleInMenu(true);
            menuSignalMapper->setMapping(action, preferences->getLocalFolder(i));
            connect(menuSignalMapper, SIGNAL(mapped(QString)), this, SLOT(openFolder(QString)));
        }

        connect(syncsMenu, SIGNAL(aboutToHide()), syncsMenu, SLOT(deleteLater()));
        connect(syncsMenu, SIGNAL(destroyed(QObject*)), menuSignalMapper, SLOT(deleteLater()));

#ifdef __APPLE__
        syncsMenu->exec(this->mapToGlobal(QPoint(20, this->height() - (activeFolders + 1) * 28 - (activeFolders ? 16 : 8))));
        if(!this->rect().contains(this->mapFromGlobal(QCursor::pos())))
            this->hide();
#else
        syncsMenu->popup(ui->bSyncFolder->mapToGlobal(QPoint(0, -activeFolders*35)));
#endif
        syncsMenu = NULL;
    }
    delete rootNode;
}

void InfoDialog::openFolder(QString path)
{
    QtConcurrent::run(QDesktopServices::openUrl, QUrl::fromLocalFile(path));
}

void InfoDialog::updateRecentFiles()
{
	ui->wRecent1->updateWidget();
	ui->wRecent2->updateWidget();
    ui->wRecent3->updateWidget();
}

void InfoDialog::disableGetLink(bool disable)
{
    ui->wRecent1->disableGetLink(disable);
    ui->wRecent2->disableGetLink(disable);
    ui->wRecent3->disableGetLink(disable);
}

void InfoDialog::addSync(MegaHandle h)
{
    static BindFolderDialog *dialog = NULL;
    if(dialog)
    {
        if(h != mega::INVALID_HANDLE)
        {
            dialog->setMegaFolder(h);
        }

        dialog->activateWindow();
        dialog->raise();
        dialog->setFocus();
        return;
    }

    dialog = new BindFolderDialog(app);
    if(h != mega::INVALID_HANDLE)
    {
        dialog->setMegaFolder(h);
    }
    int result = dialog->exec();
    if(result != QDialog::Accepted)
    {
        delete dialog;
        dialog = NULL;
        return;
    }

    QString localFolderPath = QDir::toNativeSeparators(QDir(dialog->getLocalFolder()).canonicalPath());
    MegaHandle handle = dialog->getMegaFolder();
    MegaNode *node = megaApi->getNodeByHandle(handle);
    QString syncName = dialog->getSyncName();
    delete dialog;
    dialog = NULL;
    if(!localFolderPath.length() || !node)
    {
        delete node;
        return;
    }

   const char *nPath = megaApi->getNodePath(node);
   if(!nPath)
   {
       delete node;
       return;
   }

   preferences->addSyncedFolder(localFolderPath, QString::fromUtf8(nPath), handle, syncName);
   delete [] nPath;
   megaApi->syncFolder(localFolderPath.toUtf8().constData(), node);
   delete node;
   updateSyncsButton();
}

#ifdef __APPLE__
void InfoDialog::moveArrow(QPoint p)
{
    arrow->move(p.x()-(arrow->width()/2+1), 2);
    arrow->show();
}
#endif

void InfoDialog::on_bPause_clicked()
{
    app->pauseTransfers(ui->bPause->isChecked());
}

void InfoDialog::onOverlayClicked()
{
    ui->bPause->setChecked(false);
    on_bPause_clicked();
}

void InfoDialog::changeEvent(QEvent *event)
{
    if (event->type() == QEvent::LanguageChange)
    {
        ui->retranslateUi(this);
        if(preferences->logged())
        {
            if(preferences->totalStorage())
            {
                setUsage();
            }
            updateSyncsButton();
            updateTransfers();
        }
    }
    QDialog::changeEvent(event);
}

void InfoDialog::regenerateLayout()
{
    static bool mode = true;

    if(mode == preferences->logged())
    {
        return;
    }
    mode = preferences->logged();


    QLayout *dialogLayout = layout();

    if(!preferences->logged())
    {
        if(!gWidget)
        {
            gWidget = new GuestWidget();

            connect(gWidget, SIGNAL(actionButtonClicked(int)), this, SLOT(onUserAction(int)));
            connect(gWidget, SIGNAL(cancelCurrentDownload()), this, SLOT(cancelCurrentDownload()));
            connect(gWidget, SIGNAL(cancelAllDownloads()), this, SLOT(cancelAllDownloads()));
            connect(gWidget, SIGNAL(pauseClicked()), this, SLOT(onOverlayClicked()));
        }

        ui->bSyncFolder->setVisible(false);
        dialogLayout->removeWidget(ui->sActiveTransfers);
        ui->sActiveTransfers->setVisible(false);
        dialogLayout->removeWidget(ui->wUsage);
        ui->wUsage->setVisible(false);
        dialogLayout->addWidget(gWidget);
        gWidget->setVisible(true);

        ((QVBoxLayout *)dialogLayout)->insertWidget(dialogLayout->count(), ui->wRecent);
        ((QVBoxLayout *)dialogLayout)->insertWidget(dialogLayout->count(), ui->wBottom);

        overlay->setVisible(false);
    }
    else
    {
        ui->bSyncFolder->setVisible(true);
        dialogLayout->removeWidget(gWidget);
        gWidget->setVisible(false);
        dialogLayout->addWidget(ui->sActiveTransfers);
        ui->sActiveTransfers->setVisible(true);

        ((QVBoxLayout *)dialogLayout)->insertWidget(dialogLayout->count(), ui->wRecent);
        dialogLayout->addWidget(ui->wUsage);
        ui->wUsage->setVisible(true);
        ((QVBoxLayout *)dialogLayout)->insertWidget(dialogLayout->count(), ui->wBottom);
    }

    setTransfer(transfer1);
    updateTransfers();
    app->onGlobalSyncStateChanged(NULL);
}

void InfoDialog::onUserAction(int action)
{
    app->userAction(action);
}
void InfoDialog::scanningAnimationStep()
{
    scanningAnimationIndex = scanningAnimationIndex%18;
    scanningAnimationIndex++;
    QIcon icon;
    icon.addFile(QString::fromUtf8(":/images/scanning_anime")+
                 QString::number(scanningAnimationIndex) + QString::fromUtf8(".png") , QSize(), QIcon::Normal, QIcon::Off);

#ifndef Q_OS_LINUX
    ui->label->setIcon(icon);
    ui->label->setIconSize(QSize(64, 64));
#else
    ui->label->setPixmap(icon.pixmap(QSize(64, 64)));
#endif
}

#ifdef __APPLE__
void InfoDialog::paintEvent( QPaintEvent * e)
{
    QDialog::paintEvent(e);
    QPainter p( this );
    p.setCompositionMode( QPainter::CompositionMode_Clear);
    p.fillRect( ui->wArrow->rect(), Qt::transparent );
}

void InfoDialog::hideEvent(QHideEvent *event)
{
    arrow->hide();
    QDialog::hideEvent(event);
}

void InfoDialog::on_cRecentlyUpdated_stateChanged(int arg1)
{
    ui->wRecent1->hide();
    ui->wRecent2->hide();
    ui->wRecent3->hide();
    ui->cRecentlyUpdated->setEnabled(false);

    if(ui->cRecentlyUpdated->isChecked())
    {
        minHeightAnimation->setTargetObject(this);
        maxHeightAnimation->setTargetObject(this);
        minHeightAnimation->setPropertyName("minimumHeight");
        maxHeightAnimation->setPropertyName("maximumHeight");
        minHeightAnimation->setStartValue(minimumHeight());
        maxHeightAnimation->setStartValue(maximumHeight());
        minHeightAnimation->setEndValue(408);
        maxHeightAnimation->setEndValue(408);
        minHeightAnimation->setDuration(150);
        maxHeightAnimation->setDuration(150);
        animationGroup->start();
    }
    else
    {
        /*minHeightAnimation->setTargetObject(this);
        maxHeightAnimation->setTargetObject(this);
        minHeightAnimation->setPropertyName("minimumHeight");
        maxHeightAnimation->setPropertyName("maximumHeight");
        minHeightAnimation->setStartValue(minimumHeight());
        maxHeightAnimation->setStartValue(maximumHeight());
        minHeightAnimation->setEndValue(552);
        maxHeightAnimation->setEndValue(552);
        minHeightAnimation->setDuration(150);
        maxHeightAnimation->setDuration(150);
        animationGroup->start();*/

        //this->hide();
        this->setMaximumHeight(552);
        this->setMinimumHeight(552);
        onAnimationFinished();
        //this->show();
    }
}

void InfoDialog::onAnimationFinished()
{
    if(this->minimumHeight() == 552)
    {
        ui->wRecent1->show();
        ui->wRecent2->show();
        ui->wRecent3->show();
    }

    ui->lRecentlyUpdated->show();
    ui->cRecentlyUpdated->show();
    ui->wRecentlyUpdated->show();
    ui->cRecentlyUpdated->setEnabled(true);
}


void InfoDialog::showRecentList()
{
    on_cRecentlyUpdated_stateChanged(0);
}
#endif

#ifndef Q_OS_LINUX
void InfoDialog::on_bOfficialWebIcon_clicked()
{
    on_bOfficialWeb_clicked();
}
#endif

int InfoDialog::getWidgetIndexByName(QString wName)
{
    QVBoxLayout * dialogLayout = (QVBoxLayout *)layout();
    if (dialogLayout != 0)
    {
        QWidget * w = findChild<QWidget*>(wName);
        if (w != 0)
        {
            int index = dialogLayout->indexOf(w);
            if (index >=0)
            {
                return index;
            }
        }
    }
    return -1;
}<|MERGE_RESOLUTION|>--- conflicted
+++ resolved
@@ -56,11 +56,7 @@
     transfer1 = NULL;
     transfer2 = NULL;
     transferMenu = NULL;
-<<<<<<< HEAD
-    menuSignalMapper = NULL;
     gWidget = NULL;
-=======
->>>>>>> faaa9014
 
     //Set properties of some widgets
     ui->sActiveTransfers->setCurrentWidget(ui->pUpdated);
