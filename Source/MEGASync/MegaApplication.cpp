#include "MegaApplication.h"
#include "gui/CrashReportDialog.h"
#include "gui/MegaProxyStyle.h"
#include "control/Utilities.h"
#include "control/CrashHandler.h"
#include "control/ExportProcessor.h"
#include "platform/Platform.h"
#include "qtlockedfile/qtlockedfile.h"

#include <QTranslator>
#include <QClipboard>
#include <QDesktopWidget>
#include <QFontDatabase>
#include <QNetworkProxy>

#if QT_VERSION >= 0x050000
#include <QtConcurrent/QtConcurrent>
#endif

#ifndef WIN32
//sleep
#include <unistd.h>
#endif

using namespace mega;
using namespace std;

QString MegaApplication::appPath = QString();
QString MegaApplication::appDirPath = QString();
QString MegaApplication::dataPath = QString();

void msgHandler(QtMsgType type, const char *msg)
{
    switch (type) {
    case QtDebugMsg:
        MegaApi::log(MegaApi::LOG_LEVEL_DEBUG, QString::fromUtf8("QT Debug: %1").arg(QString::fromUtf8(msg)).toUtf8().constData());
        break;
    case QtWarningMsg:
        MegaApi::log(MegaApi::LOG_LEVEL_WARNING, QString::fromUtf8("QT Warning: %1").arg(QString::fromUtf8(msg)).toUtf8().constData());
        break;
    case QtCriticalMsg:
        MegaApi::log(MegaApi::LOG_LEVEL_ERROR, QString::fromUtf8("QT Critical: %1").arg(QString::fromUtf8(msg)).toUtf8().constData());
        break;
    case QtFatalMsg:
        MegaApi::log(MegaApi::LOG_LEVEL_FATAL, QString::fromUtf8("QT FATAL ERROR: %1").arg(QString::fromUtf8(msg)).toUtf8().constData());
        break;
    }
}

#if QT_VERSION >= 0x050000
    void messageHandler(QtMsgType type,const QMessageLogContext &context, const QString &msg)
    {
        switch (type) {
        case QtDebugMsg:
            MegaApi::log(MegaApi::LOG_LEVEL_DEBUG, QString::fromUtf8("QT Debug: %1").arg(msg).toUtf8().constData());
            MegaApi::log(MegaApi::LOG_LEVEL_DEBUG, QString::fromUtf8("QT Context: %1 %2 %3 %4 %5")
                         .arg(QString::fromUtf8(context.category))
                         .arg(QString::fromUtf8(context.file))
                         .arg(QString::fromUtf8(context.function))
                         .arg(QString::fromUtf8(context.file))
                         .arg(context.version).toUtf8().constData());
            break;
        case QtWarningMsg:
            MegaApi::log(MegaApi::LOG_LEVEL_WARNING, QString::fromUtf8("QT Warning: %1").arg(msg).toUtf8().constData());
            MegaApi::log(MegaApi::LOG_LEVEL_WARNING, QString::fromUtf8("QT Context: %1 %2 %3 %4 %5")
                         .arg(QString::fromUtf8(context.category))
                         .arg(QString::fromUtf8(context.file))
                         .arg(QString::fromUtf8(context.function))
                         .arg(QString::fromUtf8(context.file))
                         .arg(context.version).toUtf8().constData());
            break;
        case QtCriticalMsg:
            MegaApi::log(MegaApi::LOG_LEVEL_ERROR, QString::fromUtf8("QT Critical: %1").arg(msg).toUtf8().constData());
            MegaApi::log(MegaApi::LOG_LEVEL_ERROR, QString::fromUtf8("QT Context: %1 %2 %3 %4 %5")
                         .arg(QString::fromUtf8(context.category))
                         .arg(QString::fromUtf8(context.file))
                         .arg(QString::fromUtf8(context.function))
                         .arg(QString::fromUtf8(context.file))
                         .arg(context.version).toUtf8().constData());
            break;
        case QtFatalMsg:
            MegaApi::log(MegaApi::LOG_LEVEL_FATAL, QString::fromUtf8("QT FATAL ERROR: %1").arg(msg).toUtf8().constData());
            MegaApi::log(MegaApi::LOG_LEVEL_FATAL, QString::fromUtf8("QT Context: %1 %2 %3 %4 %5")
                         .arg(QString::fromUtf8(context.category))
                         .arg(QString::fromUtf8(context.file))
                         .arg(QString::fromUtf8(context.function))
                         .arg(QString::fromUtf8(context.file))
                         .arg(context.version).toUtf8().constData());
            break;
        }
    }
#endif

int main(int argc, char *argv[])
{
#ifdef Q_OS_LINUX
    QApplication::setDesktopSettingsAware(false);
#endif
    MegaApplication app(argc, argv);

    qInstallMsgHandler(msgHandler);
#if QT_VERSION >= 0x050000
    qInstallMessageHandler(messageHandler);
#endif

    app.setStyle(new MegaProxyStyle());

#ifdef Q_OS_MACX
    if (QSysInfo::MacintoshVersion > QSysInfo::MV_10_8)
    {
        // fix Mac OS X 10.9 (mavericks) font issue
        // https://bugreports.qt-project.org/browse/QTBUG-32789
        QFont::insertSubstitution(QString::fromUtf8(".Lucida Grande UI"), QString::fromUtf8("Lucida Grande"));
    }

    app.setAttribute(Qt::AA_UseHighDpiPixmaps);
#endif

    QString crashPath = QDir::current().filePath(QString::fromAscii("crashDumps"));
    QString appLockPath = QDir::current().filePath(QString::fromAscii("megasync.lock"));
    QDir crashDir(crashPath);
    if (!crashDir.exists())
    {
        crashDir.mkpath(QString::fromAscii("."));
    }

#ifndef DEBUG
    CrashHandler::instance()->Init(QDir::toNativeSeparators(crashPath));
#endif
    if ((argc == 2) && !strcmp("/uninstall", argv[1]))
    {
        Preferences *preferences = Preferences::instance();
        preferences->initialize();
        if (!preferences->error())
        {
            if (preferences->logged())
            {
                preferences->unlink();
            }

            for (int i = 0; i < preferences->getNumUsers(); i++)
            {
                preferences->enterUser(i);
                for (int j = 0; j < preferences->getNumSyncedFolders(); j++)
                {
                    Platform::syncFolderRemoved(preferences->getLocalFolder(j), preferences->getSyncName(j));

                    #ifdef WIN32
                        QString debrisPath = QDir::toNativeSeparators(preferences->getLocalFolder(j) +
                                QDir::separator() + QString::fromAscii(MEGA_DEBRIS_FOLDER));

                        WIN32_FILE_ATTRIBUTE_DATA fad;
                        if (GetFileAttributesExW((LPCWSTR)debrisPath.utf16(), GetFileExInfoStandard, &fad))
                        {
                            SetFileAttributesW((LPCWSTR)debrisPath.utf16(), fad.dwFileAttributes & ~FILE_ATTRIBUTE_HIDDEN);
                        }

                        QDir dir(debrisPath);
                        QFileInfoList fList = dir.entryInfoList(QDir::Dirs | QDir::NoDotAndDotDot | QDir::Hidden);
                        for (int j = 0; j < fList.size(); j++)
                        {
                            QString folderPath = QDir::toNativeSeparators(fList[j].absoluteFilePath());
                            WIN32_FILE_ATTRIBUTE_DATA fa;
                            if (GetFileAttributesExW((LPCWSTR)folderPath.utf16(), GetFileExInfoStandard, &fa))
                            {
                                SetFileAttributesW((LPCWSTR)folderPath.utf16(), fa.dwFileAttributes & ~FILE_ATTRIBUTE_HIDDEN);
                            }
                        }
                    #endif
                }
                preferences->leaveUser();
            }
        }

        QDirIterator di(MegaApplication::applicationDataPath(), QDir::Files | QDir::NoDotAndDotDot);
        while (di.hasNext())
        {
            di.next();
            const QFileInfo& fi = di.fileInfo();
            if (fi.fileName().endsWith(QString::fromAscii(".db"))
                    || !fi.fileName().compare(QString::fromUtf8("MEGAsync.cfg"))
                    || !fi.fileName().compare(QString::fromUtf8("MEGAsync.cfg.bak")))
            {
                QFile::remove(di.filePath());
            }
        }

        //QDir dataDir(dataPath);
        //Utilities::removeRecursively(dataDir);

#ifdef WIN32
        if (preferences->installationTime() != -1)
        {
            MegaApi *megaApi = new MegaApi(Preferences::CLIENT_KEY, (char *)NULL, Preferences::USER_AGENT);
            QString stats = QString::fromUtf8("{\"it\":%1,\"act\":%2,\"lt\":%3}")
                    .arg(preferences->installationTime())
                    .arg(preferences->accountCreationTime())
                    .arg(preferences->hasLoggedIn());

            QByteArray base64stats = stats.toUtf8().toBase64();
            base64stats.replace('+', '-');
            base64stats.replace('/', '_');
            while (base64stats.size() && base64stats[base64stats.size() - 1] == '=')
            {
                base64stats.resize(base64stats.size() - 1);
            }

            megaApi->sendEvent(99504, base64stats.constData());
            Sleep(5000);
        }
#endif
        return 0;
    }

    SharedTools::QtLockedFile singleInstanceChecker(appLockPath);
    bool alreadyStarted = true;
    for (int i = 0; i < 10; i++)
    {
        singleInstanceChecker.open(SharedTools::QtLockedFile::ReadWrite);
        if (singleInstanceChecker.lock(SharedTools::QtLockedFile::WriteLock, false))
        {
            alreadyStarted = false;
            break;
        }

        #ifdef WIN32
            Sleep(1000);
        #else
            sleep(1);
        #endif
    }

    if (alreadyStarted)
    {
        MegaApi::log(MegaApi::LOG_LEVEL_WARNING, "MEGAsync is already started");
        return 0;
    }
    Platform::initialize(argc, argv);

#ifndef WIN32
#ifndef __APPLE__
    QFontDatabase::addApplicationFont(QString::fromAscii("://fonts/OpenSans-Regular.ttf"));
    QFontDatabase::addApplicationFont(QString::fromAscii("://fonts/OpenSans-Semibold.ttf"));

    QFont font(QString::fromAscii("Open Sans"), 8);
    app.setFont(font);
#endif
#endif

    //QDate betaLimit(2014, 1, 21);
    //long long now = QDateTime::currentDateTime().toMSecsSinceEpoch();
    //long long betaLimitTime = QDateTime(betaLimit).toMSecsSinceEpoch();
    //if (now > betaLimitTime)
    //{
    //    QMessageBox::information(NULL, QCoreApplication::translate("MegaApplication", "MEGAsync BETA"),
    //           QCoreApplication::translate("MegaApplication", "Thank you for testing MEGAsync.<br>"
    //       "This beta version is no longer current and has expired.<br>"
    //       "Please follow <a href=\"https://twitter.com/MEGAprivacy\">@MEGAprivacy</a> on Twitter for updates."));
    //    return 0;
    //}

    app.initialize();
    app.start();
    return app.exec();

#if 0 //Strings for the translation system. These lines don't need to be built
    QT_TRANSLATE_NOOP("QDialogButtonBox", "&Yes");
    QT_TRANSLATE_NOOP("QDialogButtonBox", "&No");
    QT_TRANSLATE_NOOP("QDialogButtonBox", "&OK");
    QT_TRANSLATE_NOOP("QDialogButtonBox", "&Cancel");
    QT_TRANSLATE_NOOP("Installer", "Choose Users");
    QT_TRANSLATE_NOOP("Installer", "Choose for which users you want to install $(^NameDA).");
    QT_TRANSLATE_NOOP("Installer", "Select whether you want to install $(^NameDA) for yourself only or for all users of this computer. $(^ClickNext)");
    QT_TRANSLATE_NOOP("Installer", "Install for anyone using this computer");
    QT_TRANSLATE_NOOP("Installer", "Install just for me");

    QT_TRANSLATE_NOOP("MegaError", "No error");
    QT_TRANSLATE_NOOP("MegaError", "Internal error");
    QT_TRANSLATE_NOOP("MegaError", "Invalid argument");
    QT_TRANSLATE_NOOP("MegaError", "Request failed, retrying");
    QT_TRANSLATE_NOOP("MegaError", "Rate limit exceeded");
    QT_TRANSLATE_NOOP("MegaError", "Failed permanently");
    QT_TRANSLATE_NOOP("MegaError", "Too many concurrent connections or transfers");
    QT_TRANSLATE_NOOP("MegaError", "Out of range");
    QT_TRANSLATE_NOOP("MegaError", "Expired");
    QT_TRANSLATE_NOOP("MegaError", "Not found");
    QT_TRANSLATE_NOOP("MegaError", "Circular linkage detected");
    QT_TRANSLATE_NOOP("MegaError", "Access denied");
    QT_TRANSLATE_NOOP("MegaError", "Already exists");
    QT_TRANSLATE_NOOP("MegaError", "Incomplete");
    QT_TRANSLATE_NOOP("MegaError", "Invalid key/Decryption error");
    QT_TRANSLATE_NOOP("MegaError", "Bad session ID");
    QT_TRANSLATE_NOOP("MegaError", "Blocked");
    QT_TRANSLATE_NOOP("MegaError", "Over quota");
    QT_TRANSLATE_NOOP("MegaError", "Temporarily not available");
    QT_TRANSLATE_NOOP("MegaError", "Connection overflow");
    QT_TRANSLATE_NOOP("MegaError", "Write error");
    QT_TRANSLATE_NOOP("MegaError", "Read error");
    QT_TRANSLATE_NOOP("MegaError", "Invalid application key");
    QT_TRANSLATE_NOOP("MegaError", "Unknown error");
#endif
}

MegaApplication::MegaApplication(int &argc, char **argv) :
    QApplication(argc, argv)
{
    appfinished = false;
    logger = new MegaSyncLogger();

    #if defined(LOG_TO_STDOUT) || defined(LOG_TO_FILE) || defined(LOG_TO_LOGGER)
    #if defined(LOG_TO_STDOUT)
        logger->sendLogsToStdout(true);
    #endif

    #if defined(LOG_TO_FILE)
        logger->sendLogsToFile(true);
    #endif

    #ifdef DEBUG
        MegaApi::setLogLevel(MegaApi::LOG_LEVEL_MAX);
    #else
        MegaApi::setLogLevel(MegaApi::LOG_LEVEL_DEBUG);
    #endif
#else
    MegaApi::setLogLevel(MegaApi::LOG_LEVEL_WARNING);
#endif

#ifdef Q_OS_LINUX
    if (argc == 2)
    {
         if (!strcmp("--debug", argv[1]))
         {
             logger->sendLogsToStdout(true);
             MegaApi::setLogLevel(MegaApi::LOG_LEVEL_MAX);
         } else if (!strcmp("--version", argv[1]))
         {
            QTextStream(stdout) << "MEGAsync" << " v" << Preferences::VERSION_STRING << " (" << Preferences::SDK_ID << ")" << endl;
            ::exit(0);
         }
    }
#endif

    MegaApi::setLoggerObject(logger);

    //Set QApplication fields
    setOrganizationName(QString::fromAscii("Mega Limited"));
    setOrganizationDomain(QString::fromAscii("mega.co.nz"));
    setApplicationName(QString::fromAscii("MEGAsync"));
    setApplicationVersion(QString::number(Preferences::VERSION_CODE));
    appPath = QDir::toNativeSeparators(QCoreApplication::applicationFilePath());
    appDirPath = QDir::toNativeSeparators(QCoreApplication::applicationDirPath());

    //Set the working directory
#if QT_VERSION < 0x050000
    dataPath = QDesktopServices::storageLocation(QDesktopServices::DataLocation);
#else
    dataPath = QStandardPaths::standardLocations(QStandardPaths::DataLocation)[0];
#endif

    QDir currentDir(dataPath);
    if (!currentDir.exists())
    {
        currentDir.mkpath(QString::fromAscii("."));
    }
    QDir::setCurrent(dataPath);

    updateAvailable = false;
    networkConnectivity = true;
    lastStartedDownload = 0;
    lastStartedUpload = 0;
    trayIcon = NULL;
    trayMenu = NULL;
    trayOverQuotaMenu = NULL;
    trayGuestMenu = NULL;
    megaApi = NULL;
    megaApiGuest = NULL;
    delegateListener = NULL;
    delegateGuestListener = NULL;
    httpServer = NULL;
    totalDownloadSize = totalUploadSize = 0;
    totalDownloadedSize = totalUploadedSize = 0;
    uploadSpeed = downloadSpeed = 0;
    exportOps = 0;
    infoDialog = NULL;
    infoOverQuota = NULL;
    setupWizard = NULL;
    settingsDialog = NULL;
    reboot = false;
    translator = NULL;
    exitAction = NULL;
    exitActionOverquota = NULL;
    exitActionGuest = NULL;
    settingsAction = NULL;
    settingsActionOverquota = NULL;
    settingsActionGuest = NULL;
    importLinksAction = NULL;
    importLinksActionGuest = NULL;
    uploadAction = NULL;
    downloadAction = NULL;
    loginActionGuest = NULL;
    waiting = false;
    updated = false;
    updateAction = NULL;
    updateActionOverquota = NULL;
    updateActionGuest = NULL;
    logoutActionOverquota = NULL;
    showStatusAction = NULL;
    pasteMegaLinksDialog = NULL;
    changeLogDialog = NULL;
    importDialog = NULL;
    uploadFolderSelector = NULL;
    downloadFolderSelector = NULL;
    updateBlocked = false;
    updateThread = NULL;
    updateTask = NULL;
    multiUploadFileDialog = NULL;
    exitDialog = NULL;
    downloadNodeSelector = NULL;
    notificator = NULL;
    externalNodesTimestamp = 0;
    enableDebug = false;
    overquotaCheck = false;
    noKeyDetected = 0;
    isFirstSyncDone = false;
    isFirstFileSynced = false;
}

MegaApplication::~MegaApplication()
{

}

void MegaApplication::initialize()
{
    if (megaApi || megaApiGuest)
    {
        return;
    }

    paused = false;
    indexing = false;
    setQuitOnLastWindowClosed(false);

#ifdef Q_OS_LINUX
    isLinux = true;
#else
    isLinux = false;
#endif

    //Register own url schemes
    QDesktopServices::setUrlHandler(QString::fromUtf8("mega"), this, "handleMEGAurl");
    QDesktopServices::setUrlHandler(QString::fromUtf8("local"), this, "handleLocalPath");

    //Register metatypes to use them in signals/slots
    qRegisterMetaType<QQueue<QString> >("QQueueQString");
    qRegisterMetaTypeStreamOperators<QQueue<QString> >("QQueueQString");

    preferences = Preferences::instance();
    connect(preferences, SIGNAL(stateChanged()), this, SLOT(changeState()));
    connect(preferences, SIGNAL(updated()), this, SLOT(showUpdatedMessage()));
    preferences->initialize();
    if (preferences->error())
    {
        QMessageBox::critical(NULL, QString::fromAscii("MEGAsync"), tr("Your config is corrupt, please start over"));
    }

    preferences->setLastStatsRequest(0);
    lastExit = preferences->getLastExit();

    QString basePath = QDir::toNativeSeparators(QDir::currentPath()+QString::fromAscii("/"));

#ifdef WIN32
    //Backwards compatibility code
    QDirIterator di(dataPath, QDir::Files | QDir::NoDotAndDotDot);
    while (di.hasNext())
    {
        di.next();
        const QFileInfo& fi = di.fileInfo();
        if (fi.fileName().startsWith(QString::fromAscii(".tmp.")))
        {
            QFile::remove(di.filePath());
        }
    }
#endif

#ifndef __APPLE__
    megaApi = new MegaApi(Preferences::CLIENT_KEY, basePath.toUtf8().constData(), Preferences::USER_AGENT);
#else
    megaApi = new MegaApi(Preferences::CLIENT_KEY, basePath.toUtf8().constData(), Preferences::USER_AGENT, MacXPlatform::fd);
#endif
    megaApiGuest = new MegaApi(Preferences::CLIENT_KEY, basePath.toUtf8().constData(), Preferences::USER_AGENT);

    megaApi->setDownloadMethod(preferences->transferDownloadMethod());
    megaApiGuest->setDownloadMethod(preferences->transferDownloadMethod());
    megaApi->setUploadMethod(preferences->transferUploadMethod());
    megaApiGuest->setUploadMethod(preferences->transferUploadMethod());

    delegateListener = new MEGASyncDelegateListener(megaApi, this);
    megaApi->addListener(delegateListener);
    delegateGuestListener = new MEGASyncDelegateListener(megaApiGuest, this);
    megaApiGuest->addListener(delegateGuestListener);
    uploader = new MegaUploader(megaApi);
    downloader = new MegaDownloader(megaApi, megaApiGuest);
    scanningTimer = new QTimer();
    scanningTimer->setSingleShot(false);
    scanningTimer->setInterval(500);
    scanningAnimationIndex = 1;
    connect(scanningTimer, SIGNAL(timeout()), this, SLOT(scanningAnimationStep()));

    //Start the HTTP server
    httpServer = new HTTPServer(megaApiGuest, Preferences::HTTPS_PORT, true);
    connect(httpServer, SIGNAL(onLinkReceived(QString)), this, SLOT(externalDownload(QString)), Qt::QueuedConnection);
    connect(httpServer, SIGNAL(onExternalDownloadRequested(QQueue<mega::MegaNode *>)), this, SLOT(externalDownload(QQueue<mega::MegaNode *>)));
    connect(httpServer, SIGNAL(onExternalDownloadRequestFinished()), this, SLOT(processDownloads()), Qt::QueuedConnection);
    connect(httpServer, SIGNAL(onSyncRequested(long long)), this, SLOT(syncFolder(long long)), Qt::QueuedConnection);

    connectivityTimer = new QTimer(this);
    connectivityTimer->setSingleShot(true);
    connectivityTimer->setInterval(Preferences::MAX_LOGIN_TIME_MS);
    connect(connectivityTimer, SIGNAL(timeout()), this, SLOT(runConnectivityCheck()));

    connect(uploader, SIGNAL(dupplicateUpload(QString, QString, mega::MegaHandle)), this, SLOT(onDupplicateUpload(QString, QString, mega::MegaHandle)));
    connect(downloader, SIGNAL(dupplicateDownload(QString, QString, mega::MegaHandle)), this, SLOT(onDupplicateUpload(QString, QString, mega::MegaHandle)));

    if (preferences->isCrashed())
    {
        preferences->setCrashed(false);
        QDirIterator di(dataPath, QDir::Files | QDir::NoDotAndDotDot);
        while (di.hasNext())
        {
            di.next();
            const QFileInfo& fi = di.fileInfo();
            if (fi.fileName().endsWith(QString::fromAscii(".db"))
                    || fi.fileName().endsWith(QString::fromAscii(".db-wal"))
                    || fi.fileName().endsWith(QString::fromAscii(".db-shm")))
            {
                QFile::remove(di.filePath());
            }
        }

        QStringList reports = CrashHandler::instance()->getPendingCrashReports();
        if (reports.size())
        {
            CrashReportDialog crashDialog(reports.join(QString::fromAscii("------------------------------\n")));
            if (crashDialog.exec() == QDialog::Accepted)
            {
                applyProxySettings();
                CrashHandler::instance()->sendPendingCrashReports(crashDialog.getUserMessage());
#ifndef __APPLE__
                QMessageBox::information(NULL, QString::fromAscii("MEGAsync"), tr("Thank you for your collaboration!"));
#endif
            }
        }
    }

    //Create GUI elements
#ifdef __APPLE__
    trayIcon = new MegaSystemTrayIcon();
#else
    trayIcon = new QSystemTrayIcon();
#endif

    connect(trayIcon, SIGNAL(messageClicked()), this, SLOT(onMessageClicked()));
    connect(trayIcon, SIGNAL(activated(QSystemTrayIcon::ActivationReason)),
            this, SLOT(trayIconActivated(QSystemTrayIcon::ActivationReason)));

    initialMenu = new QMenu();

#if (QT_VERSION == 0x050500) && defined(_WIN32)
    initialMenu->installEventFilter(this);
#endif

#ifdef _WIN32
    windowsMenu = new QMenu();

    #if (QT_VERSION == 0x050500)
    windowsMenu->installEventFilter(this);
    #endif
#endif
    QString language = preferences->language();
    changeLanguage(language);

#ifdef __APPLE__
    notificator = new Notificator(applicationName(), NULL, NULL);
#else
    notificator = new Notificator(applicationName(), trayIcon, NULL);
#endif

    changeProxyAction = new QAction(tr("Settings"), this);
    connect(changeProxyAction, SIGNAL(triggered()), this, SLOT(changeProxy()));
    initialExitAction = new QAction(tr("Exit"), this);
    connect(initialExitAction, SIGNAL(triggered()), this, SLOT(exitApplication()));
    initialMenu->addAction(changeProxyAction);
    initialMenu->addAction(initialExitAction);

#ifdef _WIN32
    windowsExitAction = new QAction(tr("Exit"), this);
    connect(windowsExitAction, SIGNAL(triggered()), this, SLOT(exitApplication()));
    windowsMenu->addAction(windowsExitAction);
#endif

    periodicTasksTimer = new QTimer();
    periodicTasksTimer->start(Preferences::STATE_REFRESH_INTERVAL_MS);
    connect(periodicTasksTimer, SIGNAL(timeout()), this, SLOT(periodicTasks()));

    infoDialogTimer = new QTimer();
    infoDialogTimer->setSingleShot(true);
    connect(infoDialogTimer, SIGNAL(timeout()), this, SLOT(showInfoDialog()));

    connect(this, SIGNAL(aboutToQuit()), this, SLOT(cleanAll()));

    Qt::KeyboardModifiers modifiers = queryKeyboardModifiers();
    if (modifiers.testFlag(Qt::ControlModifier)
            && modifiers.testFlag(Qt::ShiftModifier))
    {
        enableDebug = true;
    }

    if (preferences->logged() && preferences->wasPaused())
    {
        pauseTransfers(true);
    }
}

QString MegaApplication::applicationFilePath()
{
    return appPath;
}

QString MegaApplication::applicationDirPath()
{
    return appDirPath;
}

QString MegaApplication::applicationDataPath()
{
    return dataPath;
}

void MegaApplication::changeLanguage(QString languageCode)
{
    if (appfinished)
    {
        return;
    }

    if (translator)
    {
        removeTranslator(translator);
        delete translator;
        translator = NULL;
    }

    QTranslator *newTranslator = new QTranslator();
    if (newTranslator->load(Preferences::TRANSLATION_FOLDER
                            + Preferences::TRANSLATION_PREFIX
                            + languageCode)
            || newTranslator->load(Preferences::TRANSLATION_FOLDER
                                   + Preferences::TRANSLATION_PREFIX
                                   + QString::fromUtf8("en")))
    {
        installTranslator(newTranslator);
        translator = newTranslator;
    }
    else
    {
        delete newTranslator;
    }

    if (notificator)
    {
        createTrayMenu();
        createTrayIcon();
        createOverQuotaMenu();
        createGuestMenu();
    }
}

void MegaApplication::updateTrayIcon()
{
    if (appfinished)
    {
        return;
    }

    if (!trayIcon)
    {
        return;
    }

    QString tooltip;
    QString icon;

#ifdef __APPLE__
    QString icon_white;
#endif

    if (infoOverQuota)
    {
        if (preferences->usedStorage() < preferences->totalStorage())
        {
            if (!overquotaCheck)
            {
                megaApi->getAccountDetails();
                overquotaCheck = true;
            }
            else
            {
                updateUserStats();
            }
        }

        tooltip = QCoreApplication::applicationName()
                + QString::fromAscii(" ")
                + Preferences::VERSION_STRING
                + QString::fromAscii("\n")
                + tr("Over quota");

#ifndef __APPLE__
    #ifdef _WIN32
        icon = QString::fromUtf8("://images/warning_ico.ico");
    #else
        icon = QString::fromUtf8("://images/22_warning.png");
    #endif
#else
        icon = QString::fromUtf8("://images/icon_overquota_mac.png");
        icon_white = QString::fromUtf8("://images/icon_overquota_mac_white.png");

        if (scanningTimer->isActive())
        {
            scanningTimer->stop();
        }
#endif
    }
    else if (paused)
    {
        tooltip = QCoreApplication::applicationName()
                + QString::fromAscii(" ")
                + Preferences::VERSION_STRING
                + QString::fromAscii("\n")
                + tr("Paused");

#ifndef __APPLE__
    #ifdef _WIN32
        icon = QString::fromUtf8("://images/tray_pause.ico");
    #else
        icon = QString::fromUtf8("://images/22_paused.png");
    #endif
#else
        icon = QString::fromUtf8("://images/icon_paused_mac.png");
        icon_white = QString::fromUtf8("://images/icon_paused_mac_white.png");

        if (scanningTimer->isActive())
        {
            scanningTimer->stop();
        }
#endif
    }
    else if (indexing || waiting
             || megaApi->getNumPendingUploads()
             || megaApi->getNumPendingDownloads()
             || megaApiGuest->getNumPendingUploads()
             || megaApiGuest->getNumPendingDownloads())
    {
        if (indexing)
        {
            tooltip = QCoreApplication::applicationName()
                    + QString::fromAscii(" ")
                    + Preferences::VERSION_STRING
                    + QString::fromAscii("\n")
                    + tr("Scanning");
        }
        else if (waiting)
        {
            tooltip = QCoreApplication::applicationName()
                    + QString::fromAscii(" ")
                    + Preferences::VERSION_STRING
                    + QString::fromAscii("\n")
                    + tr("Waiting");
        }
        else
        {
            tooltip = QCoreApplication::applicationName()
                    + QString::fromAscii(" ")
                    + Preferences::VERSION_STRING
                    + QString::fromAscii("\n")
                    + tr("Syncing");
        }

#ifndef __APPLE__
    #ifdef _WIN32
        icon = QString::fromUtf8("://images/tray_sync.ico");
    #else
        icon = QString::fromUtf8("://images/22_synching.png");
    #endif
#else
        icon = QString::fromUtf8("://images/icon_syncing_mac.png");
        icon_white = QString::fromUtf8("://images/icon_syncing_mac_white.png");

        if (!scanningTimer->isActive())
        {
            scanningAnimationIndex = 1;
            scanningTimer->start();
        }
#endif
    }
    else
    {
        tooltip = QCoreApplication::applicationName()
                + QString::fromAscii(" ")
                + Preferences::VERSION_STRING
                + QString::fromAscii("\n")
                + tr("Up to date");

#ifndef __APPLE__
    #ifdef _WIN32
        icon = QString::fromUtf8("://images/app_ico.ico");
    #else
        icon = QString::fromUtf8("://images/22_uptodate.png");
    #endif
#else
        icon = QString::fromUtf8("://images/icon_synced_mac.png");
        icon_white = QString::fromUtf8("://images/icon_synced_mac_white.png");

        if (scanningTimer->isActive())
        {
            scanningTimer->stop();
        }
#endif
        if (reboot)
        {
            rebootApplication();
        }
    }

    if (!networkConnectivity)
    {
        //Override the current state
        tooltip = QCoreApplication::applicationName()
                + QString::fromAscii(" ")
                + Preferences::VERSION_STRING
                + QString::fromAscii("\n")
                + tr("No Internet connection");

#ifndef __APPLE__
    #ifdef _WIN32
        icon = QString::fromUtf8("://images/login_ico.ico");
    #else
        icon = QString::fromUtf8("://images/22_logging.png");
    #endif
#else
        icon = QString::fromUtf8("://images/icon_logging_mac.png");
        icon_white = QString::fromUtf8("://images/icon_logging_mac_white.png");
#endif
    }

    if (updateAvailable)
    {
        tooltip += QString::fromAscii("\n")
                + tr("Update available!");
    }

    if (!icon.isEmpty())
    {
#ifndef __APPLE__
        trayIcon->setIcon(QIcon(icon));
#else
        trayIcon->setIcon(QIcon(icon), QIcon(icon_white));
#endif
    }

    if (!tooltip.isEmpty())
    {
        trayIcon->setToolTip(tooltip);
    }
}

void MegaApplication::start()
{
    if (appfinished)
    {
        return;
    }

    indexing = false;
    overquotaCheck = false;

    if (isLinux && trayIcon->contextMenu())
    {
        if (showStatusAction)
        {
            initialMenu->removeAction(showStatusAction);

            delete showStatusAction;
            showStatusAction = NULL;
        }
    }
    else
    {
        trayIcon->setContextMenu(initialMenu);
    }

#ifndef __APPLE__
    #ifdef _WIN32
        trayIcon->setIcon(QIcon(QString::fromAscii("://images/tray_sync.ico")));
    #else
        trayIcon->setIcon(QIcon(QString::fromAscii("://images/22_synching.png")));
    #endif
#else
    trayIcon->setIcon(QIcon(QString::fromAscii("://images/icon_syncing_mac.png")),
                      QIcon(QString::fromAscii("://images/icon_syncing_mac_white.png")));

    if (!scanningTimer->isActive())
    {
        scanningAnimationIndex = 1;
        scanningTimer->start();
    }
#endif
    trayIcon->setToolTip(QCoreApplication::applicationName() + QString::fromAscii(" ") + Preferences::VERSION_STRING + QString::fromAscii("\n") + tr("Logging in"));
    trayIcon->show();

    if (!preferences->lastExecutionTime())
    {
        Platform::enableTrayIcon(QFileInfo(MegaApplication::applicationFilePath()).fileName());
    }

    if (updated)
    {
        showInfoMessage(tr("MEGAsync has been updated"));
        preferences->setFirstSyncDone();
        preferences->setFirstFileSynced();
        preferences->setFirstWebDownloadDone();

        if (!preferences->installationTime())
        {
            preferences->setInstallationTime(-1);
        }
    }

    if (enableDebug)
    {
        toggleLogging();
        enableDebug = false;
    }

    applyProxySettings();

    //Start the initial setup wizard if needed
    if (!preferences->logged())
    {
        if (!preferences->installationTime())
        {
            preferences->setInstallationTime(QDateTime::currentDateTime().toMSecsSinceEpoch() / 1000);
        }

        startUpdateTask();
        QString language = preferences->language();
        changeLanguage(language);
        updated = false;
        if (!infoDialog)
        {
            infoDialog = new InfoDialog(this);
        }

        if (!preferences->isFirstStartDone())
        {
            megaApi->sendEvent(99500, "MEGAsync first start");
            userAction(SetupWizard::PAGE_INITIAL);
        }

        return;
    }
    else
    {
        QStringList exclusions = preferences->getExcludedSyncNames();
        vector<string> vExclusions;
        for (int i = 0; i < exclusions.size(); i++)
        {
            vExclusions.push_back(exclusions[i].toUtf8().constData());
        }
        megaApi->setExcludedNames(&vExclusions);

        if (preferences->lowerSizeLimit())
        {
            megaApi->setExclusionLowerSizeLimit(preferences->lowerSizeLimitValue() * pow((float)1024, preferences->lowerSizeLimitUnit()));
        }
        else
        {
            megaApi->setExclusionLowerSizeLimit(0);
        }

        if (preferences->upperSizeLimit())
        {
            megaApi->setExclusionUpperSizeLimit(preferences->upperSizeLimitValue() * pow((float)1024, preferences->upperSizeLimitUnit()));
        }
        else
        {
            megaApi->setExclusionUpperSizeLimit(0);
        }

        //Otherwise, login in the account
        if (preferences->getSession().size())
        {
            megaApi->fastLogin(preferences->getSession().toUtf8().constData());
        }
        else
        {
            megaApi->fastLogin(preferences->email().toUtf8().constData(),
                       preferences->emailHash().toUtf8().constData(),
                       preferences->privatePw().toUtf8().constData());
        }
    }
}

void MegaApplication::loggedIn()
{
    if (appfinished)
    {
        return;
    }

    pauseTransfers(paused);
    megaApi->getAccountDetails();

    if (settingsDialog)
    {
        settingsDialog->setProxyOnly(false);
    }

    // Apply the "Start on startup" configuration, make sure configuration has the actual value
    // get the requested value
    bool startOnStartup = preferences->startOnStartup();
    // try to enable / disable startup (e.g. copy or delete desktop file)
    if (!Platform::startOnStartup(startOnStartup)) {
        // in case of failure - make sure configuration keeps the right value
        //LOG_debug << "Failed to " << (startOnStartup ? "enable" : "disable") << " MEGASync on startup.";
        preferences->setStartOnStartup(!startOnStartup);
    }

#ifdef WIN32
    if (!preferences->lastExecutionTime())
    {
        showInfoMessage(tr("MEGAsync is now running. Click here to open the status window."));
    }
    else if (!updated)
    {
        showNotificationMessage(tr("MEGAsync is now running. Click here to open the status window."));
    }
#else
    #ifdef __APPLE__
        if (!preferences->lastExecutionTime())
        {
            showInfoMessage(tr("MEGAsync is now running. Click the menu bar icon to open the status window."));
        }
        else if (!updated)
        {
            showNotificationMessage(tr("MEGAsync is now running. Click the menu bar icon to open the status window."));
        }
    #else
        if (!preferences->lastExecutionTime())
        {
            showInfoMessage(tr("MEGAsync is now running. Click the system tray icon to open the status window."));
        }
        else if (!updated)
        {
            showNotificationMessage(tr("MEGAsync is now running. Click the system tray icon to open the status window."));
        }
    #endif
#endif

    preferences->setLastExecutionTime(QDateTime::currentDateTime().toMSecsSinceEpoch());

    startUpdateTask();
    QString language = preferences->language();
    changeLanguage(language);
    updated = false;
    if (!infoDialog)
    {
        infoDialog = new InfoDialog(this);
    }

    //Set the upload limit
    setUploadLimit(preferences->uploadLimitKB());
    Platform::startShellDispatcher(this);
}

void MegaApplication::startSyncs()
{
    if (appfinished)
    {
        return;
    }

    //Start syncs
    MegaNode *rubbishNode =  megaApi->getRubbishNode();
    for (int i = 0; i < preferences->getNumSyncedFolders(); i++)
    {
        if (!preferences->isFolderActive(i))
        {
            continue;
        }

        MegaNode *node = megaApi->getNodeByHandle(preferences->getMegaFolderHandle(i));
        if (!node)
        {
            showErrorMessage(tr("Your sync \"%1\" has been disabled because the remote folder doesn't exist")
                             .arg(preferences->getSyncName(i)));
            preferences->setSyncState(i, false);
            openSettings(SettingsDialog::SYNCS_TAB);
            continue;
        }

        QString localFolder = preferences->getLocalFolder(i);
        if (!QFileInfo(localFolder).isDir())
        {
            showErrorMessage(tr("Your sync \"%1\" has been disabled because the local folder doesn't exist")
                             .arg(preferences->getSyncName(i)));
            preferences->setSyncState(i, false);
            openSettings(SettingsDialog::SYNCS_TAB);
            continue;
        }

        MegaApi::log(MegaApi::LOG_LEVEL_INFO, QString::fromAscii("Sync  %1 added.").arg(i).toUtf8().constData());
        megaApi->syncFolder(localFolder.toUtf8().constData(), node);
        delete node;
    }
    delete rubbishNode;
}

//This function is called to upload all files in the uploadQueue field
//to the Mega node that is passed as parameter
void MegaApplication::processUploadQueue(mega::MegaHandle nodeHandle)
{
    if (appfinished)
    {
        return;
    }

    MegaNode *node = megaApi->getNodeByHandle(nodeHandle);

    //If the destination node doesn't exist in the current filesystem, clear the queue and show an error message
    if (!node || node->isFile())
    {
        uploadQueue.clear();
        showErrorMessage(tr("Error: Invalid destination folder. The upload has been cancelled"));
        delete node;
        return;
    }

    //Process the upload queue using the MegaUploader object
    while (!uploadQueue.isEmpty())
    {
        QString filePath = uploadQueue.dequeue();
        uploader->upload(filePath, node);
    }
    delete node;
}

void MegaApplication::processDownloadQueue(QString path)
{
    if (appfinished)
    {
        return;
    }

    QDir dir(path);
    if (!dir.exists() && !dir.mkpath(QString::fromAscii(".")))
    {
        qDeleteAll(downloadQueue);
        downloadQueue.clear();
        showErrorMessage(tr("Error: Invalid destination folder. The download has been cancelled"));
        return;
    }

    downloader->processDownloadQueue(&downloadQueue, path);
}

void MegaApplication::unityFix()
{
    static QMenu *dummyMenu = NULL;
    if (!dummyMenu)
    {
        dummyMenu = new QMenu();
        connect(this, SIGNAL(unityFixSignal()), dummyMenu, SLOT(close()), Qt::QueuedConnection);
    }

    emit unityFixSignal();
    dummyMenu->exec();
}

void MegaApplication::disableSyncs()
{
    if (appfinished)
    {
        return;
    }

    for (int i = 0; i < preferences->getNumSyncedFolders(); i++)
    {
       if (!preferences->isFolderActive(i))
       {
           continue;
       }

       Platform::syncFolderRemoved(preferences->getLocalFolder(i), preferences->getSyncName(i));
       Platform::notifyItemChange(preferences->getLocalFolder(i));
       preferences->setSyncState(i, false, true);
       MegaNode *node = megaApi->getNodeByHandle(preferences->getMegaFolderHandle(i));
       megaApi->disableSync(node);
       delete node;
    }
}

void MegaApplication::restoreSyncs()
{
    if (appfinished)
    {
        return;
    }

    for (int i = 0; i < preferences->getNumSyncedFolders(); i++)
    {
       if (!preferences->isTemporaryInactiveFolder(i) || preferences->isFolderActive(i))
       {
           continue;
       }

       MegaNode *node = megaApi->getNodeByPath(preferences->getMegaFolder(i).toUtf8().constData());
       if (!node)
       {
           preferences->setSyncState(i, false, false);
           continue;
       }

       QFileInfo localFolderInfo(preferences->getLocalFolder(i));
       QString localFolderPath = QDir::toNativeSeparators(localFolderInfo.canonicalFilePath());
       if (!localFolderPath.size() || !localFolderInfo.isDir())
       {
           delete node;
           preferences->setSyncState(i, false, false);
           continue;
       }

       preferences->setMegaFolderHandle(i, node->getHandle());
       preferences->setSyncState(i, true, false);
       megaApi->syncFolder(localFolderPath.toUtf8().constData(), node);
       delete node;
       //Platform::notifyItemChange(preferences->getLocalFolder(i));
    }
}

void MegaApplication::closeDialogs()
{
    delete setupWizard;
    setupWizard = NULL;

    delete settingsDialog;
    settingsDialog = NULL;

    delete uploadFolderSelector;
    uploadFolderSelector = NULL;

    delete downloadFolderSelector;
    downloadFolderSelector = NULL;

    delete multiUploadFileDialog;
    multiUploadFileDialog = NULL;

    delete pasteMegaLinksDialog;
    pasteMegaLinksDialog = NULL;

    delete changeLogDialog;
    changeLogDialog = NULL;

    delete importDialog;
    importDialog = NULL;

    delete downloadNodeSelector;
    downloadNodeSelector = NULL;

    delete infoOverQuota;
    infoOverQuota = NULL;
}

void MegaApplication::rebootApplication(bool update)
{
    if (appfinished)
    {
        return;
    }

    reboot = true;
    if (update && (megaApi->getNumPendingDownloads() || megaApi->getNumPendingUploads() || megaApi->isWaiting()))
    {
        if (!updateBlocked)
        {
            updateBlocked = true;
            showInfoMessage(tr("An update will be applied during the next application restart"));
        }
        return;
    }

    trayIcon->hide();
    closeDialogs();

#ifdef __APPLE__
    cleanAll();
    ::exit(0);
#endif

    QApplication::exit();
}

void MegaApplication::exitApplication()
{
    if (appfinished)
    {
        return;
    }

#ifndef __APPLE__
    if (!megaApi->isLoggedIn())
    {
#endif
        reboot = false;
        trayIcon->hide();
        closeDialogs();
        #ifdef __APPLE__
            cleanAll();
            ::exit(0);
        #endif

        QApplication::exit();
        return;
#ifndef __APPLE__
    }
#endif

    if (!exitDialog)
    {
        exitDialog = new QMessageBox(QMessageBox::Question, tr("MEGAsync"),
                                     tr("Synchronization will stop.\n\nExit anyway?"), QMessageBox::Yes|QMessageBox::No);
        int button = exitDialog->exec();
        if (!exitDialog)
        {
            return;
        }

        exitDialog->deleteLater();
        exitDialog = NULL;
        if (button == QMessageBox::Yes)
        {
            reboot = false;
            trayIcon->hide();
            closeDialogs();

            #ifdef __APPLE__
                cleanAll();
                ::exit(0);
            #endif

            QApplication::exit();
        }
    }
    else
    {
        exitDialog->raise();
        exitDialog->activateWindow();
    }
}

void MegaApplication::pauseTransfers(bool pause)
{
    if (appfinished)
    {
        return;
    }

    megaApi->pauseTransfers(pause);
    megaApiGuest->pauseTransfers(pause);
}

void MegaApplication::checkNetworkInterfaces()
{
    if (appfinished)
    {
        return;
    }

    QList<QNetworkInterface> newNetworkInterfaces;
    QList<QNetworkInterface> configs = QNetworkInterface::allInterfaces();

    //Filter interfaces (QT provides interfaces with loopback IP addresses)
    for (int i = 0; i < configs.size(); i++)
    {
        QNetworkInterface networkInterface = configs.at(i);
        QNetworkInterface::InterfaceFlags flags = networkInterface.flags();
        if ((flags & (QNetworkInterface::IsUp | QNetworkInterface::IsRunning))
                && !(flags & QNetworkInterface::IsLoopBack))
        {
            MegaApi::log(MegaApi::LOG_LEVEL_DEBUG, QString::fromUtf8("Active network interface: %1").arg(networkInterface.humanReadableName()).toUtf8().constData());

            int numActiveIPs = 0;
            QList<QNetworkAddressEntry> addresses = networkInterface.addressEntries();
            for (int i = 0; i < addresses.size(); i++)
            {
                QHostAddress ip = addresses.at(i).ip();
                switch (ip.protocol())
                {
                case QAbstractSocket::IPv4Protocol:
                    if (!ip.toString().startsWith(QString::fromUtf8("127."), Qt::CaseInsensitive)
                            && !ip.toString().startsWith(QString::fromUtf8("169.254."), Qt::CaseInsensitive))
                    {
                        MegaApi::log(MegaApi::LOG_LEVEL_DEBUG, QString::fromUtf8("IPv4: %1").arg(ip.toString()).toUtf8().constData());
                        numActiveIPs++;
                    }
                    break;
                case QAbstractSocket::IPv6Protocol:
                    if (!ip.toString().startsWith(QString::fromUtf8("FE80:"), Qt::CaseInsensitive)
                            && !ip.toString().startsWith(QString::fromUtf8("FD00:"), Qt::CaseInsensitive)
                            && !(ip.toString() == QString::fromUtf8("::1")))
                    {
                        MegaApi::log(MegaApi::LOG_LEVEL_DEBUG, QString::fromUtf8("IPv6: %1").arg(ip.toString()).toUtf8().constData());
                        numActiveIPs++;
                    }
                    break;
                default:
                    break;
                }
            }

            if (!numActiveIPs)
            {
                continue;
            }

            lastActiveTime = QDateTime::currentMSecsSinceEpoch();
            newNetworkInterfaces.append(networkInterface);
            networkConnectivity = true;
        }
    }

    bool disconnect = false;
    if (!newNetworkInterfaces.size())
    {
        networkConnectivity = false;
        networkConfigurationManager.updateConfigurations();
    }
    else if (!activeNetworkInterfaces.size())
    {
        activeNetworkInterfaces = newNetworkInterfaces;
    }
    else if (activeNetworkInterfaces.size() != newNetworkInterfaces.size())
    {
        disconnect = true;
        MegaApi::log(MegaApi::LOG_LEVEL_INFO, "Local network interface change detected");
    }
    else
    {
        for (int i = 0; i < newNetworkInterfaces.size(); i++)
        {
            QNetworkInterface networkInterface = newNetworkInterfaces.at(i);

            int j = 0;
            while (j < activeNetworkInterfaces.size())
            {
                if (activeNetworkInterfaces.at(j).name() == networkInterface.name())
                {
                    break;
                }
                j++;
            }

            if (j == activeNetworkInterfaces.size())
            {
                //New interface
                MegaApi::log(MegaApi::LOG_LEVEL_INFO, QString::fromUtf8("New working network interface detected (%1)").arg(networkInterface.humanReadableName()).toUtf8().constData());
                disconnect = true;
            }
            else
            {
                QNetworkInterface oldNetworkInterface = activeNetworkInterfaces.at(j);
                QList<QNetworkAddressEntry> addresses = networkInterface.addressEntries();
                if (addresses.size() != oldNetworkInterface.addressEntries().size())
                {
                    MegaApi::log(MegaApi::LOG_LEVEL_INFO, "Local IP change detected");
                    disconnect = true;
                }
                else
                {
                    for (int k = 0; k < addresses.size(); k++)
                    {
                        QHostAddress ip = addresses.at(k).ip();
                        switch (ip.protocol())
                        {
                            case QAbstractSocket::IPv4Protocol:
                            case QAbstractSocket::IPv6Protocol:
                            {
                                QList<QNetworkAddressEntry> oldAddresses = oldNetworkInterface.addressEntries();
                                int l = 0;
                                while (l < oldAddresses.size())
                                {
                                    if (oldAddresses.at(l).ip().toString() == ip.toString())
                                    {
                                        break;
                                    }
                                    l++;
                                }

                                if (l == oldAddresses.size())
                                {
                                    //New IP
                                    MegaApi::log(MegaApi::LOG_LEVEL_INFO, QString::fromUtf8("New IP detected (%1) for interface %2").arg(ip.toString()).arg(networkInterface.name()).toUtf8().constData());
                                    disconnect = true;
                                }
                            }
                            default:
                                break;
                        }
                    }
                }
            }
        }
    }

    if (disconnect || (QDateTime::currentMSecsSinceEpoch() - lastActiveTime) > Preferences::MAX_IDLE_TIME_MS)
    {
        MegaApi::log(MegaApi::LOG_LEVEL_INFO, "Reconnecting due to local network changes");
        megaApi->retryPendingConnections(true, true);
        megaApiGuest->retryPendingConnections(true, true);
        activeNetworkInterfaces = newNetworkInterfaces;
        lastActiveTime = QDateTime::currentMSecsSinceEpoch();
    }
    else
    {
        MegaApi::log(MegaApi::LOG_LEVEL_DEBUG, "Local network adapters haven't changed");
    }
}

void MegaApplication::periodicTasks()
{
    if (appfinished)
    {
        return;
    }

    checkNetworkInterfaces();

    static int counter = 0;
    if (megaApi)
    {
        if (!(++counter % 6))
        {
            networkConfigurationManager.updateConfigurations();
            megaApi->update();
            megaApiGuest->update();
        }

        megaApi->updateStats();
        megaApiGuest->updateStats();
        onGlobalSyncStateChanged(megaApi);

        if (isLinux)
        {
            updateTrayIcon();
        }
    }

    if (trayIcon)
    {
        trayIcon->show();
    }
}

void MegaApplication::cleanAll()
{
    appfinished = true;

#ifndef DEBUG
    CrashHandler::instance()->Disable();
#endif

    qInstallMsgHandler(0);
#if QT_VERSION >= 0x050000
    qInstallMessageHandler(0);
#endif

    periodicTasksTimer->stop();
    stopUpdateTask();
    Platform::stopShellDispatcher();
    for (int i = 0; i < preferences->getNumSyncedFolders(); i++)
    {
        Platform::notifyItemChange(preferences->getLocalFolder(i));
    }

    closeDialogs();
    delete infoDialog;
    delete httpServer;
    delete uploader;
    delete delegateListener;
    delete delegateGuestListener;
    delete megaApi;
    delete megaApiGuest;

    preferences->setLastExit(QDateTime::currentMSecsSinceEpoch());
    trayIcon->deleteLater();

    if (reboot)
    {
#ifndef __APPLE__
        QString app = MegaApplication::applicationFilePath();
        QProcess::startDetached(app);
#else
        QString app = MegaApplication::applicationDirPath();
        QString launchCommand = QString::fromUtf8("open");
        QStringList args = QStringList();

        QDir appPath(app);
        appPath.cdUp();
        appPath.cdUp();

        args.append(QString::fromAscii("-n"));
        args.append(appPath.absolutePath());
        QProcess::startDetached(launchCommand, args);
#endif

#ifdef WIN32
        Sleep(2000);
#else
        sleep(2);
#endif
    }

    //QFontDatabase::removeAllApplicationFonts();
}

void MegaApplication::onDupplicateLink(QString, QString name, MegaHandle handle)
{
    if (appfinished)
    {
        return;
    }

    addRecentFile(name, handle);
}

void MegaApplication::onDupplicateUpload(QString localPath, QString name, MegaHandle handle)
{
    if (appfinished)
    {
        return;
    }

    addRecentFile(name, handle, localPath);
}

void MegaApplication::onInstallUpdateClicked()
{
    if (appfinished)
    {
        return;
    }

    if (updateAvailable)
    {
        showInfoMessage(tr("Installing update..."));
        emit installUpdate();
    }
    else
    {
        showChangeLog();
    }
}

void MegaApplication::showInfoDialog()
{
    if (appfinished)
    {
        return;
    }

    if (isLinux && showStatusAction && megaApi)
    {
        megaApi->retryPendingConnections();
        megaApiGuest->retryPendingConnections();
    }

    if (infoOverQuota)
    {
        if (!infoOverQuota->isVisible())
        {
            int posx, posy;
            calculateInfoDialogCoordinates(infoOverQuota, &posx, &posy);

            if (isLinux)
            {
                unityFix();
            }

            infoOverQuota->move(posx, posy);
            infoOverQuota->show();
            infoOverQuota->setFocus();
            infoOverQuota->raise();
            infoOverQuota->activateWindow();
        }
        else
        {
            if (trayOverQuotaMenu->isVisible())
            {
                trayOverQuotaMenu->close();
            }
            infoOverQuota->hide();
        }
    }
    else if (infoDialog)
    {
        if (!infoDialog->isVisible())
        {
            int posx, posy;
            calculateInfoDialogCoordinates(infoDialog, &posx, &posy);

            if (isLinux)
            {
                unityFix();
            }

            infoDialog->move(posx, posy);

            #ifdef __APPLE__
                QPoint positionTrayIcon = trayIcon->getPosition();
                QPoint globalCoordinates(positionTrayIcon.x() + trayIcon->geometry().width()/2, posy);

                //Work-Around to paint the arrow correctly
                infoDialog->show();
                QPixmap px = QPixmap::grabWidget(infoDialog);
                infoDialog->hide();
                QPoint localCoordinates = infoDialog->mapFromGlobal(globalCoordinates);
                infoDialog->moveArrow(localCoordinates);
            #endif

            infoDialog->show();
            infoDialog->setFocus();
            infoDialog->raise();
            infoDialog->activateWindow();
            infoDialog->updateTransfers();
        }
        else
        {
            infoDialog->closeSyncsMenu();
            if (trayMenu->isVisible())
            {
                trayMenu->close();
            }
            if (trayGuestMenu->isVisible())
            {
                trayGuestMenu->close();
            }

            infoDialog->hide();
        }
    }
}

void MegaApplication::calculateInfoDialogCoordinates(QDialog *dialog, int *posx, int *posy)
{
    if (appfinished)
    {
        return;
    }

    QPoint position, positionTrayIcon;
    QRect screenGeometry;

    #ifdef __APPLE__
        positionTrayIcon = trayIcon->getPosition();
    #endif

    position = QCursor::pos();
    QDesktopWidget *desktop = QApplication::desktop();
    int screenIndex = desktop->screenNumber(position);
    screenGeometry = desktop->availableGeometry(screenIndex);

    #ifdef __APPLE__
        if (positionTrayIcon.x() || positionTrayIcon.y())
        {
            if ((positionTrayIcon.x() + dialog->width() / 2) > screenGeometry.right())
            {
                *posx = screenGeometry.right() - dialog->width() - 1;
            }
            else
            {
                *posx = positionTrayIcon.x() + trayIcon->geometry().width() / 2 - dialog->width() / 2 - 1;
            }
        }
        else
        {
            *posx = screenGeometry.right() - dialog->width() - 1;
        }
        *posy = screenIndex ? screenGeometry.top() + 22: screenGeometry.top();

        if (*posy == 0)
        {
            *posy = 22;
        }
    #else
        #ifdef WIN32
            QRect totalGeometry = QApplication::desktop()->screenGeometry();
            if (totalGeometry == screenGeometry)
            {
                APPBARDATA pabd;
                pabd.cbSize = sizeof(APPBARDATA);
                pabd.hWnd = FindWindow(L"Shell_TrayWnd", NULL);
                if (pabd.hWnd && SHAppBarMessage(ABM_GETTASKBARPOS, &pabd))
                {
                    switch (pabd.uEdge)
                    {
                        case ABE_LEFT:
                            screenGeometry.setLeft(pabd.rc.right+1);
                            break;
                        case ABE_RIGHT:
                            screenGeometry.setRight(pabd.rc.left-1);
                            break;
                        case ABE_TOP:
                            screenGeometry.setTop(pabd.rc.bottom+1);
                            break;
                        case ABE_BOTTOM:
                            screenGeometry.setBottom(pabd.rc.top-1);
                            break;
                    }
                }
            }
        #endif

        if (position.x() > (screenGeometry.right() / 2))
        {
            *posx = screenGeometry.right() - dialog->width() - 2;
        }
        else
        {
            *posx = screenGeometry.left() + 2;
        }

        if (position.y() > (screenGeometry.bottom() / 2))
        {
            *posy = screenGeometry.bottom() - dialog->height() - 2;
        }
        else
        {
            *posy = screenGeometry.top() + 2;
        }
    #endif

}

bool MegaApplication::anUpdateIsAvailable()
{
    return updateAvailable;
}

void MegaApplication::triggerInstallUpdate()
{
    if (appfinished)
    {
        return;
    }

    emit installUpdate();
}

void MegaApplication::scanningAnimationStep()
{
    if (appfinished)
    {
        return;
    }

    scanningAnimationIndex = scanningAnimationIndex%4;
    scanningAnimationIndex++;
    trayIcon->setIcon(QIcon(QString::fromAscii("://images/icon_syncing_mac") +
                            QString::number(scanningAnimationIndex) + QString::fromAscii(".png"))
#ifdef __APPLE__
    , QIcon(QString::fromAscii("://images/icon_syncing_mac_white") + QString::number(scanningAnimationIndex) + QString::fromAscii(".png")));
#else
    );
#endif
}

void MegaApplication::runConnectivityCheck()
{
    if (appfinished)
    {
        return;
    }

    QNetworkProxy proxy;
    proxy.setType(QNetworkProxy::NoProxy);
    if (preferences->proxyType() == Preferences::PROXY_TYPE_CUSTOM)
    {
        int proxyProtocol = preferences->proxyProtocol();
        switch (proxyProtocol)
        {
        case Preferences::PROXY_PROTOCOL_SOCKS5H:
            proxy.setType(QNetworkProxy::Socks5Proxy);
            break;
        default:
            proxy.setType(QNetworkProxy::HttpProxy);
            break;
        }

        proxy.setHostName(preferences->proxyServer());
        proxy.setPort(preferences->proxyPort());
        if (preferences->proxyRequiresAuth())
        {
            proxy.setUser(preferences->getProxyUsername());
            proxy.setPassword(preferences->getProxyPassword());
        }
    }
    else if (preferences->proxyType() == MegaProxy::PROXY_AUTO)
    {
        MegaProxy* autoProxy = megaApi->getAutoProxySettings();
        if (autoProxy && autoProxy->getProxyType()==MegaProxy::PROXY_CUSTOM)
        {
            string sProxyURL = autoProxy->getProxyURL();
            QString proxyURL = QString::fromUtf8(sProxyURL.data());

            QStringList parts = proxyURL.split(QString::fromAscii("://"));
            if (parts.size() == 2 && parts[0].startsWith(QString::fromUtf8("socks")))
            {
                proxy.setType(QNetworkProxy::Socks5Proxy);
            }
            else
            {
                proxy.setType(QNetworkProxy::HttpProxy);
            }

            QStringList arguments = parts[parts.size()-1].split(QString::fromAscii(":"));
            if (arguments.size() == 2)
            {
                proxy.setHostName(arguments[0]);
                proxy.setPort(arguments[1].toInt());
            }
        }
        delete autoProxy;
    }

    ConnectivityChecker *connectivityChecker = new ConnectivityChecker(Preferences::PROXY_TEST_URL);
    connectivityChecker->setProxy(proxy);
    connectivityChecker->setTestString(Preferences::PROXY_TEST_SUBSTRING);
    connectivityChecker->setTimeout(Preferences::PROXY_TEST_TIMEOUT_MS);

    connect(connectivityChecker, SIGNAL(testError()), this, SLOT(onConnectivityCheckError()));
    connect(connectivityChecker, SIGNAL(testSuccess()), this, SLOT(onConnectivityCheckSuccess()));
    connect(connectivityChecker, SIGNAL(testFinished()), connectivityChecker, SLOT(deleteLater()));

    connectivityChecker->startCheck();
    MegaApi::log(MegaApi::LOG_LEVEL_INFO, "Running connectivity test...");
}

void MegaApplication::onConnectivityCheckSuccess()
{
    if (appfinished)
    {
        return;
    }

    MegaApi::log(MegaApi::LOG_LEVEL_INFO, "Connectivity test finished OK");
}

void MegaApplication::onConnectivityCheckError()
{
    if (appfinished)
    {
        return;
    }

    showErrorMessage(tr("MEGAsync is unable to connect. Please check your Internet connectivity and local firewall configuration. Note that most antivirus software includes a firewall."));
}

void MegaApplication::setupWizardFinished(int result)
{
    if (appfinished)
    {
        return;
    }

    if (setupWizard)
    {
        setupWizard->deleteLater();
        setupWizard = NULL;
    }

    if (result == QDialog::Rejected)
    {
        return;
    }

    QStringList exclusions = preferences->getExcludedSyncNames();
    vector<string> vExclusions;
    for (int i = 0; i < exclusions.size(); i++)
    {
        vExclusions.push_back(exclusions[i].toUtf8().constData());
    }
    megaApi->setExcludedNames(&vExclusions);

    if (preferences->lowerSizeLimit())
    {
        megaApi->setExclusionLowerSizeLimit(preferences->lowerSizeLimitValue() * pow((float)1024, preferences->lowerSizeLimitUnit()));
    }
    else
    {
        megaApi->setExclusionLowerSizeLimit(0);
    }

    if (preferences->upperSizeLimit())
    {
        megaApi->setExclusionUpperSizeLimit(preferences->upperSizeLimitValue() * pow((float)1024, preferences->upperSizeLimitUnit()));
    }
    else
    {
        megaApi->setExclusionUpperSizeLimit(0);
    }

    loggedIn();
    startSyncs();
}

void MegaApplication::unlink()
{
    if (appfinished)
    {
        return;
    }

    if (infoDialog)
    {
        infoDialog->clearRecentFiles();
    }

    //Reset fields that will be initialized again upon login
    Platform::stopShellDispatcher();
    megaApi->logout();
}

void MegaApplication::showInfoMessage(QString message, QString title)
{
    if (appfinished)
    {
        return;
    }

    MegaApi::log(MegaApi::LOG_LEVEL_INFO, message.toUtf8().constData());

    if (notificator)
    {
#ifdef __APPLE__
        if (infoDialog && infoDialog->isVisible())
        {
            infoDialog->hide();
        }
#endif
        lastTrayMessage = message;
        notificator->notify(Notificator::Information, title, message,
                            QIcon(QString::fromUtf8("://images/app_128.png")));
    }
    else
    {
        QMessageBox::information(NULL, title, message);
    }
}

void MegaApplication::showWarningMessage(QString message, QString title)
{
    if (appfinished)
    {
        return;
    }

    MegaApi::log(MegaApi::LOG_LEVEL_WARNING, message.toUtf8().constData());

    if (!preferences->showNotifications())
    {
        return;
    }

    if (notificator)
    {
        lastTrayMessage = message;
        notificator->notify(Notificator::Warning, title, message,
                                    QIcon(QString::fromUtf8("://images/app_128.png")));
    }
    else QMessageBox::warning(NULL, title, message);
}

void MegaApplication::showErrorMessage(QString message, QString title)
{
    if (appfinished)
    {
        return;
    }

    MegaApi::log(MegaApi::LOG_LEVEL_ERROR, message.toUtf8().constData());
    if (notificator)
    {
#ifdef __APPLE__
        if (infoDialog && infoDialog->isVisible())
        {
            infoDialog->hide();
        }
#endif
        notificator->notify(Notificator::Critical, title, message,
                            QIcon(QString::fromUtf8("://images/app_128.png")));
    }
    else
    {
        QMessageBox::critical(NULL, title, message);
    }
}

void MegaApplication::showNotificationMessage(QString message, QString title)
{
    if (appfinished)
    {
        return;
    }

    MegaApi::log(MegaApi::LOG_LEVEL_INFO, message.toUtf8().constData());

    if (!preferences->showNotifications())
    {
        return;
    }

    if (notificator)
    {
        lastTrayMessage = message;
        notificator->notify(Notificator::Information, title, message,
                                    QIcon(QString::fromUtf8("://images/app_128.png")));
    }
}

//KB/s
void MegaApplication::setUploadLimit(int limit)
{
    if (appfinished)
    {
        return;
    }

    if (limit < 0)
    {
        megaApi->setUploadLimit(-1);
    }
    else
    {
        megaApi->setUploadLimit(limit * 1024);
    }
}

void MegaApplication::startUpdateTask()
{
    if (appfinished)
    {
        return;
    }

#if defined(WIN32) || defined(__APPLE__)
    if (!updateThread && preferences->canUpdate(MegaApplication::applicationFilePath()))
    {
        updateThread = new QThread();
        updateTask = new UpdateTask(megaApi, MegaApplication::applicationDirPath());
        updateTask->moveToThread(updateThread);

        connect(this, SIGNAL(startUpdaterThread()), updateTask, SLOT(startUpdateThread()), Qt::UniqueConnection);
        connect(this, SIGNAL(tryUpdate()), updateTask, SLOT(checkForUpdates()), Qt::UniqueConnection);
        connect(this, SIGNAL(installUpdate()), updateTask, SLOT(installUpdate()), Qt::UniqueConnection);

        connect(updateTask, SIGNAL(updateCompleted()), this, SLOT(onUpdateCompleted()), Qt::UniqueConnection);
        connect(updateTask, SIGNAL(updateAvailable(bool)), this, SLOT(onUpdateAvailable(bool)), Qt::UniqueConnection);
        connect(updateTask, SIGNAL(installingUpdate(bool)), this, SLOT(onInstallingUpdate(bool)), Qt::UniqueConnection);
        connect(updateTask, SIGNAL(updateNotFound(bool)), this, SLOT(onUpdateNotFound(bool)), Qt::UniqueConnection);
        connect(updateTask, SIGNAL(updateError()), this, SLOT(onUpdateError()), Qt::UniqueConnection);

        connect(updateThread, SIGNAL(finished()), updateTask, SLOT(deleteLater()), Qt::UniqueConnection);
        connect(updateThread, SIGNAL(finished()), updateThread, SLOT(deleteLater()), Qt::UniqueConnection);

        updateThread->start();
        emit startUpdaterThread();
    }
#endif
}

void MegaApplication::stopUpdateTask()
{
    if (updateThread)
    {
        updateThread->quit();
        updateThread = NULL;
        updateTask = NULL;
    }
}

void MegaApplication::applyProxySettings()
{
    if (appfinished)
    {
        return;
    }

    QNetworkProxy proxy(QNetworkProxy::NoProxy);
    MegaProxy *proxySettings = new MegaProxy();
    proxySettings->setProxyType(preferences->proxyType());

    if (preferences->proxyType() == MegaProxy::PROXY_CUSTOM)
    {
        int proxyProtocol = preferences->proxyProtocol();
        QString proxyString = preferences->proxyHostAndPort();
        switch (proxyProtocol)
        {
            case Preferences::PROXY_PROTOCOL_SOCKS5H:
                proxy.setType(QNetworkProxy::Socks5Proxy);
                proxyString.insert(0, QString::fromUtf8("socks5h://"));
                break;
            default:
                proxy.setType(QNetworkProxy::HttpProxy);
                break;
        }

        proxySettings->setProxyURL(proxyString.toUtf8().constData());

        proxy.setHostName(preferences->proxyServer());
        proxy.setPort(preferences->proxyPort());
        if (preferences->proxyRequiresAuth())
        {
            QString username = preferences->getProxyUsername();
            QString password = preferences->getProxyPassword();
            proxySettings->setCredentials(username.toUtf8().constData(), password.toUtf8().constData());

            proxy.setUser(preferences->getProxyUsername());
            proxy.setPassword(preferences->getProxyPassword());
        }
    }
    else if (preferences->proxyType() == MegaProxy::PROXY_AUTO)
    {
        MegaProxy* autoProxy = megaApi->getAutoProxySettings();
        delete proxySettings;
        proxySettings = autoProxy;

        if (proxySettings->getProxyType()==MegaProxy::PROXY_CUSTOM)
        {
            string sProxyURL = proxySettings->getProxyURL();
            QString proxyURL = QString::fromUtf8(sProxyURL.data());

            QStringList arguments = proxyURL.split(QString::fromAscii(":"));
            if (arguments.size() == 2)
            {
                proxy.setType(QNetworkProxy::HttpProxy);
                proxy.setHostName(arguments[0]);
                proxy.setPort(arguments[1].toInt());
            }
        }
    }

    megaApi->setProxySettings(proxySettings);
    megaApiGuest->setProxySettings(proxySettings);
    delete proxySettings;
    QNetworkProxy::setApplicationProxy(proxy);
    megaApi->retryPendingConnections(true, true);
    megaApiGuest->retryPendingConnections(true, true);
}

void MegaApplication::showUpdatedMessage()
{
    updated = true;
}

void MegaApplication::handleMEGAurl(const QUrl &url)
{
    if (appfinished)
    {
        return;
    }

    megaApi->getSessionTransferURL(url.fragment().toUtf8().constData());
}

void MegaApplication::handleLocalPath(const QUrl &url)
{
    if (appfinished)
    {
        return;
    }

    QtConcurrent::run(QDesktopServices::openUrl, QUrl::fromLocalFile(QDir::toNativeSeparators(url.fragment())));
}

void MegaApplication::updateUserStats()
{
    if (appfinished)
    {
        return;
    }

    long long lastRequest = preferences->lastStatsRequest();
    if ((QDateTime::currentMSecsSinceEpoch() - lastRequest)
            > Preferences::MIN_UPDATE_STATS_INTERVAL)
    {
        preferences->setLastStatsRequest(QDateTime::currentMSecsSinceEpoch());
        megaApi->getAccountDetails();
    }
}

void MegaApplication::addRecentFile(QString fileName, long long fileHandle, QString localPath, QString nodeKey)
{
    if (appfinished)
    {
        return;
    }

    if (infoDialog)
    {
        infoDialog->addRecentFile(fileName, fileHandle, localPath, nodeKey);
    }
}

void MegaApplication::checkForUpdates()
{
    if (appfinished)
    {
        return;
    }

    this->showInfoMessage(tr("Checking for updates..."));
    emit tryUpdate();
}

void MegaApplication::showTrayMenu(QPoint *point)
{
    if (appfinished)
    {
        return;
    }

    if (trayGuestMenu && !preferences->logged())
    {
        if (trayGuestMenu->isVisible())
        {
            trayGuestMenu->close();
        }

        QPoint p = point ? (*point) - QPoint(trayGuestMenu->sizeHint().width(), 0)
                         : QCursor::pos();
#ifdef __APPLE__
        trayGuestMenu->exec(p);
#else
        trayGuestMenu->popup(p);
#endif
    }
    else if (trayMenu && !infoOverQuota)
    {
        if (trayMenu->isVisible())
        {
            trayMenu->close();
        }

        QPoint p = point ? (*point) - QPoint(trayMenu->sizeHint().width(), 0)
                         : QCursor::pos();
#ifdef __APPLE__
        trayMenu->exec(p);
#else
        trayMenu->popup(p);
#endif
    }
    else if (trayOverQuotaMenu && infoOverQuota)
    {
        if (trayOverQuotaMenu->isVisible())
        {
            trayOverQuotaMenu->close();
        }

        QPoint p = point ? (*point) - QPoint(trayOverQuotaMenu->sizeHint().width(), 0)
                         : QCursor::pos();
#ifdef __APPLE__
        trayOverQuotaMenu->exec(p);
#else
        trayOverQuotaMenu->popup(p);
#endif
    }
}

void MegaApplication::toggleLogging()
{
    if (appfinished)
    {
        return;
    }

    if (logger->isLogToFileEnabled())
    {
        logger->sendLogsToFile(false);
        MegaApi::setLogLevel(MegaApi::LOG_LEVEL_WARNING);
        showInfoMessage(tr("DEBUG mode disabled"));
    }
    else
    {
        logger->sendLogsToFile(true);
        MegaApi::setLogLevel(MegaApi::LOG_LEVEL_MAX);
        showInfoMessage(tr("DEBUG mode enabled. A log is being created in your desktop (MEGAsync.log)"));
        megaApi->log(MegaApi::LOG_LEVEL_INFO, QString::fromUtf8("Version string: %1   Version code: %2.%3   User-Agent: %4").arg(Preferences::VERSION_STRING)
                     .arg(Preferences::VERSION_CODE).arg(Preferences::BUILD_ID).arg(QString::fromUtf8(megaApi->getUserAgent())).toUtf8().constData());
    }
}

#if (QT_VERSION == 0x050500) && defined(_WIN32)
bool MegaApplication::eventFilter(QObject *o, QEvent *ev)
{
    if (appfinished)
    {
        return false;
    }

    QMenu *menu = dynamic_cast<QMenu *>(o);
    if (menu && menu->isVisible() && menu->isEnabled()
            && ev->type() == QEvent::MouseButtonRelease)
    {
        QMouseEvent * mouseEvent = dynamic_cast<QMouseEvent *>(ev);
        if (mouseEvent)
        {
            QAction *action = menu->actionAt(mouseEvent->pos());
            if (action && action->isEnabled())
            {
                action->trigger();
                menu->close();
                return true;
            }
        }
    }
    return false;
}
#endif

//Called when the "Import links" menu item is clicked
void MegaApplication::importLinks()
{
    if (appfinished)
    {
        return;
    }

    if (pasteMegaLinksDialog)
    {
        pasteMegaLinksDialog->setVisible(true);
        pasteMegaLinksDialog->activateWindow();
        pasteMegaLinksDialog->raise();
        pasteMegaLinksDialog->setFocus();
        return;
    }

    if (importDialog)
    {
        importDialog->setVisible(true);
        importDialog->activateWindow();
        importDialog->raise();
        importDialog->setFocus();
        return;
    }

    //Show the dialog to paste public links
    pasteMegaLinksDialog = new PasteMegaLinksDialog();
    pasteMegaLinksDialog->exec();
    if (!pasteMegaLinksDialog)
    {
        return;
    }

    //If the dialog isn't accepted, return
    if (pasteMegaLinksDialog->result()!=QDialog::Accepted)
    {
        delete pasteMegaLinksDialog;
        pasteMegaLinksDialog = NULL;
        return;
    }

    //Get the list of links from the dialog
    QStringList linkList = pasteMegaLinksDialog->getLinks();
    delete pasteMegaLinksDialog;
    pasteMegaLinksDialog = NULL;

    //Send links to the link processor
    LinkProcessor *linkProcessor = new LinkProcessor(megaApi, megaApiGuest, linkList);

    //Open the import dialog
    importDialog = new ImportMegaLinksDialog(megaApi, preferences, linkProcessor);
    importDialog->exec();
    if (!importDialog)
    {
        return;
    }

    if (importDialog->result() != QDialog::Accepted)
    {
        delete importDialog;
        importDialog = NULL;
        return;
    }

    //If the user wants to download some links, do it
    if (importDialog->shouldDownload())
    {
        if (!preferences->hasDefaultDownloadFolder())
        {
            preferences->setDownloadFolder(importDialog->getDownloadPath());
        }
        linkProcessor->downloadLinks(importDialog->getDownloadPath());
    }

    //If the user wants to import some links, do it
    if (preferences->logged() && importDialog->shouldImport())
    {
        connect(linkProcessor, SIGNAL(onLinkImportFinish()), this, SLOT(onLinkImportFinished()));
        connect(linkProcessor, SIGNAL(onDupplicateLink(QString, QString, long long)),
                this, SLOT(onDupplicateLink(QString, QString, long long)));
        linkProcessor->importLinks(importDialog->getImportPath());
    }
    else
    {
        //If importing links isn't needed, we can delete the link processor
        //It doesn't track transfers, only the importation of links
        delete linkProcessor;
    }

    delete importDialog;
    importDialog = NULL;
}

void MegaApplication::showChangeLog()
{
    if (appfinished)
    {
        return;
    }

    if (changeLogDialog)
    {
        changeLogDialog->setVisible(true);
        changeLogDialog->activateWindow();
        changeLogDialog->raise();
        changeLogDialog->setFocus();
        return;
    }

    changeLogDialog = new ChangeLogDialog(Preferences::VERSION_STRING, Preferences::SDK_ID, Preferences::CHANGELOG);
    changeLogDialog->activateWindow();
    changeLogDialog->raise();
    changeLogDialog->show();
}

void MegaApplication::uploadActionClicked()
{
    if (appfinished)
    {
        return;
    }

    #ifdef __APPLE__
         if (QSysInfo::MacintoshVersion >= QSysInfo::MV_10_7)
         {
                infoDialog->hide();
                QApplication::processEvents();
                QStringList files = MacXPlatform::multipleUpload(QCoreApplication::translate("ShellExtension", "Upload to MEGA"));
                if (files.size())
                {
                    QQueue<QString> qFiles;
                    foreach(QString file, files)
                    {
                        qFiles.append(file);
                    }

                    shellUpload(qFiles);
                }
         return;
         }
    #endif

    if (multiUploadFileDialog)
    {
#ifdef WIN32
        multiUploadFileDialog->showMinimized();
        multiUploadFileDialog->setWindowState(Qt::WindowActive);
        multiUploadFileDialog->showNormal();
#endif

        multiUploadFileDialog->raise();
        multiUploadFileDialog->activateWindow();
        return;
    }

#if QT_VERSION < 0x050000
    QString defaultFolderPath = QDesktopServices::storageLocation(QDesktopServices::HomeLocation);
#else
    QString defaultFolderPath = QStandardPaths::standardLocations(QStandardPaths::HomeLocation)[0];
#endif

    multiUploadFileDialog = new MultiQFileDialog(NULL,
           QCoreApplication::translate("ShellExtension", "Upload to MEGA"),
           defaultFolderPath);

    int result = multiUploadFileDialog->exec();
    if (!multiUploadFileDialog)
    {
        return;
    }

    if (result == QDialog::Accepted)
    {
        QStringList files = multiUploadFileDialog->selectedFiles();
        if (files.size())
        {
            QQueue<QString> qFiles;
            foreach(QString file, files)
                qFiles.append(file);
            shellUpload(qFiles);
        }
    }

    delete multiUploadFileDialog;
    multiUploadFileDialog = NULL;
}

void MegaApplication::downloadActionClicked()
{
    if (appfinished)
    {
        return;
    }

    if (downloadNodeSelector)
    {
        downloadNodeSelector->setVisible(true);
        downloadNodeSelector->activateWindow();
        downloadNodeSelector->raise();
        downloadNodeSelector->setFocus();
        return;
    }

    downloadNodeSelector = new NodeSelector(megaApi, NodeSelector::DOWNLOAD_SELECT, NULL);
    int result = downloadNodeSelector->exec();
    if (!downloadNodeSelector)
    {
        return;
    }

    if (result != QDialog::Accepted)
    {
        delete downloadNodeSelector;
        downloadNodeSelector = NULL;
        return;
    }

    long long selectedMegaFolderHandle = downloadNodeSelector->getSelectedFolderHandle();
    MegaNode *selectedNode = megaApi->getNodeByHandle(selectedMegaFolderHandle);
    delete downloadNodeSelector;
    downloadNodeSelector = NULL;
    if (!selectedNode)
    {
        selectedMegaFolderHandle = mega::INVALID_HANDLE;
        return;
    }

    if (selectedNode)
    {
        downloadQueue.append(selectedNode);
        processDownloads();
    }
}

void MegaApplication::loginActionClicked()
{
    if (appfinished)
    {
        return;
    }

    userAction(GuestWidget::LOGIN_CLICKED);
}

void MegaApplication::userAction(int action)
{
    if (appfinished)
    {
        return;
    }

    if (!preferences->logged())
    {
        if (setupWizard)
        {
            setupWizard->setVisible(true);
            setupWizard->raise();
            setupWizard->activateWindow();
            setupWizard->setFocus();
            return;
        }
        setupWizard = new SetupWizard(this);
        setupWizard->setModal(false);
        connect(setupWizard, SIGNAL(finished(int)), this, SLOT(setupWizardFinished(int)));
        setupWizard->goToStep(action);
        setupWizard->show();
    }
}

void MegaApplication::changeState()
{
    if (appfinished)
    {
        return;
    }

    if (infoDialog)
    {
        infoDialog->regenerateLayout();
    }
}

void MegaApplication::createTrayIcon()
{
    if (appfinished)
    {
        return;
    }

    if (isLinux)
    {
        if (trayIcon->contextMenu())
        {
            if (showStatusAction)
            {
                showStatusAction->deleteLater();
                showStatusAction = NULL;
            }

            showStatusAction = new QAction(tr("Show status"), this);
            connect(showStatusAction, SIGNAL(triggered()), this, SLOT(showInfoDialog()));

            initialMenu->insertAction(changeProxyAction, showStatusAction);
        }
        return;
    }

#ifdef _WIN32
    trayIcon->setContextMenu(windowsMenu);
#else
    trayIcon->setContextMenu(&emptyMenu);
#endif

    trayIcon->setToolTip(QCoreApplication::applicationName()
                     + QString::fromAscii(" ")
                     + Preferences::VERSION_STRING
                     + QString::fromAscii("\n")
                     + tr("Starting"));

#ifndef __APPLE__
    #ifdef _WIN32
        trayIcon->setIcon(QIcon(QString::fromAscii("://images/tray_sync.ico")));
    #else
        trayIcon->setIcon(QIcon(QString::fromAscii("://images/22_synching.png")));
    #endif
#else
    trayIcon->setIcon(QIcon(QString::fromAscii("://images/icon_syncing_mac.png")),
                      QIcon(QString::fromAscii("://images/icon_syncing_mac_white.png")));

    if (!scanningTimer->isActive())
    {
        scanningAnimationIndex = 1;
        scanningTimer->start();
    }
#endif
}

void MegaApplication::processDownloads()
{
    if (appfinished)
    {
        return;
    }

    if (!downloadQueue.size())
    {
        return;
    }

    if (downloadFolderSelector)
    {
        downloadFolderSelector->setVisible(true);
        #ifdef WIN32
            downloadFolderSelector->showMinimized();
            downloadFolderSelector->setWindowState(Qt::WindowActive);
            downloadFolderSelector->showNormal();
        #endif
        downloadFolderSelector->raise();
        downloadFolderSelector->activateWindow();
        downloadFolderSelector->setFocus();
        return;
    }

    QString defaultPath = preferences->downloadFolder();
    if (preferences->hasDefaultDownloadFolder()
            && QFile(defaultPath).exists())
    {
        processDownloadQueue(defaultPath);
        return;
    }

    downloadFolderSelector = new DownloadFromMegaDialog(preferences->downloadFolder());
#ifdef WIN32
    downloadFolderSelector->showMinimized();
    downloadFolderSelector->setWindowState(Qt::WindowActive);
    downloadFolderSelector->showNormal();
#endif
    downloadFolderSelector->raise();
    downloadFolderSelector->activateWindow();
    downloadFolderSelector->setFocus();
    downloadFolderSelector->exec();
    if (!downloadFolderSelector)
    {
        return;
    }

    if (downloadFolderSelector->result()==QDialog::Accepted)
    {
        //If the dialog is accepted, get the destination node
        QString path = downloadFolderSelector->getPath();
        preferences->setHasDefaultDownloadFolder(downloadFolderSelector->isDefaultDownloadOption());
        preferences->setDownloadFolder(path);
        if (settingsDialog)
        {
            settingsDialog->loadSettings();
        }
        processDownloadQueue(path);
    }
    else
    {
        //If the dialog is rejected, cancel uploads
        downloadQueue.clear();
    }

    delete downloadFolderSelector;
    downloadFolderSelector = NULL;
    return;
}

void MegaApplication::logoutActionClicked()
{
    if (appfinished)
    {
        return;
    }

    unlink();
}

//Called when the user wants to generate the public link for a node
void MegaApplication::copyFileLink(MegaHandle fileHandle, QString nodeKey)
{
    if (appfinished)
    {
        return;
    }

    if (nodeKey.size())
    {
        //Public node
        const char* base64Handle = MegaApi::handleToBase64(fileHandle);
        QString handle = QString::fromUtf8(base64Handle);
        QString linkForClipboard = QString::fromUtf8("https://mega.nz/#!%1!%2").arg(handle).arg(nodeKey);
        delete [] base64Handle;
        QApplication::clipboard()->setText(linkForClipboard);
        showInfoMessage(tr("The link has been copied to the clipboard"));
        return;
    }

    //Launch the creation of the import link, it will be handled in the "onRequestFinish" callback
    if (infoDialog)
    {
        infoDialog->disableGetLink(true);
    }
    megaApi->exportNode(megaApi->getNodeByHandle(fileHandle));
}

//Called when the user wants to upload a list of files and/or folders from the shell
void MegaApplication::shellUpload(QQueue<QString> newUploadQueue)
{
    if (appfinished || !megaApi->isLoggedIn())
    {
        return;
    }

    //Append the list of files to the upload queue
    uploadQueue.append(newUploadQueue);

    //If the dialog to select the upload folder is active, return.
    //Files will be uploaded when the user selects the upload folder
    if (uploadFolderSelector)
    {
        uploadFolderSelector->setVisible(true);
#ifdef WIN32
        uploadFolderSelector->showMinimized();
        uploadFolderSelector->setWindowState(Qt::WindowActive);
        uploadFolderSelector->showNormal();
#endif
        uploadFolderSelector->raise();
        uploadFolderSelector->activateWindow();
        uploadFolderSelector->setFocus();
        return;
    }

    //If there is a default upload folder in the preferences
    MegaNode *node = megaApi->getNodeByHandle(preferences->uploadFolder());
    if (preferences->hasDefaultUploadFolder() && node)
    {
        //use it to upload the list of files
        processUploadQueue(node->getHandle());
        delete node;
        return;
    }

    uploadFolderSelector = new UploadToMegaDialog(megaApi);
    uploadFolderSelector->setDefaultFolder(preferences->uploadFolder());

#ifdef WIN32
    uploadFolderSelector->showMinimized();
    uploadFolderSelector->setWindowState(Qt::WindowActive);
    uploadFolderSelector->showNormal();
#endif
    uploadFolderSelector->raise();
    uploadFolderSelector->activateWindow();
    uploadFolderSelector->setFocus();
    uploadFolderSelector->exec();
    if (!uploadFolderSelector)
    {
        return;
    }

    if (uploadFolderSelector->result()==QDialog::Accepted)
    {
        //If the dialog is accepted, get the destination node
        MegaHandle nodeHandle = uploadFolderSelector->getSelectedHandle();
        preferences->setHasDefaultUploadFolder(uploadFolderSelector->isDefaultFolder());
        preferences->setUploadFolder(nodeHandle);
        if (settingsDialog)
        {
            settingsDialog->loadSettings();
        }
        processUploadQueue(nodeHandle);
    }
    //If the dialog is rejected, cancel uploads
    else uploadQueue.clear();

    delete uploadFolderSelector;
    uploadFolderSelector = NULL;
    return;
}

void MegaApplication::shellExport(QQueue<QString> newExportQueue)
{
    if (appfinished || !megaApi->isLoggedIn())
    {
        return;
    }

    ExportProcessor *processor = new ExportProcessor(megaApi, newExportQueue);
    connect(processor, SIGNAL(onRequestLinksFinished()), this, SLOT(onRequestLinksFinished()));
    processor->requestLinks();
    exportOps++;
}

void MegaApplication::externalDownload(QQueue<MegaNode *> newDownloadQueue)
{
    if (appfinished)
    {
        return;
    }

    downloadQueue.append(newDownloadQueue);
}

void MegaApplication::externalDownload(QString megaLink)
{
    if (appfinished)
    {
        return;
    }

    pendingLinks.append(megaLink);
    megaApiGuest->getPublicNode(megaLink.toUtf8().constData());
}

void MegaApplication::internalDownload(long long handle)
{
    if (appfinished)
    {
        return;
    }

    MegaNode *node = megaApi->getNodeByHandle(handle);
    if (!node)
    {
        return;
    }

    downloadQueue.append(node);
    processDownloads();
}

void MegaApplication::syncFolder(long long handle)
{
    if (appfinished)
    {
        return;
    }

    if (infoDialog)
    {
        infoDialog->addSync(handle);
    }
}

//Called when the link import finishes
void MegaApplication::onLinkImportFinished()
{
    if (appfinished)
    {
        return;
    }

    LinkProcessor *linkProcessor = ((LinkProcessor *)QObject::sender());
    preferences->setImportFolder(linkProcessor->getImportParentFolder());
    linkProcessor->deleteLater();
}

void MegaApplication::onRequestLinksFinished()
{
    if (appfinished)
    {
        return;
    }

    ExportProcessor *exportProcessor = ((ExportProcessor *)QObject::sender());
    QStringList links = exportProcessor->getValidLinks();
    if (!links.size())
    {
        exportOps--;
        return;
    }
    QString linkForClipboard(links.join(QChar::fromAscii('\n')));
    QApplication::clipboard()->setText(linkForClipboard);
    if (links.size() == 1)
    {
        showInfoMessage(tr("The link has been copied to the clipboard"));
    }
    else
    {
        showInfoMessage(tr("The links have been copied to the clipboard"));
    }
    exportProcessor->deleteLater();
    exportOps--;
}

void MegaApplication::onUpdateCompleted()
{
    if (appfinished)
    {
        return;
    }

#ifdef __APPLE__
    QFile exeFile(MegaApplication::applicationFilePath());
    exeFile.setPermissions(QFile::ExeOwner | QFile::ReadOwner | QFile::WriteOwner |
                              QFile::ExeGroup | QFile::ReadGroup |
                              QFile::ExeOther | QFile::ReadOther);
#endif

    if (trayMenu)
    {
        updateAction->setText(tr("About MEGAsync"));
    }

    if (trayOverQuotaMenu)
    {
        updateActionOverquota->setText(tr("About MEGAsync"));
    }

    if (trayGuestMenu)
    {
        updateActionGuest->setText(tr("About MEGAsync"));
    }

    updateAvailable = false;
    rebootApplication();
}

void MegaApplication::onUpdateAvailable(bool requested)
{
    if (appfinished)
    {
        return;
    }

    updateAvailable = true;

    if (trayMenu)
    {
        updateAction->setText(tr("Install update"));
    }

    if (trayOverQuotaMenu)
    {
        updateActionOverquota->setText(tr("Install update"));
    }

    if (trayGuestMenu)
    {
        updateActionGuest->setText(tr("Install update"));
    }

    if (settingsDialog)
    {
        settingsDialog->setUpdateAvailable(true);
    }

    if (requested)
    {
#ifdef WIN32
        showInfoMessage(tr("A new version of MEGAsync is available! Click on this message to install it"));
#else
        showInfoMessage(tr("A new version of MEGAsync is available!"));
#endif
    }
}

void MegaApplication::onInstallingUpdate(bool requested)
{
    if (appfinished)
    {
        return;
    }

    if (requested)
    {
        showInfoMessage(tr("Update available. Downloading..."));
    }
}

void MegaApplication::onUpdateNotFound(bool requested)
{
    if (appfinished)
    {
        return;
    }

    if (requested)
    {
        if (!updateAvailable)
        {
            showInfoMessage(tr("No update available at this time"));
        }
        else
        {
            showInfoMessage(tr("There was a problem installing the update. Please try again later or download the last version from:\nhttps://mega.co.nz/#sync")
                            .replace(QString::fromUtf8("mega.co.nz"), QString::fromUtf8("mega.nz")));
        }
    }
}

void MegaApplication::onUpdateError()
{
    if (appfinished)
    {
        return;
    }

    showInfoMessage(tr("There was a problem installing the update. Please try again later or download the last version from:\nhttps://mega.co.nz/#sync")
                    .replace(QString::fromUtf8("mega.co.nz"), QString::fromUtf8("mega.nz")));
}

//Called when users click in the tray icon
void MegaApplication::trayIconActivated(QSystemTrayIcon::ActivationReason reason)
{
    if (appfinished)
    {
        return;
    }

    megaApi->retryPendingConnections();
    megaApiGuest->retryPendingConnections();

    if (reason == QSystemTrayIcon::Trigger || reason == QSystemTrayIcon::Context)
    {
        if (!infoDialog)
        {
            if (setupWizard)
            {
                setupWizard->setVisible(true);
                setupWizard->raise();
                setupWizard->activateWindow();
            }
            else if (reason == QSystemTrayIcon::Trigger)
            {
                if (!megaApi->isLoggedIn())
                {
                    showInfoMessage(tr("Logging in..."));
                }
                else
                {
                    showInfoMessage(tr("Fetching file list..."));
                }
            }
            return;
        }

#ifdef _WIN32
        if (reason == QSystemTrayIcon::Context)
        {
            return;
        }
#endif

#ifndef __APPLE__
        if (isLinux)
        {
            if (showStatusAction)
            {
                initialMenu->removeAction(showStatusAction);

                delete showStatusAction;
                showStatusAction = NULL;
            }

            if (trayMenu && trayMenu->isVisible())
            {
                trayMenu->close();
            }

            if (trayOverQuotaMenu && trayOverQuotaMenu->isVisible())
            {
                trayOverQuotaMenu->close();
            }
        }
        infoDialogTimer->start(200);
#else
        showInfoDialog();
#endif
    }
#ifndef __APPLE__
    else if (reason == QSystemTrayIcon::DoubleClick)
    {
        if (!infoDialog)
        {
            if (setupWizard)
            {
                setupWizard->setVisible(true);
                setupWizard->raise();
                setupWizard->activateWindow();
            }
            else
            {
                if (!megaApi->isLoggedIn())
                {
                    showInfoMessage(tr("Logging in..."));
                }
                else
                {
                    showInfoMessage(tr("Fetching file list..."));
                }
            }

            return;
        }

        int i;
        for (i = 0; i < preferences->getNumSyncedFolders(); i++)
        {
            if (preferences->isFolderActive(i))
            {
                break;
            }
        }
        if (i == preferences->getNumSyncedFolders())
        {
            return;
        }

        infoDialogTimer->stop();
        infoDialog->hide();
        QString localFolderPath = preferences->getLocalFolder(i);
        if (!localFolderPath.isEmpty())
        {
            QtConcurrent::run(QDesktopServices::openUrl, QUrl::fromLocalFile(localFolderPath));
        }
    }
    else if (reason == QSystemTrayIcon::MiddleClick)
    {
        showTrayMenu();
    }
#endif
}

void MegaApplication::onMessageClicked()
{
    if (appfinished)
    {
        return;
    }

    if (lastTrayMessage == tr("A new version of MEGAsync is available! Click on this message to install it"))
    {
        triggerInstallUpdate();
    }
    else
    {
        trayIconActivated(QSystemTrayIcon::Trigger);
    }
}

//Called when the user wants to open the settings dialog
void MegaApplication::openSettings(int tab)
{
    if (appfinished)
    {
        return;
    }

    if (settingsDialog)
    {
        //If the dialog is active
        if (settingsDialog->isVisible())
        {
            //and visible -> show it
            if (infoOverQuota)
            {
                settingsDialog->setOverQuotaMode(true);
            }
            else
            {
                settingsDialog->setOverQuotaMode(false);
                settingsDialog->openSettingsTab(tab);
            }
            settingsDialog->loadSettings();
            settingsDialog->raise();
            settingsDialog->activateWindow();
            return;
        }

        //Otherwise, delete it
        delete settingsDialog;
        settingsDialog = NULL;
    }

    //Show a new settings dialog
    settingsDialog = new SettingsDialog(this);
    if (infoOverQuota)
    {
        settingsDialog->setOverQuotaMode(true);
    }
    else
    {
        if (!megaApi->isFilesystemAvailable() || !preferences->logged())
        {
            changeProxy();
            return;
        }
        settingsDialog->setOverQuotaMode(false);
        settingsDialog->openSettingsTab(tab);
    }
    settingsDialog->setUpdateAvailable(updateAvailable);
    settingsDialog->setModal(false);
    settingsDialog->show();
    settingsDialog->raise();
    settingsDialog->activateWindow();
}

void MegaApplication::changeProxy()
{
    if (appfinished)
    {
        return;
    }

    bool proxyOnly = true;

    if (megaApi)
    {
        proxyOnly = !megaApi->isFilesystemAvailable() || !preferences->logged();
        megaApi->retryPendingConnections();
        megaApiGuest->retryPendingConnections();
    }

    if (settingsDialog)
    {
        settingsDialog->setProxyOnly(proxyOnly);

        //If the dialog is active
        if (settingsDialog->isVisible())
        {
            if (isLinux && !proxyOnly)
            {
                if (infoOverQuota)
                {
                    settingsDialog->setOverQuotaMode(true);
                }
                else
                {
                    settingsDialog->setOverQuotaMode(false);
                }
            }

            //and visible -> show it
            settingsDialog->loadSettings();
            settingsDialog->raise();
            settingsDialog->activateWindow();
            return;
        }

        //Otherwise, delete it
        delete settingsDialog;
        settingsDialog = NULL;
    }

    //Show a new settings dialog
    settingsDialog = new SettingsDialog(this, proxyOnly);
    if (isLinux && !proxyOnly)
    {
        if (infoOverQuota)
        {
            settingsDialog->setOverQuotaMode(true);
        }
        else
        {
            settingsDialog->setOverQuotaMode(false);
        }
    }
    settingsDialog->setModal(false);
    settingsDialog->show();
}

//This function creates the tray icon
void MegaApplication::createTrayMenu()
{
    if (appfinished)
    {
        return;
    }

    if (!trayMenu)
    {
        trayMenu = new QMenu();

#if (QT_VERSION == 0x050500) && defined(_WIN32)
        trayMenu->installEventFilter(this);
#endif

        #ifndef __APPLE__
            trayMenu->setStyleSheet(QString::fromAscii(
                    "QMenu {background-color: white; border: 2px solid #B8B8B8; padding: 5px; border-radius: 5px;} "
                    "QMenu::item {background-color: white; color: black;} "
                    "QMenu::item:selected {background-color: rgb(242, 242, 242);}"));
        #endif
    }
    else
    {
        QList<QAction *> actions = trayMenu->actions();
        for (int i = 0; i < actions.size(); i++)
        {
            trayMenu->removeAction(actions[i]);
        }
    }

    if (exitAction)
    {
        exitAction->deleteLater();
        exitAction = NULL;
    }

#ifndef __APPLE__
    exitAction = new QAction(tr("Exit"), this);
#else
    exitAction = new QAction(tr("Quit"), this);
#endif
    connect(exitAction, SIGNAL(triggered()), this, SLOT(exitApplication()));

    if (settingsAction)
    {
        settingsAction->deleteLater();
        settingsAction = NULL;
    }

#ifndef __APPLE__
    settingsAction = new QAction(tr("Settings"), this);
#else
    settingsAction = new QAction(tr("Preferences"), this);
#endif
    connect(settingsAction, SIGNAL(triggered()), this, SLOT(openSettings()));

    if (importLinksAction)
    {
        importLinksAction->deleteLater();
        importLinksAction = NULL;
    }

    importLinksAction = new QAction(tr("Import links"), this);
    connect(importLinksAction, SIGNAL(triggered()), this, SLOT(importLinks()));

    if (uploadAction)
    {
        uploadAction->deleteLater();
        uploadAction = NULL;
    }

    uploadAction = new QAction(tr("Upload to MEGA"), this);
    connect(uploadAction, SIGNAL(triggered()), this, SLOT(uploadActionClicked()));

    if (downloadAction)
    {
        downloadAction->deleteLater();
        downloadAction = NULL;
    }

    downloadAction = new QAction(tr("Download from MEGA"), this);
    connect(downloadAction, SIGNAL(triggered()), this, SLOT(downloadActionClicked()));

    if (updateAction)
    {
        updateAction->deleteLater();
        updateAction = NULL;
    }

    if (updateAvailable)
    {
        updateAction = new QAction(tr("Install update"), this);
    }
    else
    {
        updateAction = new QAction(tr("About MEGAsync"), this);
#ifndef __APPLE__
        updateAction->setIcon(QIcon(QString::fromUtf8("://images/check_mega_version.png")));
        updateAction->setIconVisibleInMenu(true);
#endif
    }
    connect(updateAction, SIGNAL(triggered()), this, SLOT(onInstallUpdateClicked()));

    trayMenu->addAction(updateAction);
    trayMenu->addSeparator();
    trayMenu->addAction(importLinksAction);
    trayMenu->addAction(uploadAction);
    trayMenu->addAction(downloadAction);
    trayMenu->addAction(settingsAction);
    trayMenu->addSeparator();
    trayMenu->addAction(exitAction);
}

void MegaApplication::createOverQuotaMenu()
{
    if (appfinished)
    {
        return;
    }

    if (!trayOverQuotaMenu)
    {
        trayOverQuotaMenu = new QMenu();

#if (QT_VERSION == 0x050500) && defined(_WIN32)
        trayOverQuotaMenu->installEventFilter(this);
#endif

#ifndef __APPLE__
        trayOverQuotaMenu->setStyleSheet(QString::fromAscii(
            "QMenu {background-color: white; border: 2px solid #B8B8B8; padding: 5px; border-radius: 5px;} "
            "QMenu::item {background-color: white; color: black;} "
            "QMenu::item:selected {background-color: rgb(242, 242, 242);}"));
#endif
    }
    else
    {
        QList<QAction *> actions = trayOverQuotaMenu->actions();
        for (int i = 0; i < actions.size(); i++)
        {
            trayOverQuotaMenu->removeAction(actions[i]);
        }
    }

    if (exitActionOverquota)
    {
        exitActionOverquota->deleteLater();
        exitActionOverquota = NULL;
    }

#ifndef __APPLE__
    exitActionOverquota = new QAction(tr("Exit"), this);
#else
    exitActionOverquota = new QAction(tr("Quit"), this);
#endif
    connect(exitActionOverquota, SIGNAL(triggered()), this, SLOT(exitApplication()));


    if (logoutActionOverquota)
    {
        logoutActionOverquota->deleteLater();
        logoutActionOverquota = NULL;
    }

    logoutActionOverquota = new QAction(tr("Logout"), this);
    connect(logoutActionOverquota, SIGNAL(triggered()), this, SLOT(logoutActionClicked()));

    if (settingsActionOverquota)
    {
        settingsActionOverquota->deleteLater();
        settingsActionOverquota = NULL;
    }

#ifndef __APPLE__
    settingsActionOverquota = new QAction(tr("Settings"), this);
#else
    settingsActionOverquota = new QAction(tr("Preferences"), this);
#endif
    connect(settingsActionOverquota, SIGNAL(triggered()), this, SLOT(openSettings()));

    if (updateActionOverquota)
    {
        updateActionOverquota->deleteLater();
        updateActionOverquota = NULL;
    }

    if (updateAvailable)
    {
        updateActionOverquota = new QAction(tr("Install update"), this);
    }
    else
    {
        updateActionOverquota = new QAction(tr("About MEGAsync"), this);

#ifndef __APPLE__
        updateActionOverquota->setIcon(QIcon(QString::fromAscii("://images/check_mega_version.png")));
        updateActionOverquota->setIconVisibleInMenu(true);
#endif
    }
    connect(updateActionOverquota, SIGNAL(triggered()), this, SLOT(onInstallUpdateClicked()));

    trayOverQuotaMenu->addAction(updateActionOverquota);
    trayOverQuotaMenu->addSeparator();
    trayOverQuotaMenu->addAction(settingsActionOverquota);
    trayOverQuotaMenu->addAction(logoutActionOverquota);
    trayOverQuotaMenu->addSeparator();
    trayOverQuotaMenu->addAction(exitActionOverquota);
}

void MegaApplication::createGuestMenu()
{
    if (appfinished)
    {
        return;
    }

    if (!trayGuestMenu)
    {
        trayGuestMenu = new QMenu();
#ifndef __APPLE__
        trayGuestMenu->setStyleSheet(QString::fromAscii(
            "QMenu {background-color: white; border: 2px solid #B8B8B8; padding: 5px; border-radius: 5px;} "
            "QMenu::item {background-color: white; color: black;} "
            "QMenu::item:selected {background-color: rgb(242, 242, 242);}"));
#endif
    }
    else
    {
        QList<QAction *> actions = trayGuestMenu->actions();
        for (int i = 0; i < actions.size(); i++)
        {
            trayGuestMenu->removeAction(actions[i]);
        }
    }

    if (exitActionGuest)
    {
        exitActionGuest->deleteLater();
        exitActionGuest = NULL;
    }

#ifndef __APPLE__
    exitActionGuest = new QAction(tr("Exit"), this);
#else
    exitActionGuest = new QAction(tr("Quit"), this);
#endif
    connect(exitActionGuest, SIGNAL(triggered()), this, SLOT(exitApplication()));

    if (updateActionGuest)
    {
        updateActionGuest->deleteLater();
        updateActionGuest = NULL;
    }

    if (updateAvailable)
    {
        updateActionGuest = new QAction(tr("Install update"), this);
    }
    else
    {
        updateActionGuest = new QAction(tr("About MEGAsync"), this);
#ifndef __APPLE__
        updateActionGuest->setIcon(QIcon(QString::fromAscii("://images/check_mega_version.png")));
        updateActionGuest->setIconVisibleInMenu(true);
#endif
    }
    connect(updateActionGuest, SIGNAL(triggered()), this, SLOT(onInstallUpdateClicked()));

    if (importLinksActionGuest)
    {
        importLinksActionGuest->deleteLater();
        importLinksActionGuest = NULL;
    }

    importLinksActionGuest = new QAction(tr("Import links"), this);
    connect(importLinksActionGuest, SIGNAL(triggered()), this, SLOT(importLinks()));

    if (settingsActionGuest)
    {
        settingsActionGuest->deleteLater();
        settingsActionGuest = NULL;
    }

#ifndef __APPLE__
    settingsActionGuest = new QAction(tr("Settings"), this);
#else
    settingsActionGuest = new QAction(tr("Preferences"), this);
#endif
    connect(settingsActionGuest, SIGNAL(triggered()), this, SLOT(changeProxy()));

    if (loginActionGuest)
    {
        loginActionGuest->deleteLater();
        loginActionGuest = NULL;
    }

    loginActionGuest = new QAction(tr("Login"), this);
    connect(loginActionGuest, SIGNAL(triggered()), this, SLOT(loginActionClicked()));

    trayGuestMenu->addAction(updateActionGuest);
    trayGuestMenu->addSeparator();
    trayGuestMenu->addAction(importLinksActionGuest);
    trayGuestMenu->addAction(settingsActionGuest);
    trayGuestMenu->addAction(loginActionGuest);
    trayGuestMenu->addSeparator();
    trayGuestMenu->addAction(exitActionGuest);
}

//Called when a request is about to start
void MegaApplication::onRequestStart(MegaApi* , MegaRequest *request)
{
    if (appfinished)
    {
        return;
    }

    int type = request->getType();
    if (type == MegaRequest::TYPE_LOGIN)
    {
        connectivityTimer->start();
    }
}

//Called when a request has finished
void MegaApplication::onRequestFinish(MegaApi*, MegaRequest *request, MegaError* e)
{
    if (appfinished)
    {
        return;
    }

    if (e->getErrorCode() == MegaError::API_EOVERQUOTA)
    {
        //Cancel pending uploads and disable syncs
        disableSyncs();
        if (!infoOverQuota)
        {
            infoOverQuota = new InfoOverQuotaDialog(this);

            preferences->setUsedStorage(preferences->totalStorage());
            megaApi->getAccountDetails();

            if (trayMenu && trayMenu->isVisible())
            {
                trayMenu->close();
            }

            if (infoDialog && infoDialog->isVisible())
            {
                infoDialog->hide();
            }

            showInfoDialog();
        }

        if (settingsDialog)
        {
            delete settingsDialog;
            settingsDialog = NULL;
        }

        megaApi->cancelTransfers(MegaTransfer::TYPE_UPLOAD);
        onGlobalSyncStateChanged(megaApi);
    }

    switch (request->getType()) {
    case MegaRequest::TYPE_EXPORT:
    {
        if (!exportOps && e->getErrorCode() == MegaError::API_OK)
        {
            //A public link has been created, put it in the clipboard and inform users
            QString linkForClipboard(QString::fromUtf8(request->getLink()));
            QApplication::clipboard()->setText(linkForClipboard);
            showInfoMessage(tr("The link has been copied to the clipboard"));
        }

        if (e->getErrorCode() != MegaError::API_OK)
        {
            showErrorMessage(tr("Error getting link: ") + QString::fromUtf8(" ") + QCoreApplication::translate("MegaError", e->getErrorString()));
        }

        if (infoDialog)
        {
            infoDialog->disableGetLink(false);
        }

        break;
    }
    case MegaRequest::TYPE_LOGIN:
    {
        connectivityTimer->stop();

        //This prevents to handle logins in the initial setup wizard
        if (preferences->logged())
        {
            int errorCode = e->getErrorCode();
            if (errorCode == MegaError::API_OK)
            {
                const char *session = megaApi->dumpSession();
                if (session)
                {
                    QString sessionKey = QString::fromUtf8(session);
                    preferences->setSession(sessionKey);
                    delete [] session;

                    //Successful login, fetch nodes
                    megaApi->fetchNodes();
                    break;
                }
            }
            else if (errorCode == MegaError::API_EBLOCKED)
            {
                QMessageBox::critical(NULL, tr("MEGAsync"), tr("Your account has been blocked. Please contact support@mega.co.nz"));
            }
            else if (errorCode != MegaError::API_ESID && errorCode != MegaError::API_ESSL)
            //Invalid session or public key, already managed in TYPE_LOGOUT
            {
                QMessageBox::warning(NULL, tr("MEGAsync"), tr("Login error: %1").arg(QCoreApplication::translate("MegaError", e->getErrorString())));
            }

            //Wrong login -> logout
            unlink();
        }
        break;
    }
    case MegaRequest::TYPE_LOGOUT:
    {
        int errorCode = e->getErrorCode();
        if (errorCode)
        {
            if (errorCode == MegaError::API_ESID)
            {
                QMessageBox::information(NULL, QString::fromAscii("MEGAsync"), tr("You have been logged out on this computer from another location"));
            }
            else if (errorCode == MegaError::API_ESSL)
            {
                QMessageBox::critical(NULL, QString::fromAscii("MEGAsync"),
                                      tr("Our SSL key can't be verified. You could be affected by a man-in-the-middle attack or your antivirus software could be intercepting your communications and causing this problem. Please disable it and try again.")
                                       + QString::fromUtf8(" (Issuer: %1)").arg(QString::fromUtf8(request->getText() ? request->getText() : "Unknown")));
            }
            else if (errorCode != MegaError::API_EACCESS)
            {
                QMessageBox::information(NULL, QString::fromAscii("MEGAsync"), tr("You have been logged out because of this error: %1")
                                         .arg(QCoreApplication::translate("MegaError", e->getErrorString())));
            }
            unlink();
        }

        if (preferences && preferences->logged())
        {
            preferences->unlink();
            closeDialogs();
            periodicTasks();
            preferences->setFirstStartDone();
            start();
        }
        break;
    }
    case MegaRequest::TYPE_FETCH_NODES:
    {
        //This prevents to handle node requests in the initial setup wizard
        if (preferences->logged())
        {
            if (e->getErrorCode() == MegaError::API_OK)
            {
                MegaNode *rootNode = megaApi->getRootNode();
                if (rootNode)
                {
                    delete rootNode;

                    //If we have got the filesystem, start the app
                    loggedIn();
                    restoreSyncs();
                }
                else
                {
                    QMessageBox::warning(NULL, tr("Error"), tr("Unable to get the filesystem.\n"
                                                               "Please, try again. If the problem persists "
                                                               "please contact bug@mega.co.nz"), QMessageBox::Ok);
                    preferences->setCrashed(true);
                    preferences->unlink();
                    rebootApplication(false);
                }
            }
            else
            {
                MegaApi::log(MegaApi::LOG_LEVEL_ERROR, QString::fromUtf8("Error fetching nodes: %1")
                             .arg(QString::fromUtf8(e->getErrorString())).toUtf8().constData());
                QMessageBox::warning(NULL, tr("Error"), QCoreApplication::translate("MegaError", e->getErrorString()), QMessageBox::Ok);
                unlink();
            }
        }

        break;
    }
    case MegaRequest::TYPE_ACCOUNT_DETAILS:
    {
        if (!preferences->logged())
        {
            break;
        }

        if (e->getErrorCode() != MegaError::API_OK)
        {
            break;
        }

        //Account details retrieved, update the preferences and the information dialog
        MegaAccountDetails *details = request->getMegaAccountDetails();
        preferences->setAccountType(details->getProLevel());
        preferences->setTotalStorage(details->getStorageMax());
        preferences->setUsedStorage(details->getStorageUsed());
        preferences->setTotalBandwidth(details->getTransferMax());
        preferences->setUsedBandwidth(details->getTransferOwnUsed());

        MegaNode *root = megaApi->getRootNode();
        MegaHandle rootHandle = root->getHandle();
        preferences->setCloudDriveStorage(details->getStorageUsed(rootHandle));
        preferences->setCloudDriveFiles(details->getNumFiles(rootHandle));
        preferences->setCloudDriveFolders(details->getNumFolders(rootHandle));
        delete root;

        MegaNode *inbox = megaApi->getInboxNode();
        MegaHandle inboxHandle = inbox->getHandle();
        preferences->setInboxStorage(details->getStorageUsed(inboxHandle));
        preferences->setInboxFiles(details->getNumFiles(inboxHandle));
        preferences->setInboxFolders(details->getNumFolders(inboxHandle));
        delete inbox;

        MegaNode *rubbish = megaApi->getRubbishNode();
        MegaHandle rubbishHandle = rubbish->getHandle();
        preferences->setRubbishStorage(details->getStorageUsed(rubbishHandle));
        preferences->setRubbishFiles(details->getNumFiles(rubbishHandle));
        preferences->setRubbishFolders(details->getNumFolders(rubbishHandle));
        delete rubbish;

        long long inShareSize = 0, inShareFiles = 0, inShareFolders  = 0;
        MegaNodeList *inShares = megaApi->getInShares();
        for (int i = 0; i < inShares->size(); i++)
        {
            MegaNode *node = inShares->get(i);
            if (!node)
            {
                continue;
            }

            MegaHandle handle = node->getHandle();
            inShareSize    += details->getStorageUsed(handle);
            inShareFiles   += details->getNumFiles(handle);
            inShareFolders += details->getNumFolders(handle);
        }
        preferences->setInShareStorage(inShareSize);
        preferences->setInShareFiles(inShareFiles);
        preferences->setInShareFolders(inShareFolders);
        delete inShares;

        preferences->sync();

        if (infoOverQuota && preferences->usedStorage() < preferences->totalStorage())
        {
            if (settingsDialog)
            {
                settingsDialog->setOverQuotaMode(false);
            }

            infoOverQuota->deleteLater();
            infoOverQuota = NULL;

            if (trayOverQuotaMenu && trayOverQuotaMenu->isVisible())
            {
                trayOverQuotaMenu->close();
            }

            restoreSyncs();
            onGlobalSyncStateChanged(megaApi);
        }

        if (infoDialog)
        {
            infoDialog->setUsage();
        }

        if (infoOverQuota)
        {
            infoOverQuota->setUsage();
        }

        if (settingsDialog)
        {
            settingsDialog->refreshAccountDetails();
        }

        delete details;
        break;
    }
    case MegaRequest::TYPE_PAUSE_TRANSFERS:
    {
        paused = request->getFlag();
        preferences->setWasPaused(paused);
        onGlobalSyncStateChanged(megaApi);
        break;
    }
    case MegaRequest::TYPE_ADD_SYNC:
    {
        for (int i = preferences->getNumSyncedFolders() - 1; i >= 0; i--)
        {
            if ((request->getNodeHandle() == preferences->getMegaFolderHandle(i)))
            {
                if (e->getErrorCode() != MegaError::API_OK)
                {
                    QString localFolder = preferences->getLocalFolder(i);
                    MegaNode *node = megaApi->getNodeByHandle(preferences->getMegaFolderHandle(i));
                    const char *nodePath = megaApi->getNodePath(node);
                    delete node;

                    if (!QFileInfo(localFolder).isDir())
                    {
                        showErrorMessage(tr("Your sync \"%1\" has been disabled because the local folder doesn't exist")
                                         .arg(preferences->getSyncName(i)));
                    }
                    else if (nodePath && QString::fromUtf8(nodePath).startsWith(QString::fromUtf8("//bin")))
                    {
                        showErrorMessage(tr("Your sync \"%1\" has been disabled because the remote folder is in the rubbish bin")
                                         .arg(preferences->getSyncName(i)));
                    }
                    else if (!nodePath || preferences->getMegaFolder(i).compare(QString::fromUtf8(nodePath)))
                    {
                        showErrorMessage(tr("Your sync \"%1\" has been disabled because the remote folder doesn't exist")
                                         .arg(preferences->getSyncName(i)));
                    }
                    else if (e->getErrorCode() == MegaError::API_EFAILED)
                    {
#ifdef WIN32
                        WCHAR VBoxSharedFolderFS[] = L"VBoxSharedFolderFS";
                        string path, fsname;
                        path.resize(MAX_PATH * sizeof(WCHAR));
                        fsname.resize(MAX_PATH * sizeof(WCHAR));
                        if (GetVolumePathNameW((LPCWSTR)localFolder.utf16(), (LPWSTR)path.data(), MAX_PATH)
                            && GetVolumeInformationW((LPCWSTR)path.data(), NULL, 0, NULL, NULL, NULL, (LPWSTR)fsname.data(), MAX_PATH)
                            && !memcmp(fsname.data(), VBoxSharedFolderFS, sizeof(VBoxSharedFolderFS)))
                        {
                            QMessageBox::critical(NULL, tr("MEGAsync"),
                                tr("Your sync \"%1\" has been disabled because the synchronization of VirtualBox shared folders is not supported due to deficiencies in that filesystem.")
                                .arg(preferences->getSyncName(i)));
                        }
                        else
                        {
#endif
                            showErrorMessage(tr("Your sync \"%1\" has been disabled because the local folder has changed")
                                         .arg(preferences->getSyncName(i)));
#ifdef WIN32
                        }
#endif
                    }
                    else if (e->getErrorCode() == MegaError::API_EACCESS)
                    {
                        showErrorMessage(tr("Your sync \"%1\" has been disabled. The remote folder (or part of it) doesn't have full access")
                                         .arg(preferences->getSyncName(i)));
                    }
                    else if (e->getErrorCode() != MegaError::API_ENOENT) // Managed in onNodesUpdate
                    {
                        showErrorMessage(QCoreApplication::translate("MegaError", e->getErrorString()));
                    }

                    delete[] nodePath;

                    MegaApi::log(MegaApi::LOG_LEVEL_ERROR, "Error adding sync");
                    Platform::syncFolderRemoved(localFolder, preferences->getSyncName(i));
                    preferences->setSyncState(i, false);
                    openSettings(SettingsDialog::SYNCS_TAB);
                    if (settingsDialog)
                    {
                        settingsDialog->loadSettings();
                    }
                }
                else
                {
                    preferences->setLocalFingerprint(i, request->getNumber());
                    if (!isFirstSyncDone && !preferences->isFirstSyncDone())
                    {
                        megaApi->sendEvent(99501, "MEGAsync first sync");
                        isFirstSyncDone = true;
                    }

#ifdef _WIN32
                    QString debrisPath = QDir::toNativeSeparators(preferences->getLocalFolder(i) +
                            QDir::separator() + QString::fromAscii(MEGA_DEBRIS_FOLDER));

                    WIN32_FILE_ATTRIBUTE_DATA fad;
                    if (GetFileAttributesExW((LPCWSTR)debrisPath.utf16(),
                                             GetFileExInfoStandard, &fad))
                    {
                        SetFileAttributesW((LPCWSTR)debrisPath.utf16(),
                                           fad.dwFileAttributes | FILE_ATTRIBUTE_HIDDEN);
                    }
#endif
                }
                break;
            }
        }

        if (infoDialog)
        {
            MegaApi::log(MegaApi::LOG_LEVEL_INFO, "Sync added");
            infoDialog->updateSyncsButton();
        }
        break;
    }
    case MegaRequest::TYPE_REMOVE_SYNC:
    {
        if (e->getErrorCode() == MegaError::API_OK)
        {
            QString syncPath = QString::fromUtf8(request->getFile());

            #ifdef WIN32
            if (syncPath.startsWith(QString::fromAscii("\\\\?\\")))
            {
                syncPath = syncPath.mid(4);
            }
            #endif

            Platform::notifyItemChange(syncPath);
        }

        if (infoDialog)
        {
            infoDialog->updateSyncsButton();
        }

        if (settingsDialog)
        {
            settingsDialog->loadSettings();
        }

        onGlobalSyncStateChanged(megaApi);
        break;
    }
    case MegaRequest::TYPE_GET_SESSION_TRANSFER_URL:
    {
        QtConcurrent::run(QDesktopServices::openUrl, QUrl(QString::fromUtf8(request->getLink())));
        break;
    }
    case MegaRequest::TYPE_GET_PUBLIC_NODE:
    {
        QString link = QString::fromUtf8(request->getLink());
        if (pendingLinks.contains(link))
        {
            pendingLinks.removeOne(link);
            if (e->getErrorCode() == MegaError::API_OK)
            {
                downloadQueue.append(request->getPublicMegaNode());
                processDownloads();
            }
            else
            {
                showErrorMessage(tr("Error getting link information"));
            }
        }
        break;
    }
    case MegaRequest::TYPE_SEND_EVENT:
    {
        switch (request->getNumber())
        {
            case 99500:
                preferences->setFirstStartDone();
                break;
            case 99501:
                preferences->setFirstSyncDone();
                break;
            case 99502:
                preferences->setFirstFileSynced();
                break;
            case 99503:
                preferences->setFirstWebDownloadDone();
                break;
            default:
                break;
        }
    }
    default:
        break;
    }
}

//Called when a transfer is about to start
void MegaApplication::onTransferStart(MegaApi *, MegaTransfer *transfer)
{
    if (appfinished)
    {
        return;
    }

    if (infoDialog && !totalUploadSize && !totalDownloadSize)
    {
        infoDialog->setWaiting(true);
        onGlobalSyncStateChanged(megaApi);
    }

    //Update statics
    if (transfer->getType() == MegaTransfer::TYPE_DOWNLOAD)
    {
        downloadSpeed = 0;
        totalDownloadSize += transfer->getTotalBytes();
    }
    else
    {
        uploadSpeed = 0;
        totalUploadSize += transfer->getTotalBytes();
    }

    //Send statics to the information dialog
    if (infoDialog)
    {
        infoDialog->setTotalTransferSize(totalDownloadSize, totalUploadSize);
        infoDialog->setTransferSpeeds(downloadSpeed, uploadSpeed);
        infoDialog->updateTransfers();
    }
}

//Called when there is a temporal problem in a request
void MegaApplication::onRequestTemporaryError(MegaApi *, MegaRequest *, MegaError* )
{
}

//Called when a transfer has finished
void MegaApplication::onTransferFinish(MegaApi* , MegaTransfer *transfer, MegaError* e)
{
    if (appfinished)
    {
        return;
    }

    if (e->getErrorCode() == MegaError::API_EOVERQUOTA)
    {
        //Cancel pending uploads and disable syncs
        disableSyncs();
        if (!infoOverQuota)
        {
            infoOverQuota = new InfoOverQuotaDialog(this);

            preferences->setUsedStorage(preferences->totalStorage());
            megaApi->getAccountDetails();

            if (trayMenu && trayMenu->isVisible())
            {
                trayMenu->close();
            }

            if (infoDialog && infoDialog->isVisible())
            {
                infoDialog->hide();
            }

            showInfoDialog();
        }

        if (settingsDialog)
        {
            delete settingsDialog;
            settingsDialog = NULL;
        }

        megaApi->cancelTransfers(MegaTransfer::TYPE_UPLOAD);
        onGlobalSyncStateChanged(megaApi);
    }

    if (e->getErrorCode() == MegaError::API_OK
            && transfer->isSyncTransfer()
            && !isFirstFileSynced
            && !preferences->isFirstFileSynced())
    {
        megaApi->sendEvent(99502, "MEGAsync first synced file");
        isFirstFileSynced = true;
    }

    //Update statics
    if (transfer->getType()==MegaTransfer::TYPE_DOWNLOAD)
    {
        totalDownloadedSize += transfer->getDeltaSize();
        downloadSpeed = transfer->getSpeed();

        //Show the transfer in the "recently updated" list
        if (e->getErrorCode() == MegaError::API_OK)
        {
            QString localPath = QString::fromUtf8(transfer->getPath());
#ifdef WIN32
            if (localPath.startsWith(QString::fromAscii("\\\\?\\")))
            {
                localPath = localPath.mid(4);
            }
#endif

            MegaNode *node = transfer->getPublicMegaNode();
            QString publicKey;
            if (node)
            {
                const char* key = node->getBase64Key();
                publicKey = QString::fromUtf8(key);
                delete [] key;
                delete node;
            }
            addRecentFile(QString::fromUtf8(transfer->getFileName()), transfer->getNodeHandle(), localPath, publicKey);
        }
    }
    else
    {
        totalUploadedSize += transfer->getDeltaSize();
        uploadSpeed = transfer->getSpeed();

        //Here the file isn't added to the "recently updated" list,
        //because the file isn't in the destination folder yet.
        //The SDK still has to put the new node.
        //onNodes update will be called with node->tag == transfer->getTag()
        //so we save the path of the file to show it later
        if ((e->getErrorCode() == MegaError::API_OK) && (!transfer->isSyncTransfer()))
        {
            QString localPath = QString::fromUtf8(transfer->getPath());
#ifdef WIN32
            if (localPath.startsWith(QString::fromAscii("\\\\?\\")))
            {
                localPath = localPath.mid(4);
            }
#endif
            uploadLocalPaths[transfer->getTag()]=localPath;
        }
    }

    //Send updated statics to the information dialog
    if (infoDialog)
    {
        if (e->getErrorCode() == MegaError::API_OK)
        {
            if (((transfer->getType() == MegaTransfer::TYPE_DOWNLOAD) && (transfer->getStartTime()>=lastStartedDownload)) ||
                ((transfer->getType() == MegaTransfer::TYPE_UPLOAD) && (transfer->getStartTime()>=lastStartedUpload)))
            {
                infoDialog->setTransfer(transfer);
            }

            infoDialog->setTransferSpeeds(downloadSpeed, uploadSpeed);
            infoDialog->setTransferredSize(totalDownloadedSize, totalUploadedSize);
        }

        infoDialog->updateTransfers();
        infoDialog->transferFinished(e->getErrorCode());
    }

    if (transfer->getType() == MegaTransfer::TYPE_DOWNLOAD)
    {
        if (lastStartedDownload == transfer->getStartTime())
        {
            lastStartedDownload = 0;
        }
    }
    else
    {
        if (lastStartedUpload == transfer->getStartTime())
        {
            lastStartedUpload = 0;
        }

        if ((e->getErrorCode() == MegaError::API_OK))
        {
            if (settingsDialog)
            {
                settingsDialog->refreshAccountDetails();
            }

            if (infoDialog)
            {
                bool isShare = false;

                MegaHandle handle = transfer->getParentHandle();
                MegaNode *node = megaApi->getNodeByHandle(handle);

                const char *path = megaApi->getNodePath(node);
                if (path && path[0] != '/')
                {
                    isShare = true;
                }

                infoDialog->increaseUsedStorage(transfer->getTotalBytes(), isShare);

                delete node;
                delete [] path;
            }
        }
    }

    int errorCode = e->getErrorCode();
    if (errorCode != MegaError::API_OK && !transfer->isSyncTransfer()
            && errorCode != MegaError::API_EACCESS
            && errorCode != MegaError::API_ESID
            && errorCode != MegaError::API_ESSL
            && errorCode != MegaError::API_EINCOMPLETE
            && errorCode != MegaError::API_EEXIST)
    {
        showErrorMessage(tr("Transfer failed:") + QString::fromUtf8(" " ) + QCoreApplication::translate("MegaError", e->getErrorString()), QString::fromUtf8(transfer->getFileName()));
    }

    //If there are no pending transfers, reset the statics and update the state of the tray icon
    if (!megaApi->getNumPendingDownloads() && !megaApi->getNumPendingUploads())
    {
        if (totalUploadSize || totalDownloadSize)
        {
            onGlobalSyncStateChanged(megaApi);
        }

        totalUploadSize = totalDownloadSize = 0;
        totalUploadedSize = totalDownloadedSize = 0;
        uploadSpeed = downloadSpeed = 0;
    }
}

//Called when a transfer has been updated
void MegaApplication::onTransferUpdate(MegaApi *, MegaTransfer *transfer)
{
    if (appfinished)
    {
        return;
    }

    //Update statics
    if (transfer->getType() == MegaTransfer::TYPE_DOWNLOAD)
    {
        downloadSpeed = transfer->getSpeed();
        if (!lastStartedDownload || !transfer->getTransferredBytes())
        {
            lastStartedDownload = transfer->getStartTime();
        }
        totalDownloadedSize += transfer->getDeltaSize();
    }
    else
    {
        uploadSpeed = transfer->getSpeed();
        if (!lastStartedUpload || !transfer->getTransferredBytes())
        {
            lastStartedUpload = transfer->getStartTime();
        }
        totalUploadedSize += transfer->getDeltaSize();
    }

    //Send updated statics to the information dialog
    if (infoDialog)
    {
        if (((transfer->getType() == MegaTransfer::TYPE_DOWNLOAD) && (transfer->getStartTime()>=lastStartedDownload)) ||
            ((transfer->getType() == MegaTransfer::TYPE_UPLOAD) && (transfer->getStartTime()>=lastStartedUpload)))
        {
            infoDialog->setTransfer(transfer);
            infoDialog->setTransferSpeeds(downloadSpeed, uploadSpeed);
            infoDialog->setTransferredSize(totalDownloadedSize, totalUploadedSize);
            infoDialog->updateTransfers();
        }
    }
}

//Called when there is a temporal problem in a transfer
void MegaApplication::onTransferTemporaryError(MegaApi *api, MegaTransfer *transfer, MegaError* e)
{
<<<<<<< HEAD
    preferences->setTransferDownloadMethod(api->getDownloadMethod());
    preferences->setTransferUploadMethod(api->getUploadMethod());
=======
    if (appfinished)
    {
        return;
    }
>>>>>>> e1530bef

    //Show information to users
    if (transfer->getNumRetry() == 1)
    {
        showWarningMessage(tr("Temporary transmission error: ")
                           + QCoreApplication::translate("MegaError", e->getErrorString()), QString::fromUtf8(transfer->getFileName()));
    }
    else
    {
        onGlobalSyncStateChanged(megaApi);
    }
}

void MegaApplication::onAccountUpdate(MegaApi *)
{
    if (appfinished)
    {
        return;
    }

    megaApi->getAccountDetails();
}

//Called when contacts have been updated in MEGA
void MegaApplication::onUsersUpdate(MegaApi* , MegaUserList *)
{

}

//Called when nodes have been updated in MEGA
void MegaApplication::onNodesUpdate(MegaApi* , MegaNodeList *nodes)
{
    if (appfinished)
    {
        return;
    }

    if (!infoDialog || !nodes)
    {
        return;
    }

    bool externalNodes = 0;
    bool nodesRemoved = false;
    long long usedStorage = preferences->usedStorage();
    MegaApi::log(MegaApi::LOG_LEVEL_INFO, QString::fromUtf8("%1 updated files/folders").arg(nodes->size()).toUtf8().constData());

    //Check all modified nodes
    QString localPath;
    for (int i = 0; i < nodes->size(); i++)
    {
        localPath.clear();
        MegaNode *node = nodes->get(i);

        for (int i = 0; i < preferences->getNumSyncedFolders(); i++)
        {
            if (!preferences->isFolderActive(i))
            {
                continue;
            }

            if (node->getType() == MegaNode::TYPE_FOLDER
                    && (node->getHandle() == preferences->getMegaFolderHandle(i)))
            {
                MegaNode *nodeByHandle = megaApi->getNodeByHandle(preferences->getMegaFolderHandle(i));
                const char *nodePath = megaApi->getNodePath(nodeByHandle);

                if (!nodePath || preferences->getMegaFolder(i).compare(QString::fromUtf8(nodePath)))
                {
                    if (nodePath && QString::fromUtf8(nodePath).startsWith(QString::fromUtf8("//bin")))
                    {
                        showErrorMessage(tr("Your sync \"%1\" has been disabled because the remote folder is in the rubbish bin")
                                         .arg(preferences->getSyncName(i)));
                    }
                    else
                    {
                        showErrorMessage(tr("Your sync \"%1\" has been disabled because the remote folder doesn't exist")
                                         .arg(preferences->getSyncName(i)));
                    }
                    Platform::syncFolderRemoved(preferences->getLocalFolder(i), preferences->getSyncName(i));
                    Platform::notifyItemChange(preferences->getLocalFolder(i));
                    MegaNode *node = megaApi->getNodeByHandle(preferences->getMegaFolderHandle(i));
                    megaApi->removeSync(node);
                    delete node;
                    preferences->setSyncState(i, false);
                    openSettings(SettingsDialog::SYNCS_TAB);
                }

                delete nodeByHandle;
                delete [] nodePath;
            }
        }

        if (!node->getTag() && !node->isRemoved()
                && !node->isSyncDeleted()
                && ((lastExit / 1000) < node->getCreationTime()))
        {
            externalNodes++;
        }

        if (node->isRemoved() && (node->getType() == MegaNode::TYPE_FILE))
        {
            usedStorage -= node->getSize();
            nodesRemoved = true;
        }

        if (!node->isRemoved() && node->getTag()
                && !node->isSyncDeleted()
                && (node->getType() == MegaNode::TYPE_FILE))
        {
            //Get the associated local node
            string path = node->getLocalPath();
            if (path.size())
            {
                //If the node has been uploaded by a synced folder
                //the SDK provides its local path
#ifdef WIN32
                localPath = QString::fromWCharArray((const wchar_t *)path.data());
                if (localPath.startsWith(QString::fromAscii("\\\\?\\")))
                {
                    localPath = localPath.mid(4);
                }
#else
                localPath = QString::fromUtf8(path.data());
#endif
            }
            else if (uploadLocalPaths.contains(node->getTag()))
            {
                //If the node has been uploaded by a regular upload,
                //we recover the path using the tag of the transfer
                localPath = uploadLocalPaths.value(node->getTag());
                uploadLocalPaths.remove(node->getTag());
            }
            else
            {
                MegaApi::log(MegaApi::LOG_LEVEL_WARNING, QString::fromUtf8("Unable to get the local path of the file: %1 Tag: %2")
                             .arg(QString::fromUtf8(node->getName())).arg(node->getTag()).toUtf8().constData());
            }

            addRecentFile(QString::fromUtf8(node->getName()), node->getHandle(), localPath);
            if (node->getAttrString()->size())
            {
                //NO_KEY node created by this client detected
                if (!noKeyDetected)
                {
                    megaApi->fetchNodes();
                }
                else if (noKeyDetected > 20)
                {
                    QMessageBox::critical(NULL, QString::fromUtf8("MEGAsync"),
                        QString::fromUtf8("Something went wrong. MEGAsync will restart now. If the problem persists please contact bug@mega.co.nz"));
                    preferences->setCrashed(true);
                    rebootApplication(false);
                }
                noKeyDetected++;
            }
        }
    }

    if (nodesRemoved)
    {
        preferences->setUsedStorage(usedStorage);
        if (infoOverQuota && (preferences->usedStorage() < preferences->totalStorage()))
        {
            updateUserStats();
        }
    }

    if (externalNodes)
    {
        updateUserStats();

        if (QDateTime::currentMSecsSinceEpoch() - externalNodesTimestamp > Preferences::MIN_EXTERNAL_NODES_WARNING_MS)
        {
            externalNodesTimestamp = QDateTime::currentMSecsSinceEpoch();
            showNotificationMessage(tr("You have new or updated files in your account"));
        }
    }
}

void MegaApplication::onReloadNeeded(MegaApi*)
{
    if (appfinished)
    {
        return;
    }

    //Don't reload the filesystem here because it's unsafe
    //and the most probable cause for this callback is a false positive.
    //Simply set the crashed flag to force a filesystem reload in the next execution.
    preferences->setCrashed(true);
    //megaApi->fetchNodes();
}

void MegaApplication::onGlobalSyncStateChanged(MegaApi *)
{
    if (appfinished)
    {
        return;
    }

    if (megaApi && megaApiGuest)
    {
        indexing = megaApi->isScanning();
        waiting = megaApi->isWaiting() || megaApiGuest->isWaiting();
    }

    if (infoDialog)
    {
        infoDialog->setIndexing(indexing);
        infoDialog->setWaiting(waiting);
        infoDialog->setPaused(paused);
        infoDialog->updateState();
        infoDialog->transferFinished(MegaError::API_OK);
        infoDialog->updateRecentFiles();
    }

    MegaApi::log(MegaApi::LOG_LEVEL_INFO, QString::fromUtf8("Current state. Paused = %1   Indexing = %2   Waiting = %3")
                 .arg(paused).arg(indexing).arg(waiting).toUtf8().constData());

    int pendingUploads = megaApi->getNumPendingUploads();
    int pendingDownloads = megaApi->getNumPendingDownloads() + megaApiGuest->getNumPendingDownloads();
    if (pendingUploads)
    {
        MegaApi::log(MegaApi::LOG_LEVEL_INFO, QString::fromUtf8("Pending uploads: %1").arg(pendingUploads).toUtf8().constData());
    }

    if (pendingDownloads)
    {
        MegaApi::log(MegaApi::LOG_LEVEL_INFO, QString::fromUtf8("Pending downloads: %1").arg(pendingDownloads).toUtf8().constData());
    }

    if (!isLinux)
    {
        updateTrayIcon();
    }
}

void MegaApplication::onSyncStateChanged(MegaApi *api, MegaSync *)
{
    if (appfinished)
    {
        return;
    }

    onGlobalSyncStateChanged(api);
}

void MegaApplication::onSyncFileStateChanged(MegaApi *, MegaSync *, const char *filePath, int)
{
    if (appfinished)
    {
        return;
    }

    QString localPath = QString::fromUtf8(filePath);
    Platform::notifyItemChange(localPath);
}

MEGASyncDelegateListener::MEGASyncDelegateListener(MegaApi *megaApi, MegaListener *parent)
    : QTMegaListener(megaApi, parent)
{ }

void MEGASyncDelegateListener::onRequestFinish(MegaApi *api, MegaRequest *request, MegaError *e)
{
    QTMegaListener::onRequestFinish(api, request, e);

    if (request->getType() != MegaRequest::TYPE_FETCH_NODES
            || e->getErrorCode() != MegaError::API_OK)
    {
        return;
    }

    Preferences *preferences = Preferences::instance();
    if (preferences->logged() && !api->getNumActiveSyncs())
    {
        //Start syncs
        for (int i = 0; i < preferences->getNumSyncedFolders(); i++)
        {
            QString tmpPath = preferences->getLocalFolder(i)
                    + QDir::separator()
                    + QString::fromUtf8(mega::MEGA_DEBRIS_FOLDER)
                    + QString::fromUtf8("/tmp");
            QDirIterator di(tmpPath, QDir::Files | QDir::NoDotAndDotDot);
            while (di.hasNext())
            {
                di.next();
                const QFileInfo& fi = di.fileInfo();
                if (fi.fileName().endsWith(QString::fromAscii(".mega")))
                {
                    QFile::remove(di.filePath());
                }
            }

            if (!preferences->isFolderActive(i))
            {
                continue;
            }

            MegaNode *node = api->getNodeByHandle(preferences->getMegaFolderHandle(i));
            if (!node)
            {
                preferences->setSyncState(i, false);
                continue;
            }

            QString localFolder = preferences->getLocalFolder(i);
            api->resumeSync(localFolder.toUtf8().constData(), node, preferences->getLocalFingerprint(i));
            delete node;
        }
    }
}<|MERGE_RESOLUTION|>--- conflicted
+++ resolved
@@ -4503,15 +4503,13 @@
 //Called when there is a temporal problem in a transfer
 void MegaApplication::onTransferTemporaryError(MegaApi *api, MegaTransfer *transfer, MegaError* e)
 {
-<<<<<<< HEAD
+    if (appfinished)
+    {
+        return;
+    }
+
     preferences->setTransferDownloadMethod(api->getDownloadMethod());
     preferences->setTransferUploadMethod(api->getUploadMethod());
-=======
-    if (appfinished)
-    {
-        return;
-    }
->>>>>>> e1530bef
 
     //Show information to users
     if (transfer->getNumRetry() == 1)
