#include "MegaApplication.h"
#include "gui/CrashReportDialog.h"
#include "gui/MegaProxyStyle.h"
#include "gui/ConfirmSSLexception.h"
#include "gui/QMegaMessageBox.h"
#include "control/Utilities.h"
#include "control/CrashHandler.h"
#include "control/ExportProcessor.h"
#include "platform/Platform.h"
#include "qtlockedfile/qtlockedfile.h"

#include <QTranslator>
#include <QClipboard>
#include <QDesktopWidget>
#include <QFontDatabase>
#include <QNetworkProxy>

#if QT_VERSION >= 0x050000
#include <QtConcurrent/QtConcurrent>
#endif

#ifndef WIN32
//sleep
#include <unistd.h>
#else
#include <Windows.h>
#include <Psapi.h>
#include <Strsafe.h>
#endif

using namespace mega;
using namespace std;

QString MegaApplication::appPath = QString();
QString MegaApplication::appDirPath = QString();
QString MegaApplication::dataPath = QString();

void msgHandler(QtMsgType type, const char *msg)
{
    switch (type) {
    case QtDebugMsg:
        MegaApi::log(MegaApi::LOG_LEVEL_DEBUG, QString::fromUtf8("QT Debug: %1").arg(QString::fromUtf8(msg)).toUtf8().constData());
        break;
    case QtWarningMsg:
        MegaApi::log(MegaApi::LOG_LEVEL_WARNING, QString::fromUtf8("QT Warning: %1").arg(QString::fromUtf8(msg)).toUtf8().constData());
        break;
    case QtCriticalMsg:
        MegaApi::log(MegaApi::LOG_LEVEL_ERROR, QString::fromUtf8("QT Critical: %1").arg(QString::fromUtf8(msg)).toUtf8().constData());
        break;
    case QtFatalMsg:
        MegaApi::log(MegaApi::LOG_LEVEL_FATAL, QString::fromUtf8("QT FATAL ERROR: %1").arg(QString::fromUtf8(msg)).toUtf8().constData());
        break;
    }
}

#if QT_VERSION >= 0x050000
    void messageHandler(QtMsgType type,const QMessageLogContext &context, const QString &msg)
    {
        switch (type) {
        case QtDebugMsg:
            MegaApi::log(MegaApi::LOG_LEVEL_DEBUG, QString::fromUtf8("QT Debug: %1").arg(msg).toUtf8().constData());
            MegaApi::log(MegaApi::LOG_LEVEL_DEBUG, QString::fromUtf8("QT Context: %1 %2 %3 %4 %5")
                         .arg(QString::fromUtf8(context.category))
                         .arg(QString::fromUtf8(context.file))
                         .arg(QString::fromUtf8(context.function))
                         .arg(QString::fromUtf8(context.file))
                         .arg(context.version).toUtf8().constData());
            break;
        case QtWarningMsg:
            MegaApi::log(MegaApi::LOG_LEVEL_WARNING, QString::fromUtf8("QT Warning: %1").arg(msg).toUtf8().constData());
            MegaApi::log(MegaApi::LOG_LEVEL_WARNING, QString::fromUtf8("QT Context: %1 %2 %3 %4 %5")
                         .arg(QString::fromUtf8(context.category))
                         .arg(QString::fromUtf8(context.file))
                         .arg(QString::fromUtf8(context.function))
                         .arg(QString::fromUtf8(context.file))
                         .arg(context.version).toUtf8().constData());
            break;
        case QtCriticalMsg:
            MegaApi::log(MegaApi::LOG_LEVEL_ERROR, QString::fromUtf8("QT Critical: %1").arg(msg).toUtf8().constData());
            MegaApi::log(MegaApi::LOG_LEVEL_ERROR, QString::fromUtf8("QT Context: %1 %2 %3 %4 %5")
                         .arg(QString::fromUtf8(context.category))
                         .arg(QString::fromUtf8(context.file))
                         .arg(QString::fromUtf8(context.function))
                         .arg(QString::fromUtf8(context.file))
                         .arg(context.version).toUtf8().constData());
            break;
        case QtFatalMsg:
            MegaApi::log(MegaApi::LOG_LEVEL_FATAL, QString::fromUtf8("QT FATAL ERROR: %1").arg(msg).toUtf8().constData());
            MegaApi::log(MegaApi::LOG_LEVEL_FATAL, QString::fromUtf8("QT Context: %1 %2 %3 %4 %5")
                         .arg(QString::fromUtf8(context.category))
                         .arg(QString::fromUtf8(context.file))
                         .arg(QString::fromUtf8(context.function))
                         .arg(QString::fromUtf8(context.file))
                         .arg(context.version).toUtf8().constData());
            break;
        }
    }
#endif

int main(int argc, char *argv[])
{
    // adds thread-safety to OpenSSL
    QSslSocket::supportsSsl();

#ifdef _WIN32
    HINSTANCE shcore = NULL;
    WCHAR systemPath[MAX_PATH];
    UINT len = GetSystemDirectory(systemPath, MAX_PATH);
    if (len + 20 >= MAX_PATH)
    {
        shcore = LoadLibrary(L"shcore.dll");
    }
    else
    {
        StringCchPrintfW(systemPath + len, MAX_PATH - len, L"\\shcore.dll");
        shcore = LoadLibrary(systemPath);
    }

    if (shcore)
    {
        enum MEGA_PROCESS_DPI_AWARENESS
        {
            MEGA_PROCESS_DPI_UNAWARE            = 0,
            MEGA_PROCESS_SYSTEM_DPI_AWARE       = 1,
            MEGA_PROCESS_PER_MONITOR_DPI_AWARE  = 2
        };
        typedef HRESULT (WINAPI* MEGA_SetProcessDpiAwarenessType)(MEGA_PROCESS_DPI_AWARENESS);
        MEGA_SetProcessDpiAwarenessType MEGA_SetProcessDpiAwareness = reinterpret_cast<MEGA_SetProcessDpiAwarenessType>(GetProcAddress(shcore, "SetProcessDpiAwareness"));
        if (MEGA_SetProcessDpiAwareness)
        {
            MEGA_SetProcessDpiAwareness(MEGA_PROCESS_DPI_UNAWARE);
        }
        FreeLibrary(shcore);
    }
#endif

#ifdef Q_OS_MACX
    if (!qputenv("QT_HARFBUZZ","old"))
    {
       MegaApi::log(MegaApi::LOG_LEVEL_WARNING, "Error setting QT_HARFBUZZ vble");
    }
#endif

#ifdef Q_OS_LINUX


#if QT_VERSION >= 0x050600
    if (!getenv("QT_SCALE_FACTOR"))
    {
        MegaApplication appaux(argc,argv); //needed to get geometry (it needs to be instantiated a second time to actually use scale factor)
        QRect geom = appaux.desktop()->availableGeometry(QCursor::pos());
        qreal ratio = min(geom.width()/(1920.0),geom.width()/(1080.0)*1920.0/1080.0);
        ratio = max(1.0,ratio);
        MegaApi::log(MegaApi::LOG_LEVEL_DEBUG, QString::fromUtf8(" stablishing ratio to = %1").arg(QString::number(ratio)).toUtf8().constData() );
        qputenv("QT_SCALE_FACTOR", QString::number(ratio).toUtf8());
    }
    MegaApi::log(MegaApi::LOG_LEVEL_DEBUG, QString::fromUtf8("QT_SCALE_FACTOR = %1").arg(QString::fromUtf8(getenv("QT_SCALE_FACTOR"))).toUtf8().constData() );
#endif
    QApplication::setDesktopSettingsAware(false);
#endif
    MegaApplication app(argc, argv);

    qInstallMsgHandler(msgHandler);
#if QT_VERSION >= 0x050000
    qInstallMessageHandler(messageHandler);
#endif

    app.setStyle(new MegaProxyStyle());

#ifdef Q_OS_MACX
    if (QSysInfo::MacintoshVersion > QSysInfo::MV_10_8)
    {
        // fix Mac OS X 10.9 (mavericks) font issue
        // https://bugreports.qt-project.org/browse/QTBUG-32789
        QFont::insertSubstitution(QString::fromUtf8(".Lucida Grande UI"), QString::fromUtf8("Lucida Grande"));
    }

    app.setAttribute(Qt::AA_UseHighDpiPixmaps);
#endif

    QDir dataDir(app.applicationDataPath());
    QString crashPath = dataDir.filePath(QString::fromAscii("crashDumps"));
    QString appLockPath = dataDir.filePath(QString::fromAscii("megasync.lock"));
    QDir crashDir(crashPath);
    if (!crashDir.exists())
    {
        crashDir.mkpath(QString::fromAscii("."));
    }

#ifndef DEBUG
    CrashHandler::instance()->Init(QDir::toNativeSeparators(crashPath));
#endif
    if ((argc == 2) && !strcmp("/uninstall", argv[1]))
    {
        Preferences *preferences = Preferences::instance();
        preferences->initialize(app.applicationDataPath());
        if (!preferences->error())
        {
            if (preferences->logged())
            {
                preferences->unlink();
            }

            for (int i = 0; i < preferences->getNumUsers(); i++)
            {
                preferences->enterUser(i);
                for (int j = 0; j < preferences->getNumSyncedFolders(); j++)
                {
                    Platform::syncFolderRemoved(preferences->getLocalFolder(j), preferences->getSyncName(j));

                    #ifdef WIN32
                        QString debrisPath = QDir::toNativeSeparators(preferences->getLocalFolder(j) +
                                QDir::separator() + QString::fromAscii(MEGA_DEBRIS_FOLDER));

                        WIN32_FILE_ATTRIBUTE_DATA fad;
                        if (GetFileAttributesExW((LPCWSTR)debrisPath.utf16(), GetFileExInfoStandard, &fad))
                        {
                            SetFileAttributesW((LPCWSTR)debrisPath.utf16(), fad.dwFileAttributes & ~FILE_ATTRIBUTE_HIDDEN);
                        }

                        QDir dir(debrisPath);
                        QFileInfoList fList = dir.entryInfoList(QDir::Dirs | QDir::NoDotAndDotDot | QDir::Hidden);
                        for (int j = 0; j < fList.size(); j++)
                        {
                            QString folderPath = QDir::toNativeSeparators(fList[j].absoluteFilePath());
                            WIN32_FILE_ATTRIBUTE_DATA fa;
                            if (GetFileAttributesExW((LPCWSTR)folderPath.utf16(), GetFileExInfoStandard, &fa))
                            {
                                SetFileAttributesW((LPCWSTR)folderPath.utf16(), fa.dwFileAttributes & ~FILE_ATTRIBUTE_HIDDEN);
                            }
                        }
                    #endif
                }
                preferences->leaveUser();
            }
        }

        Utilities::removeRecursively(MegaApplication::applicationDataPath());

#ifdef WIN32
        if (preferences->installationTime() != -1)
        {
            MegaApi *megaApi = new MegaApi(Preferences::CLIENT_KEY, (char *)NULL, Preferences::USER_AGENT);
            QString stats = QString::fromUtf8("{\"it\":%1,\"act\":%2,\"lt\":%3}")
                    .arg(preferences->installationTime())
                    .arg(preferences->accountCreationTime())
                    .arg(preferences->hasLoggedIn());

            QByteArray base64stats = stats.toUtf8().toBase64();
            base64stats.replace('+', '-');
            base64stats.replace('/', '_');
            while (base64stats.size() && base64stats[base64stats.size() - 1] == '=')
            {
                base64stats.resize(base64stats.size() - 1);
            }

            megaApi->sendEvent(99504, base64stats.constData());
            Sleep(5000);
        }
#endif
        return 0;
    }

    QtLockedFile singleInstanceChecker(appLockPath);
    bool alreadyStarted = true;
    for (int i = 0; i < 10; i++)
    {
        singleInstanceChecker.open(QtLockedFile::ReadWrite);
        if (singleInstanceChecker.lock(QtLockedFile::WriteLock, false))
        {
            alreadyStarted = false;
            break;
        }
        else if (i == 0)
        {
             QString appShowInterfacePath = dataDir.filePath(QString::fromAscii("megasync.show"));
             QFile fappShowInterfacePath(appShowInterfacePath);
             if (fappShowInterfacePath.open(QIODevice::WriteOnly))
             {
                 fappShowInterfacePath.close();
             }
        }

        #ifdef WIN32
            Sleep(1000);
        #else
            sleep(1);
        #endif
    }

    if (alreadyStarted)
    {
        MegaApi::log(MegaApi::LOG_LEVEL_WARNING, "MEGAsync is already started");
        return 0;
    }
    Platform::initialize(argc, argv);

#ifndef WIN32
#ifndef __APPLE__
    QFontDatabase::addApplicationFont(QString::fromAscii("://fonts/OpenSans-Regular.ttf"));
    QFontDatabase::addApplicationFont(QString::fromAscii("://fonts/OpenSans-Semibold.ttf"));

    QFont font(QString::fromAscii("Open Sans"), 8);
    app.setFont(font);
#endif
    QFontDatabase::addApplicationFont(QString::fromAscii("://fonts/SourceSansPro-Light.ttf"));
    QFontDatabase::addApplicationFont(QString::fromAscii("://fonts/SourceSansPro-Bold.ttf"));
    QFontDatabase::addApplicationFont(QString::fromAscii("://fonts/SourceSansPro-Regular.ttf"));
    QFontDatabase::addApplicationFont(QString::fromAscii("://fonts/SourceSansPro-Semibold.ttf"));
#endif

    app.initialize();
    app.start();
    return app.exec();

#if 0 //Strings for the translation system. These lines don't need to be built
    QT_TRANSLATE_NOOP("QDialogButtonBox", "&Yes");
    QT_TRANSLATE_NOOP("QDialogButtonBox", "&No");
    QT_TRANSLATE_NOOP("QDialogButtonBox", "&OK");
    QT_TRANSLATE_NOOP("QDialogButtonBox", "&Cancel");
    QT_TRANSLATE_NOOP("Installer", "Choose Users");
    QT_TRANSLATE_NOOP("Installer", "Choose for which users you want to install $(^NameDA).");
    QT_TRANSLATE_NOOP("Installer", "Select whether you want to install $(^NameDA) for yourself only or for all users of this computer. $(^ClickNext)");
    QT_TRANSLATE_NOOP("Installer", "Install for anyone using this computer");
    QT_TRANSLATE_NOOP("Installer", "Install just for me");

    QT_TRANSLATE_NOOP("MegaError", "No error");
    QT_TRANSLATE_NOOP("MegaError", "Internal error");
    QT_TRANSLATE_NOOP("MegaError", "Invalid argument");
    QT_TRANSLATE_NOOP("MegaError", "Request failed, retrying");
    QT_TRANSLATE_NOOP("MegaError", "Rate limit exceeded");
    QT_TRANSLATE_NOOP("MegaError", "Failed permanently");
    QT_TRANSLATE_NOOP("MegaError", "Too many concurrent connections or transfers");
    QT_TRANSLATE_NOOP("MegaError", "Out of range");
    QT_TRANSLATE_NOOP("MegaError", "Expired");
    QT_TRANSLATE_NOOP("MegaError", "Not found");
    QT_TRANSLATE_NOOP("MegaError", "Circular linkage detected");
    QT_TRANSLATE_NOOP("MegaError", "Access denied");
    QT_TRANSLATE_NOOP("MegaError", "Already exists");
    QT_TRANSLATE_NOOP("MegaError", "Incomplete");
    QT_TRANSLATE_NOOP("MegaError", "Invalid key/Decryption error");
    QT_TRANSLATE_NOOP("MegaError", "Bad session ID");
    QT_TRANSLATE_NOOP("MegaError", "Blocked");
    QT_TRANSLATE_NOOP("MegaError", "Over quota");
    QT_TRANSLATE_NOOP("MegaError", "Temporarily not available");
    QT_TRANSLATE_NOOP("MegaError", "Connection overflow");
    QT_TRANSLATE_NOOP("MegaError", "Write error");
    QT_TRANSLATE_NOOP("MegaError", "Read error");
    QT_TRANSLATE_NOOP("MegaError", "Invalid application key");
    QT_TRANSLATE_NOOP("MegaError", "Unknown error");
#endif
}

MegaApplication::MegaApplication(int &argc, char **argv) :
    QApplication(argc, argv)
{
    appfinished = false;
    logger = new MegaSyncLogger();

    #if defined(LOG_TO_STDOUT) || defined(LOG_TO_FILE) || defined(LOG_TO_LOGGER)
    #if defined(LOG_TO_STDOUT)
        logger->sendLogsToStdout(true);
    #endif

    #if defined(LOG_TO_FILE)
        logger->sendLogsToFile(true);
    #endif

    #ifdef DEBUG
        MegaApi::setLogLevel(MegaApi::LOG_LEVEL_MAX);
    #else
        MegaApi::setLogLevel(MegaApi::LOG_LEVEL_DEBUG);
    #endif
#else
    MegaApi::setLogLevel(MegaApi::LOG_LEVEL_WARNING);
#endif

#ifdef Q_OS_LINUX
    if (argc == 2)
    {
         if (!strcmp("--debug", argv[1]))
         {
             logger->sendLogsToStdout(true);
             MegaApi::setLogLevel(MegaApi::LOG_LEVEL_MAX);
         }
         else if (!strcmp("--version", argv[1]))
         {
            QTextStream(stdout) << "MEGAsync" << " v" << Preferences::VERSION_STRING << " (" << Preferences::SDK_ID << ")" << endl;
            ::exit(0);
         }
    }
#endif

    MegaApi::setLoggerObject(logger);

    //Set QApplication fields
    setOrganizationName(QString::fromAscii("Mega Limited"));
    setOrganizationDomain(QString::fromAscii("mega.co.nz"));
    setApplicationName(QString::fromAscii("MEGAsync"));
    setApplicationVersion(QString::number(Preferences::VERSION_CODE));
    appPath = QDir::toNativeSeparators(QCoreApplication::applicationFilePath());
    appDirPath = QDir::toNativeSeparators(QCoreApplication::applicationDirPath());

    //Set the working directory
#if QT_VERSION < 0x050000
    dataPath = QDesktopServices::storageLocation(QDesktopServices::DataLocation);
#else
#ifdef Q_OS_LINUX
    dataPath = QStandardPaths::writableLocation(QStandardPaths::GenericDataLocation) + QString::fromUtf8("/data/Mega Limited/MEGAsync");
#else
    QStringList dataPaths = QStandardPaths::standardLocations(QStandardPaths::DataLocation);
    if (dataPaths.size())
    {
        dataPath = dataPaths.at(0);
    }
#endif
#endif

    if (dataPath.isEmpty())
    {
        dataPath = QDir::currentPath();
    }

    dataPath = QDir::toNativeSeparators(dataPath);
    QDir currentDir(dataPath);
    if (!currentDir.exists())
    {
        currentDir.mkpath(QString::fromAscii("."));
    }
    QDir::setCurrent(dataPath);

    updateAvailable = false;
    networkConnectivity = true;
    lastStartedDownload = 0;
    lastStartedUpload = 0;
    trayIcon = NULL;
    trayMenu = NULL;
    trayOverQuotaMenu = NULL;
    trayGuestMenu = NULL;
    megaApi = NULL;
    megaApiFolders = NULL;
    delegateListener = NULL;
    httpServer = NULL;
    totalDownloadSize = totalUploadSize = 0;
    totalDownloadedSize = totalUploadedSize = 0;
    uploadSpeed = downloadSpeed = 0;
    exportOps = 0;
    infoDialog = NULL;
    infoOverQuota = NULL;
    setupWizard = NULL;
    settingsDialog = NULL;
    streamSelector = NULL;
    reboot = false;
    exitAction = NULL;
    exitActionOverquota = NULL;
    exitActionGuest = NULL;
    settingsAction = NULL;
    settingsActionOverquota = NULL;
    settingsActionGuest = NULL;
    importLinksAction = NULL;
    importLinksActionGuest = NULL;
    initialMenu = NULL;
#ifdef _WIN32
    windowsMenu = NULL;
    windowsExitAction = NULL;
#endif
    changeProxyAction = NULL;
    initialExitAction = NULL;
    uploadAction = NULL;
    downloadAction = NULL;
    streamAction = NULL;
    transferManagerAction = NULL;
    loginActionGuest = NULL;
    waiting = false;
    updated = false;
    checkupdate = false;
    updateAction = NULL;
    updateActionOverquota = NULL;
    updateActionGuest = NULL;
    logoutActionOverquota = NULL;
    showStatusAction = NULL;
    pasteMegaLinksDialog = NULL;
    changeLogDialog = NULL;
    importDialog = NULL;
    uploadFolderSelector = NULL;
    downloadFolderSelector = NULL;
    updateBlocked = false;
    updateThread = NULL;
    updateTask = NULL;
    multiUploadFileDialog = NULL;
    exitDialog = NULL;
    sslKeyPinningError = NULL;
    downloadNodeSelector = NULL;
    notificator = NULL;
    pricing = NULL;
    bwOverquotaTimestamp = 0;
    enablingBwOverquota = false;
    bwOverquotaDialog = NULL;
    bwOverquotaEvent = false;
    infoWizard = NULL;
    externalNodesTimestamp = 0;
    overquotaCheck = false;
    noKeyDetected = 0;
    isFirstSyncDone = false;
    isFirstFileSynced = false;
    transferManager = NULL;
    queuedUserStats = 0;
    maxMemoryUsage = 0;

#ifdef __APPLE__
    scanningTimer = NULL;
#endif
}

MegaApplication::~MegaApplication()
{
    if (!translator.isEmpty())
    {
        removeTranslator(&translator);
    }
    delete pricing;
}

void MegaApplication::showInterface(QString)
{
    if (appfinished)
    {
        return;
    }
    showInfoDialog();
}

void MegaApplication::initialize()
{
    if (megaApi)
    {
        return;
    }

    paused = false;
    indexing = false;
    setQuitOnLastWindowClosed(false);

#ifdef Q_OS_LINUX
    isLinux = true;
#else
    isLinux = false;
#endif

    //Register own url schemes
    QDesktopServices::setUrlHandler(QString::fromUtf8("mega"), this, "handleMEGAurl");
    QDesktopServices::setUrlHandler(QString::fromUtf8("local"), this, "handleLocalPath");

    //Register metatypes to use them in signals/slots
    qRegisterMetaType<QQueue<QString> >("QQueueQString");
    qRegisterMetaTypeStreamOperators<QQueue<QString> >("QQueueQString");

    preferences = Preferences::instance();
    connect(preferences, SIGNAL(stateChanged()), this, SLOT(changeState()));
    connect(preferences, SIGNAL(updated()), this, SLOT(showUpdatedMessage()));
    preferences->initialize(dataPath);
    if (preferences->error())
    {
        QMegaMessageBox::critical(NULL, QString::fromAscii("MEGAsync"), tr("Your config is corrupt, please start over"), Utilities::getDevicePixelRatio());
    }

    preferences->setLastStatsRequest(0);
    lastExit = preferences->getLastExit();

    QString basePath = QDir::toNativeSeparators(dataPath + QString::fromAscii("/"));

#ifdef WIN32
    //Backwards compatibility code
    QDirIterator di(dataPath, QDir::Files | QDir::NoDotAndDotDot);
    while (di.hasNext())
    {
        di.next();
        const QFileInfo& fi = di.fileInfo();
        if (fi.fileName().startsWith(QString::fromAscii(".tmp.")))
        {
            QFile::remove(di.filePath());
        }
    }
#endif

    installTranslator(&translator);
    QString language = preferences->language();
    changeLanguage(language);
    trayIcon->show();

#ifdef __APPLE__
    notificator = new Notificator(applicationName(), NULL, NULL);
#else
    notificator = new Notificator(applicationName(), trayIcon, NULL);
#endif

    Qt::KeyboardModifiers modifiers = queryKeyboardModifiers();
    if (modifiers.testFlag(Qt::ControlModifier)
            && modifiers.testFlag(Qt::ShiftModifier))
    {
        toggleLogging();
    }

#ifndef __APPLE__
    megaApi = new MegaApi(Preferences::CLIENT_KEY, basePath.toUtf8().constData(), Preferences::USER_AGENT);
    megaApiFolders = new MegaApi(Preferences::CLIENT_KEY, basePath.toUtf8().constData(), Preferences::USER_AGENT);
#else
    megaApi = new MegaApi(Preferences::CLIENT_KEY, basePath.toUtf8().constData(), Preferences::USER_AGENT, MacXPlatform::fd);
    megaApiFolders = new MegaApi(Preferences::CLIENT_KEY, basePath.toUtf8().constData(), Preferences::USER_AGENT, MacXPlatform::fd);
#endif

    megaApi->log(MegaApi::LOG_LEVEL_INFO, QString::fromUtf8("MEGAsync is starting. Version string: %1   Version code: %2.%3   User-Agent: %4").arg(Preferences::VERSION_STRING)
             .arg(Preferences::VERSION_CODE).arg(Preferences::BUILD_ID).arg(QString::fromUtf8(megaApi->getUserAgent())).toUtf8().constData());

    megaApi->setDownloadMethod(preferences->transferDownloadMethod());
    megaApi->setUploadMethod(preferences->transferUploadMethod());
    setUseHttpsOnly(preferences->usingHttpsOnly());

    megaApi->setDefaultFilePermissions(preferences->filePermissionsValue());
    megaApi->setDefaultFolderPermissions(preferences->folderPermissionsValue());
    megaApi->retrySSLerrors(true);
    megaApi->setPublicKeyPinning(!preferences->SSLcertificateException());

    delegateListener = new MEGASyncDelegateListener(megaApi, this);
    megaApi->addListener(delegateListener);
    uploader = new MegaUploader(megaApi);
    downloader = new MegaDownloader(megaApi);

    //Start the HTTP server
    httpServer = new HTTPServer(megaApi, Preferences::HTTPS_PORT, true);
    connect(httpServer, SIGNAL(onLinkReceived(QString, QString)), this, SLOT(externalDownload(QString, QString)), Qt::QueuedConnection);
    connect(httpServer, SIGNAL(onExternalDownloadRequested(QQueue<mega::MegaNode *>)), this, SLOT(externalDownload(QQueue<mega::MegaNode *>)));
    connect(httpServer, SIGNAL(onExternalDownloadRequestFinished()), this, SLOT(processDownloads()), Qt::QueuedConnection);
    connect(httpServer, SIGNAL(onSyncRequested(long long)), this, SLOT(syncFolder(long long)), Qt::QueuedConnection);

    connectivityTimer = new QTimer(this);
    connectivityTimer->setSingleShot(true);
    connectivityTimer->setInterval(Preferences::MAX_LOGIN_TIME_MS);
    connect(connectivityTimer, SIGNAL(timeout()), this, SLOT(runConnectivityCheck()));

    if (preferences->isCrashed())
    {
        preferences->setCrashed(false);
        QDirIterator di(dataPath, QDir::Files | QDir::NoDotAndDotDot);
        while (di.hasNext())
        {
            di.next();
            const QFileInfo& fi = di.fileInfo();
            if (fi.fileName().endsWith(QString::fromAscii(".db"))
                    || fi.fileName().endsWith(QString::fromAscii(".db-wal"))
                    || fi.fileName().endsWith(QString::fromAscii(".db-shm")))
            {
                QFile::remove(di.filePath());
            }
        }

        QStringList reports = CrashHandler::instance()->getPendingCrashReports();
        if (reports.size())
        {
            CrashReportDialog crashDialog(reports.join(QString::fromAscii("------------------------------\n")));
            if (crashDialog.exec() == QDialog::Accepted)
            {
                applyProxySettings();
                CrashHandler::instance()->sendPendingCrashReports(crashDialog.getUserMessage());
#ifndef __APPLE__
                QMegaMessageBox::information(NULL, QString::fromAscii("MEGAsync"), tr("Thank you for your collaboration!"), Utilities::getDevicePixelRatio());
#endif
            }
        }
    }

    periodicTasksTimer = new QTimer();
    periodicTasksTimer->start(Preferences::STATE_REFRESH_INTERVAL_MS);
    connect(periodicTasksTimer, SIGNAL(timeout()), this, SLOT(periodicTasks()));

    infoDialogTimer = new QTimer();
    infoDialogTimer->setSingleShot(true);
    connect(infoDialogTimer, SIGNAL(timeout()), this, SLOT(showInfoDialog()));

    connect(this, SIGNAL(aboutToQuit()), this, SLOT(cleanAll()));

    if (preferences->logged() && preferences->wasPaused())
    {
        pauseTransfers(true);
    }

    QDir dataDir(applicationDataPath());
    if (dataDir.exists())
    {
        QString appShowInterfacePath = dataDir.filePath(QString::fromAscii("megasync.show"));
        QFileSystemWatcher *watcher = new QFileSystemWatcher(this);
        QFile fappShowInterfacePath(appShowInterfacePath);
        if (fappShowInterfacePath.open(QIODevice::WriteOnly))
        {
            fappShowInterfacePath.close();
        }
        watcher->addPath(appShowInterfacePath);
        connect(watcher, SIGNAL(fileChanged(QString)), this, SLOT(showInterface(QString)));
    }
}

QString MegaApplication::applicationFilePath()
{
    return appPath;
}

QString MegaApplication::applicationDirPath()
{
    return appDirPath;
}

QString MegaApplication::applicationDataPath()
{
    return dataPath;
}

void MegaApplication::changeLanguage(QString languageCode)
{
    if (appfinished)
    {
        return;
    }

    if (!translator.load(Preferences::TRANSLATION_FOLDER
                            + Preferences::TRANSLATION_PREFIX
                            + languageCode))
    {
        translator.load(Preferences::TRANSLATION_FOLDER
                                   + Preferences::TRANSLATION_PREFIX
                                   + QString::fromUtf8("en"));
    }

    createTrayIcon();
}

void MegaApplication::updateTrayIcon()
{
    if (appfinished)
    {
        return;
    }

    if (!trayIcon)
    {
        return;
    }

    QString tooltip;
    QString icon;

#ifdef __APPLE__
    QString icon_white;
#endif

    if (infoOverQuota)
    {
        if (preferences->usedStorage() < preferences->totalStorage())
        {
            if (!overquotaCheck)
            {
                megaApi->getAccountDetails();
                overquotaCheck = true;
            }
            else
            {
                updateUserStats();
            }
        }

        tooltip = QCoreApplication::applicationName()
                + QString::fromAscii(" ")
                + Preferences::VERSION_STRING
                + QString::fromAscii("\n")
                + tr("Over quota");

#ifndef __APPLE__
    #ifdef _WIN32
        icon = QString::fromUtf8("://images/warning_ico.ico");
    #else
        icon = QString::fromUtf8("://images/22_warning.png");
    #endif
#else
        icon = QString::fromUtf8("://images/icon_overquota_mac.png");
        icon_white = QString::fromUtf8("://images/icon_overquota_mac_white.png");

        if (scanningTimer->isActive())
        {
            scanningTimer->stop();
        }
#endif
    }
    else if (!megaApi->isLoggedIn())
    {
        if (!infoDialog)
        {
            tooltip = QCoreApplication::applicationName()
                    + QString::fromAscii(" ")
                    + Preferences::VERSION_STRING
                    + QString::fromAscii("\n")
                    + tr("Logging in");

    #ifndef __APPLE__
        #ifdef _WIN32
            icon = QString::fromUtf8("://images/tray_sync.ico");
        #else
            icon = QString::fromUtf8("://images/22_synching.png");
        #endif
    #else
            icon = QString::fromUtf8("://images/icon_syncing_mac.png");
            icon_white = QString::fromUtf8("://images/icon_syncing_mac_white.png");

            if (!scanningTimer->isActive())
            {
                scanningAnimationIndex = 1;
                scanningTimer->start();
            }
    #endif
        }
        else
        {
            tooltip = QCoreApplication::applicationName()
                    + QString::fromAscii(" ")
                    + Preferences::VERSION_STRING
                    + QString::fromAscii("\n")
                    + tr("You are not logged in");

    #ifndef __APPLE__
        #ifdef _WIN32
            icon = QString::fromUtf8("://images/app_ico.ico");
        #else
            icon = QString::fromUtf8("://images/22_uptodate.png");
        #endif
    #else
            icon = QString::fromUtf8("://images/icon_synced_mac.png");
            icon_white = QString::fromUtf8("://images/icon_synced_mac_white.png");

            if (scanningTimer->isActive())
            {
                scanningTimer->stop();
            }
    #endif
        }
    }
    else if (!megaApi->isFilesystemAvailable())
    {
        tooltip = QCoreApplication::applicationName()
                + QString::fromAscii(" ")
                + Preferences::VERSION_STRING
                + QString::fromAscii("\n")
                + tr("Fetching file list...");

#ifndef __APPLE__
    #ifdef _WIN32
        icon = QString::fromUtf8("://images/tray_sync.ico");
    #else
        icon = QString::fromUtf8("://images/22_synching.png");
    #endif
#else
        icon = QString::fromUtf8("://images/icon_syncing_mac.png");
        icon_white = QString::fromUtf8("://images/icon_syncing_mac_white.png");

        if (!scanningTimer->isActive())
        {
            scanningAnimationIndex = 1;
            scanningTimer->start();
        }
#endif
    }
    else if (paused)
    {
        tooltip = QCoreApplication::applicationName()
                + QString::fromAscii(" ")
                + Preferences::VERSION_STRING
                + QString::fromAscii("\n")
                + tr("Paused");

#ifndef __APPLE__
    #ifdef _WIN32
        icon = QString::fromUtf8("://images/tray_pause.ico");
    #else
        icon = QString::fromUtf8("://images/22_paused.png");
    #endif
#else
        icon = QString::fromUtf8("://images/icon_paused_mac.png");
        icon_white = QString::fromUtf8("://images/icon_paused_mac_white.png");

        if (scanningTimer->isActive())
        {
            scanningTimer->stop();
        }
#endif
    }
    else if (indexing || waiting
             || megaApi->getNumPendingUploads()
             || megaApi->getNumPendingDownloads())
    {
        if (indexing)
        {
            tooltip = QCoreApplication::applicationName()
                    + QString::fromAscii(" ")
                    + Preferences::VERSION_STRING
                    + QString::fromAscii("\n")
                    + tr("Scanning");
        }
        else if (waiting || (bwOverquotaTimestamp > QDateTime::currentMSecsSinceEpoch() / 1000))
        {
            tooltip = QCoreApplication::applicationName()
                    + QString::fromAscii(" ")
                    + Preferences::VERSION_STRING
                    + QString::fromAscii("\n")
                    + tr("Waiting");
        }
        else
        {
            tooltip = QCoreApplication::applicationName()
                    + QString::fromAscii(" ")
                    + Preferences::VERSION_STRING
                    + QString::fromAscii("\n")
                    + tr("Syncing");
        }

#ifndef __APPLE__
    #ifdef _WIN32
        icon = QString::fromUtf8("://images/tray_sync.ico");
    #else
        icon = QString::fromUtf8("://images/22_synching.png");
    #endif
#else
        icon = QString::fromUtf8("://images/icon_syncing_mac.png");
        icon_white = QString::fromUtf8("://images/icon_syncing_mac_white.png");

        if (!scanningTimer->isActive())
        {
            scanningAnimationIndex = 1;
            scanningTimer->start();
        }
#endif
    }
    else
    {
        tooltip = QCoreApplication::applicationName()
                + QString::fromAscii(" ")
                + Preferences::VERSION_STRING
                + QString::fromAscii("\n")
                + tr("Up to date");

#ifndef __APPLE__
    #ifdef _WIN32
        icon = QString::fromUtf8("://images/app_ico.ico");
    #else
        icon = QString::fromUtf8("://images/22_uptodate.png");
    #endif
#else
        icon = QString::fromUtf8("://images/icon_synced_mac.png");
        icon_white = QString::fromUtf8("://images/icon_synced_mac_white.png");

        if (scanningTimer->isActive())
        {
            scanningTimer->stop();
        }
#endif
        if (reboot)
        {
            rebootApplication();
        }
    }

    if (!networkConnectivity)
    {
        //Override the current state
        tooltip = QCoreApplication::applicationName()
                + QString::fromAscii(" ")
                + Preferences::VERSION_STRING
                + QString::fromAscii("\n")
                + tr("No Internet connection");

#ifndef __APPLE__
    #ifdef _WIN32
        icon = QString::fromUtf8("://images/login_ico.ico");
    #else
        icon = QString::fromUtf8("://images/22_logging.png");
    #endif
#else
        icon = QString::fromUtf8("://images/icon_logging_mac.png");
        icon_white = QString::fromUtf8("://images/icon_logging_mac_white.png");
#endif
    }

    if (updateAvailable)
    {
        tooltip += QString::fromAscii("\n")
                + tr("Update available!");
    }

    if (!icon.isEmpty())
    {
#ifndef __APPLE__
        trayIcon->setIcon(QIcon(icon));
#else
        trayIcon->setIcon(QIcon(icon), QIcon(icon_white));
#endif
    }

    if (!tooltip.isEmpty())
    {
        trayIcon->setToolTip(tooltip);
    }
}

void MegaApplication::start()
{
    if (appfinished)
    {
        return;
    }

    indexing = false;
    overquotaCheck = false;

    if (isLinux && trayIcon->contextMenu())
    {
        if (showStatusAction)
        {
            initialMenu->removeAction(showStatusAction);

            delete showStatusAction;
            showStatusAction = NULL;
        }
    }
    else
    {
        trayIcon->setContextMenu(initialMenu);
    }

#ifndef __APPLE__
    #ifdef _WIN32
        trayIcon->setIcon(QIcon(QString::fromAscii("://images/tray_sync.ico")));
    #else
        trayIcon->setIcon(QIcon(QString::fromAscii("://images/22_synching.png")));
    #endif
#else
    trayIcon->setIcon(QIcon(QString::fromAscii("://images/icon_syncing_mac.png")),
                      QIcon(QString::fromAscii("://images/icon_syncing_mac_white.png")));

    if (!scanningTimer->isActive())
    {
        scanningAnimationIndex = 1;
        scanningTimer->start();
    }
#endif
    trayIcon->setToolTip(QCoreApplication::applicationName() + QString::fromAscii(" ") + Preferences::VERSION_STRING + QString::fromAscii("\n") + tr("Logging in"));
    trayIcon->show();

    if (!preferences->lastExecutionTime())
    {
        Platform::enableTrayIcon(QFileInfo(MegaApplication::applicationFilePath()).fileName());
    }

    if (updated)
    {
        showInfoMessage(tr("MEGAsync has been updated"));
        preferences->setFirstSyncDone();
        preferences->setFirstFileSynced();
        preferences->setFirstWebDownloadDone();

        if (!preferences->installationTime())
        {
            preferences->setInstallationTime(-1);
        }
    }

    applyProxySettings();
    Platform::startShellDispatcher(this);

    //Start the initial setup wizard if needed
    if (!preferences->logged())
    {
        if (!preferences->installationTime())
        {
            preferences->setInstallationTime(QDateTime::currentDateTime().toMSecsSinceEpoch() / 1000);
        }

        startUpdateTask();
        QString language = preferences->language();
        changeLanguage(language);

        if (updated)
        {
            megaApi->sendEvent(99510, "MEGAsync update");
            checkupdate = true;
        }
        updated = false;

        if (!infoDialog)
        {
            infoDialog = new InfoDialog(this);
            if (!QSystemTrayIcon::isSystemTrayAvailable())
            {
                QMessageBox::warning(NULL, tr("MEGAsync"),
                                     tr("Could not find a system tray to place MEGAsync tray icon. "
                                        "MEGAsync is intended to be used with a system tray icon but it can work fine without it. "
                                        "If you want to open the interface, just try to open MEGAsync again."));
            }
        }

        if (!preferences->isFirstStartDone())
        {
            megaApi->sendEvent(99500, "MEGAsync first start");
            openInfoWizard();
        }

        onGlobalSyncStateChanged(megaApi);
        return;
    }
    else
    {
        QStringList exclusions = preferences->getExcludedSyncNames();
        vector<string> vExclusions;
        for (int i = 0; i < exclusions.size(); i++)
        {
            vExclusions.push_back(exclusions[i].toUtf8().constData());
        }
        megaApi->setExcludedNames(&vExclusions);

        if (preferences->lowerSizeLimit())
        {
            megaApi->setExclusionLowerSizeLimit(preferences->lowerSizeLimitValue() * pow((float)1024, preferences->lowerSizeLimitUnit()));
        }
        else
        {
            megaApi->setExclusionLowerSizeLimit(0);
        }

        if (preferences->upperSizeLimit())
        {
            megaApi->setExclusionUpperSizeLimit(preferences->upperSizeLimitValue() * pow((float)1024, preferences->upperSizeLimitUnit()));
        }
        else
        {
            megaApi->setExclusionUpperSizeLimit(0);
        }

        //Otherwise, login in the account
        if (preferences->getSession().size())
        {
            megaApi->fastLogin(preferences->getSession().toUtf8().constData());
        }
        else
        {
            megaApi->fastLogin(preferences->email().toUtf8().constData(),
                       preferences->emailHash().toUtf8().constData(),
                       preferences->privatePw().toUtf8().constData());
        }

        if (updated)
        {
            megaApi->sendEvent(99510, "MEGAsync update");
            checkupdate = true;
        }
    }
}

void MegaApplication::loggedIn()
{
    if (appfinished)
    {
        return;
    }

    if (infoWizard)
    {
        infoWizard->deleteLater();
        infoWizard = NULL;
    }

    pauseTransfers(paused);
    megaApi->getAccountDetails();
    megaApi->getPricing();

    if (settingsDialog)
    {
        settingsDialog->setProxyOnly(false);
    }

    // Apply the "Start on startup" configuration, make sure configuration has the actual value
    // get the requested value
    bool startOnStartup = preferences->startOnStartup();
    // try to enable / disable startup (e.g. copy or delete desktop file)
    if (!Platform::startOnStartup(startOnStartup)) {
        // in case of failure - make sure configuration keeps the right value
        //LOG_debug << "Failed to " << (startOnStartup ? "enable" : "disable") << " MEGASync on startup.";
        preferences->setStartOnStartup(!startOnStartup);
    }

#ifdef WIN32
    if (!preferences->lastExecutionTime())
    {
        showInfoMessage(tr("MEGAsync is now running. Click here to open the status window."));
    }
    else if (!updated)
    {
        showNotificationMessage(tr("MEGAsync is now running. Click here to open the status window."));
    }
#else
    #ifdef __APPLE__
        if (!preferences->lastExecutionTime())
        {
            showInfoMessage(tr("MEGAsync is now running. Click the menu bar icon to open the status window."));
        }
        else if (!updated)
        {
            showNotificationMessage(tr("MEGAsync is now running. Click the menu bar icon to open the status window."));
        }
    #else
        if (!preferences->lastExecutionTime())
        {
            showInfoMessage(tr("MEGAsync is now running. Click the system tray icon to open the status window."));
        }
        else if (!updated)
        {
            showNotificationMessage(tr("MEGAsync is now running. Click the system tray icon to open the status window."));
        }
    #endif
#endif

    preferences->setLastExecutionTime(QDateTime::currentDateTime().toMSecsSinceEpoch());
    QDateTime now = QDateTime::currentDateTime();
    preferences->setDsDiffTimeWithSDK(now.toMSecsSinceEpoch() / 100 - megaApi->getSDKtime());

    startUpdateTask();
    QString language = preferences->language();
    changeLanguage(language);
    updated = false;
    if (!infoDialog)
    {
        infoDialog = new InfoDialog(this);
        if (!QSystemTrayIcon::isSystemTrayAvailable())
        {
            QMessageBox::warning(NULL, tr("MEGAsync"),
                                 tr("Could not find a system tray to place MEGAsync tray icon. "
                                    "MEGAsync is intended to be used with a system tray icon but it can work fine without it. "
                                    "If you want to open the interface, just try to open MEGAsync again."));
        }
    }

    //Set the upload limit
    setUploadLimit(preferences->uploadLimitKB());

    // Process any pending download/upload queued during GuestMode
    processDownloads();
    processUploads();
    for (QMap<QString, QString>::iterator it = pendingLinks.begin(); it != pendingLinks.end(); it++)
    {
        QString link = it.key();
        megaApi->getPublicNode(link.toUtf8().constData());
    }

    onGlobalSyncStateChanged(megaApi);
}

void MegaApplication::startSyncs()
{
    if (appfinished)
    {
        return;
    }

    //Start syncs
    MegaNode *rubbishNode =  megaApi->getRubbishNode();
    for (int i = 0; i < preferences->getNumSyncedFolders(); i++)
    {
        if (!preferences->isFolderActive(i))
        {
            continue;
        }

        MegaNode *node = megaApi->getNodeByHandle(preferences->getMegaFolderHandle(i));
        if (!node)
        {
            showErrorMessage(tr("Your sync \"%1\" has been disabled because the remote folder doesn't exist")
                             .arg(preferences->getSyncName(i)));
            preferences->setSyncState(i, false);
            openSettings(SettingsDialog::SYNCS_TAB);
            continue;
        }

        QString localFolder = preferences->getLocalFolder(i);
        if (!QFileInfo(localFolder).isDir())
        {
            showErrorMessage(tr("Your sync \"%1\" has been disabled because the local folder doesn't exist")
                             .arg(preferences->getSyncName(i)));
            preferences->setSyncState(i, false);
            openSettings(SettingsDialog::SYNCS_TAB);
            continue;
        }

        MegaApi::log(MegaApi::LOG_LEVEL_INFO, QString::fromAscii("Sync  %1 added.").arg(i).toUtf8().constData());
        megaApi->syncFolder(localFolder.toUtf8().constData(), node);
        delete node;
    }
    delete rubbishNode;
}

//This function is called to upload all files in the uploadQueue field
//to the Mega node that is passed as parameter
void MegaApplication::processUploadQueue(mega::MegaHandle nodeHandle)
{
    if (appfinished)
    {
        return;
    }

    MegaNode *node = megaApi->getNodeByHandle(nodeHandle);

    //If the destination node doesn't exist in the current filesystem, clear the queue and show an error message
    if (!node || node->isFile())
    {
        uploadQueue.clear();
        showErrorMessage(tr("Error: Invalid destination folder. The upload has been cancelled"));
        delete node;
        return;
    }

    //Process the upload queue using the MegaUploader object
    while (!uploadQueue.isEmpty())
    {
        QString filePath = uploadQueue.dequeue();
        uploader->upload(filePath, node);
    }
    delete node;
}

void MegaApplication::processDownloadQueue(QString path)
{
    if (appfinished)
    {
        return;
    }

    QDir dir(path);
    if (!dir.exists() && !dir.mkpath(QString::fromAscii(".")))
    {
        qDeleteAll(downloadQueue);
        downloadQueue.clear();
        showErrorMessage(tr("Error: Invalid destination folder. The download has been cancelled"));
        return;
    }

    downloader->processDownloadQueue(&downloadQueue, path);
}

void MegaApplication::unityFix()
{
    static QMenu *dummyMenu = NULL;
    if (!dummyMenu)
    {
        dummyMenu = new QMenu();
        connect(this, SIGNAL(unityFixSignal()), dummyMenu, SLOT(close()), Qt::QueuedConnection);
    }

    emit unityFixSignal();
    dummyMenu->exec();
}

void MegaApplication::disableSyncs()
{
    if (appfinished)
    {
        return;
    }

    for (int i = 0; i < preferences->getNumSyncedFolders(); i++)
    {
       if (!preferences->isFolderActive(i))
       {
           continue;
       }

       Platform::syncFolderRemoved(preferences->getLocalFolder(i), preferences->getSyncName(i));
       Platform::notifyItemChange(preferences->getLocalFolder(i));
       preferences->setSyncState(i, false, true);
       MegaNode *node = megaApi->getNodeByHandle(preferences->getMegaFolderHandle(i));
       megaApi->disableSync(node);
       delete node;
    }
}

void MegaApplication::restoreSyncs()
{
    if (appfinished)
    {
        return;
    }

    for (int i = 0; i < preferences->getNumSyncedFolders(); i++)
    {
       if (!preferences->isTemporaryInactiveFolder(i) || preferences->isFolderActive(i))
       {
           continue;
       }

       MegaNode *node = megaApi->getNodeByPath(preferences->getMegaFolder(i).toUtf8().constData());
       if (!node)
       {
           preferences->setSyncState(i, false, false);
           continue;
       }

       QFileInfo localFolderInfo(preferences->getLocalFolder(i));
       QString localFolderPath = QDir::toNativeSeparators(localFolderInfo.canonicalFilePath());
       if (!localFolderPath.size() || !localFolderInfo.isDir())
       {
           delete node;
           preferences->setSyncState(i, false, false);
           continue;
       }

       preferences->setMegaFolderHandle(i, node->getHandle());
       preferences->setSyncState(i, true, false);
       megaApi->syncFolder(localFolderPath.toUtf8().constData(), node);
       delete node;
       //Platform::notifyItemChange(preferences->getLocalFolder(i));
    }
}

void MegaApplication::closeDialogs()
{
    delete transferManager;
    transferManager = NULL;

    delete setupWizard;
    setupWizard = NULL;

    delete settingsDialog;
    settingsDialog = NULL;

    delete streamSelector;
    streamSelector = NULL;

    delete uploadFolderSelector;
    uploadFolderSelector = NULL;

    delete downloadFolderSelector;
    downloadFolderSelector = NULL;

    delete multiUploadFileDialog;
    multiUploadFileDialog = NULL;

    delete pasteMegaLinksDialog;
    pasteMegaLinksDialog = NULL;

    delete changeLogDialog;
    changeLogDialog = NULL;

    delete importDialog;
    importDialog = NULL;

    delete downloadNodeSelector;
    downloadNodeSelector = NULL;

    delete sslKeyPinningError;
    sslKeyPinningError = NULL;
}

void MegaApplication::rebootApplication(bool update)
{
    if (appfinished)
    {
        return;
    }

    reboot = true;
    if (update && (megaApi->getNumPendingDownloads() || megaApi->getNumPendingUploads() || megaApi->isWaiting()))
    {
        if (!updateBlocked)
        {
            updateBlocked = true;
            showInfoMessage(tr("An update will be applied during the next application restart"));
        }
        return;
    }

    trayIcon->hide();
    closeDialogs();

#ifdef __APPLE__
    cleanAll();
    ::exit(0);
#endif

    QApplication::exit();
}

void MegaApplication::exitApplication()
{
    if (appfinished)
    {
        return;
    }

#ifndef __APPLE__
    if (!megaApi->isLoggedIn())
    {
#endif
        reboot = false;
        trayIcon->hide();
        closeDialogs();
        #ifdef __APPLE__
            cleanAll();
            ::exit(0);
        #endif

        QApplication::exit();
        return;
#ifndef __APPLE__
    }
#endif

    if (!exitDialog)
    {
        exitDialog = new QMessageBox(QMessageBox::Question, tr("MEGAsync"),
                                     tr("Are you sure you want to exit?"), QMessageBox::Yes|QMessageBox::No);
//        TO-DO: Uncomment when asset is included to the project
//        exitDialog->setIconPixmap(QPixmap(Utilities::getDevicePixelRatio() < 2 ? QString::fromUtf8(":/images/mbox-question.png")
//                                                            : QString::fromUtf8(":/images/mbox-question@2x.png")));
        int button = exitDialog->exec();
        if (!exitDialog)
        {
            return;
        }

        exitDialog->deleteLater();
        exitDialog = NULL;
        if (button == QMessageBox::Yes)
        {
            reboot = false;
            trayIcon->hide();
            closeDialogs();

            #ifdef __APPLE__
                cleanAll();
                ::exit(0);
            #endif

            QApplication::exit();
        }
    }
    else
    {
        exitDialog->activateWindow();
        exitDialog->raise();
    }
}

void MegaApplication::pauseTransfers(bool pause)
{
    if (appfinished)
    {
        return;
    }

    megaApi->pauseTransfers(pause);
}

void MegaApplication::checkNetworkInterfaces()
{
    if (appfinished)
    {
        return;
    }

    bool disconnect = false;
    QList<QNetworkInterface> newNetworkInterfaces;
    QList<QNetworkInterface> configs = QNetworkInterface::allInterfaces();

    //Filter interfaces (QT provides interfaces with loopback IP addresses)
    for (int i = 0; i < configs.size(); i++)
    {
        QNetworkInterface networkInterface = configs.at(i);
        QString interfaceName = networkInterface.humanReadableName();
        QNetworkInterface::InterfaceFlags flags = networkInterface.flags();
        if ((flags & (QNetworkInterface::IsUp | QNetworkInterface::IsRunning))
                && !(flags & QNetworkInterface::IsLoopBack)
                && !(interfaceName == QString::fromUtf8("Teredo Tunneling Pseudo-Interface")))
        {
            MegaApi::log(MegaApi::LOG_LEVEL_DEBUG, QString::fromUtf8("Active network interface: %1").arg(interfaceName).toUtf8().constData());

            int numActiveIPs = 0;
            QList<QNetworkAddressEntry> addresses = networkInterface.addressEntries();
            for (int i = 0; i < addresses.size(); i++)
            {
                QHostAddress ip = addresses.at(i).ip();
                switch (ip.protocol())
                {
                case QAbstractSocket::IPv4Protocol:
                    if (!ip.toString().startsWith(QString::fromUtf8("127."), Qt::CaseInsensitive)
                            && !ip.toString().startsWith(QString::fromUtf8("169.254."), Qt::CaseInsensitive))
                    {
                        MegaApi::log(MegaApi::LOG_LEVEL_DEBUG, QString::fromUtf8("IPv4: %1").arg(ip.toString()).toUtf8().constData());
                        numActiveIPs++;
                    }
                    else
                    {
                        MegaApi::log(MegaApi::LOG_LEVEL_DEBUG, QString::fromUtf8("Ignored IPv4: %1").arg(ip.toString()).toUtf8().constData());
                    }
                    break;
                case QAbstractSocket::IPv6Protocol:
                    if (!ip.toString().startsWith(QString::fromUtf8("FE80:"), Qt::CaseInsensitive)
                            && !ip.toString().startsWith(QString::fromUtf8("FD00:"), Qt::CaseInsensitive)
                            && !(ip.toString() == QString::fromUtf8("::1")))
                    {
                        MegaApi::log(MegaApi::LOG_LEVEL_DEBUG, QString::fromUtf8("IPv6: %1").arg(ip.toString()).toUtf8().constData());
                        numActiveIPs++;
                    }
                    else
                    {
                        MegaApi::log(MegaApi::LOG_LEVEL_DEBUG, QString::fromUtf8("Ignored IPv6: %1").arg(ip.toString()).toUtf8().constData());
                    }
                    break;
                default:
                    MegaApi::log(MegaApi::LOG_LEVEL_DEBUG, QString::fromUtf8("Ignored IP: %1").arg(ip.toString()).toUtf8().constData());
                    break;
                }
            }

            if (!numActiveIPs)
            {
                continue;
            }

            lastActiveTime = QDateTime::currentMSecsSinceEpoch();
            newNetworkInterfaces.append(networkInterface);

            if (!networkConnectivity)
            {
                disconnect = true;
                networkConnectivity = true;
            }
        }
        else
        {
            MegaApi::log(MegaApi::LOG_LEVEL_DEBUG, QString::fromUtf8("Ignored network interface: %1 Flags: %2")
                         .arg(interfaceName)
                         .arg(QString::number(flags)).toUtf8().constData());
        }
    }

    if (!newNetworkInterfaces.size())
    {
        MegaApi::log(MegaApi::LOG_LEVEL_DEBUG, "No active network interfaces found");
        networkConnectivity = false;
        networkConfigurationManager.updateConfigurations();
    }
    else if (!activeNetworkInterfaces.size())
    {
        activeNetworkInterfaces = newNetworkInterfaces;
    }
    else if (activeNetworkInterfaces.size() != newNetworkInterfaces.size())
    {
        disconnect = true;
        MegaApi::log(MegaApi::LOG_LEVEL_INFO, "Local network interface change detected");
    }
    else
    {
        for (int i = 0; i < newNetworkInterfaces.size(); i++)
        {
            QNetworkInterface networkInterface = newNetworkInterfaces.at(i);

            int j = 0;
            while (j < activeNetworkInterfaces.size())
            {
                if (activeNetworkInterfaces.at(j).name() == networkInterface.name())
                {
                    break;
                }
                j++;
            }

            if (j == activeNetworkInterfaces.size())
            {
                //New interface
                MegaApi::log(MegaApi::LOG_LEVEL_INFO, QString::fromUtf8("New working network interface detected (%1)").arg(networkInterface.humanReadableName()).toUtf8().constData());
                disconnect = true;
            }
            else
            {
                QNetworkInterface oldNetworkInterface = activeNetworkInterfaces.at(j);
                QList<QNetworkAddressEntry> addresses = networkInterface.addressEntries();
                if (addresses.size() != oldNetworkInterface.addressEntries().size())
                {
                    MegaApi::log(MegaApi::LOG_LEVEL_INFO, "Local IP change detected");
                    disconnect = true;
                }
                else
                {
                    for (int k = 0; k < addresses.size(); k++)
                    {
                        QHostAddress ip = addresses.at(k).ip();
                        switch (ip.protocol())
                        {
                            case QAbstractSocket::IPv4Protocol:
                            case QAbstractSocket::IPv6Protocol:
                            {
                                QList<QNetworkAddressEntry> oldAddresses = oldNetworkInterface.addressEntries();
                                int l = 0;
                                while (l < oldAddresses.size())
                                {
                                    if (oldAddresses.at(l).ip().toString() == ip.toString())
                                    {
                                        break;
                                    }
                                    l++;
                                }

                                if (l == oldAddresses.size())
                                {
                                    //New IP
                                    MegaApi::log(MegaApi::LOG_LEVEL_INFO, QString::fromUtf8("New IP detected (%1) for interface %2").arg(ip.toString()).arg(networkInterface.name()).toUtf8().constData());
                                    disconnect = true;
                                }
                            }
                            default:
                                break;
                        }
                    }
                }
            }
        }
    }

    if (disconnect || (QDateTime::currentMSecsSinceEpoch() - lastActiveTime) > Preferences::MAX_IDLE_TIME_MS)
    {
        MegaApi::log(MegaApi::LOG_LEVEL_INFO, "Reconnecting due to local network changes");
        megaApi->retryPendingConnections(true, true);
        activeNetworkInterfaces = newNetworkInterfaces;
        lastActiveTime = QDateTime::currentMSecsSinceEpoch();
    }
    else
    {
        MegaApi::log(MegaApi::LOG_LEVEL_DEBUG, "Local network adapters haven't changed");
    }
}

void MegaApplication::checkMemoryUsage()
{
    long long numNodes = megaApi->getNumNodes();
    long long numLocalNodes = megaApi->getNumLocalNodes();
    long long totalNodes = numNodes + numLocalNodes;
    long long procesUsage = 0;

    if (!totalNodes)
    {
        totalNodes++;
    }

#ifdef _WIN32
    PROCESS_MEMORY_COUNTERS_EX pmc;
    if (!GetProcessMemoryInfo(GetCurrentProcess(), (PROCESS_MEMORY_COUNTERS*)&pmc, sizeof(pmc)))
    {
        return;
    }
    procesUsage = pmc.PrivateUsage;
#else
    #ifdef __APPLE__
        struct task_basic_info t_info;
        mach_msg_type_number_t t_info_count = TASK_BASIC_INFO_COUNT;

        if (KERN_SUCCESS == task_info(mach_task_self(),
                                      TASK_BASIC_INFO, (task_info_t)&t_info,
                                      &t_info_count))
        {
            procesUsage = t_info.resident_size;
        }
        else
        {
            return;
        }
    #endif
#endif

    MegaApi::log(MegaApi::LOG_LEVEL_DEBUG,
                 QString::fromUtf8("Memory usage: %1 MB / %2 Nodes / %3 LocalNodes / %4 B/N")
                 .arg(procesUsage / (1024 * 1024))
                 .arg(numNodes).arg(numLocalNodes)
                 .arg((float)procesUsage / totalNodes).toUtf8().constData());

    if (procesUsage > maxMemoryUsage)
    {
        maxMemoryUsage = procesUsage;
    }

    if (maxMemoryUsage > preferences->getMaxMemoryUsage()
            && maxMemoryUsage > 100 * 1024 * 1024 + 2 * 1024 * totalNodes)
    {
        long long currentTime = QDateTime::currentMSecsSinceEpoch();
        if (currentTime - preferences->getMaxMemoryReportTime() > 86400000)
        {
            preferences->setMaxMemoryUsage(maxMemoryUsage);
            preferences->setMaxMemoryReportTime(currentTime);
            megaApi->sendEvent(99509, QString::fromUtf8("%1 %2 %3")
                               .arg(maxMemoryUsage)
                               .arg(numNodes)
                               .arg(numLocalNodes).toUtf8().constData());
        }
    }
}

void MegaApplication::periodicTasks()
{
    if (appfinished)
    {
        return;
    }

    if (queuedUserStats && queuedUserStats < QDateTime::currentMSecsSinceEpoch())
    {
        queuedUserStats = 0;
        megaApi->getAccountDetails();
    }

    checkNetworkInterfaces();

    static int counter = 0;
    if (megaApi)
    {
        if (!(++counter % 6))
        {
            if (checkupdate)
            {
                checkupdate = false;
                megaApi->sendEvent(99511, "MEGAsync updated OK");
            }

            networkConfigurationManager.updateConfigurations();
            checkMemoryUsage();
            megaApi->update();
        }

        megaApi->updateStats();
        onGlobalSyncStateChanged(megaApi);

        if (isLinux)
        {
            updateTrayIcon();
        }
    }

    if (trayIcon)
    {
        trayIcon->show();
    }
}

void MegaApplication::cleanAll()
{
    appfinished = true;

#ifndef DEBUG
    CrashHandler::instance()->Disable();
#endif

    qInstallMsgHandler(0);
#if QT_VERSION >= 0x050000
    qInstallMessageHandler(0);
#endif

    periodicTasksTimer->stop();
    stopUpdateTask();
    Platform::stopShellDispatcher();
    for (int i = 0; i < preferences->getNumSyncedFolders(); i++)
    {
        Platform::notifyItemChange(preferences->getLocalFolder(i));
    }

    closeDialogs();

    delete bwOverquotaDialog;
    bwOverquotaDialog = NULL;
    delete infoWizard;
    infoWizard = NULL;
    delete infoDialog;
    infoDialog = NULL;
    delete infoOverQuota;
    infoOverQuota = NULL;
    delete httpServer;
    httpServer = NULL;
    delete uploader;
    uploader = NULL;
    delete delegateListener;
    delegateListener = NULL;

    // Ensure that there aren't objects deleted with deleteLater()
    // that may try to access megaApi after
    // their deletion
    QApplication::processEvents();

    delete megaApi;
<<<<<<< HEAD
    megaApi = NULL;
=======
    delete megaApiFolders;
>>>>>>> 70b4793f

    preferences->setLastExit(QDateTime::currentMSecsSinceEpoch());
    trayIcon->deleteLater();
    trayIcon = NULL;

    if (reboot)
    {
#ifndef __APPLE__
        QString app = QString::fromUtf8("\"%1\"").arg(MegaApplication::applicationFilePath());
        QProcess::startDetached(app);
#else
        QString app = MegaApplication::applicationDirPath();
        QString launchCommand = QString::fromUtf8("open");
        QStringList args = QStringList();

        QDir appPath(app);
        appPath.cdUp();
        appPath.cdUp();

        args.append(QString::fromAscii("-n"));
        args.append(appPath.absolutePath());
        QProcess::startDetached(launchCommand, args);
#endif

#ifdef WIN32
        Sleep(2000);
#else
        sleep(2);
#endif
    }

    //QFontDatabase::removeAllApplicationFonts();
}

void MegaApplication::onDupplicateLink(QString, QString name, MegaHandle handle)
{
    if (appfinished)
    {
        return;
    }

    addRecentFile(name, handle);
}

void MegaApplication::onInstallUpdateClicked()
{
    if (appfinished)
    {
        return;
    }

    if (updateAvailable)
    {
        showInfoMessage(tr("Installing update..."));
        emit installUpdate();
    }
    else
    {
        showChangeLog();
    }
}

void MegaApplication::showInfoDialog()
{
    if (appfinished)
    {
        return;
    }

    if (isLinux && showStatusAction && megaApi)
    {
        megaApi->retryPendingConnections();
    }

    if (bwOverquotaTimestamp > QDateTime::currentMSecsSinceEpoch() / 1000)
    {
        openBwOverquotaDialog();
        return;
    }
    else if (bwOverquotaTimestamp)
    {
        bwOverquotaTimestamp = 0;
        preferences->clearTemporalBandwidth();
        if (bwOverquotaDialog)
        {
            bwOverquotaDialog->refreshAccountDetails();
        }
#ifdef __MACH__
        trayIcon->setContextMenu(&emptyMenu);
#endif
        megaApi->getAccountDetails();
    }

    if (infoOverQuota)
    {
        if (!infoOverQuota->isVisible())
        {
            int posx, posy;
            calculateInfoDialogCoordinates(infoOverQuota, &posx, &posy);

            if (isLinux)
            {
                unityFix();
            }

            infoOverQuota->move(posx, posy);
            infoOverQuota->show();
        }
        else
        {
            if (trayOverQuotaMenu->isVisible())
            {
                trayOverQuotaMenu->close();
            }
            infoOverQuota->hide();
        }
    }
    else if (infoDialog)
    {
        if (!infoDialog->isVisible())
        {
            int posx, posy;
            calculateInfoDialogCoordinates(infoDialog, &posx, &posy);

            if (isLinux)
            {
                unityFix();
            }

            infoDialog->move(posx, posy);

            #ifdef __APPLE__
                QPoint positionTrayIcon = trayIcon->getPosition();
                QPoint globalCoordinates(positionTrayIcon.x() + trayIcon->geometry().width()/2, posy);

                //Work-Around to paint the arrow correctly
                infoDialog->show();
                QPixmap px = QPixmap::grabWidget(infoDialog);
                infoDialog->hide();
                QPoint localCoordinates = infoDialog->mapFromGlobal(globalCoordinates);
                infoDialog->moveArrow(localCoordinates);
            #endif

            infoDialog->updateTransfers();
            infoDialog->show();
            infoDialog->setFocus();
            infoDialog->raise();
            infoDialog->activateWindow();
        }
        else
        {
            infoDialog->closeSyncsMenu();
            if (trayMenu->isVisible())
            {
                trayMenu->close();
            }
            if (trayGuestMenu->isVisible())
            {
                trayGuestMenu->close();
            }

            infoDialog->hide();
        }
    }
}

void MegaApplication::calculateInfoDialogCoordinates(QDialog *dialog, int *posx, int *posy)
{
    if (appfinished)
    {
        return;
    }

    QPoint position, positionTrayIcon;
    QRect screenGeometry;

    #ifdef __APPLE__
        positionTrayIcon = trayIcon->getPosition();
    #endif

    position = QCursor::pos();
    QDesktopWidget *desktop = QApplication::desktop();
    int screenIndex = desktop->screenNumber(position);
    screenGeometry = desktop->availableGeometry(screenIndex);

    #ifdef __APPLE__
        if (positionTrayIcon.x() || positionTrayIcon.y())
        {
            if ((positionTrayIcon.x() + dialog->width() / 2) > screenGeometry.right())
            {
                *posx = screenGeometry.right() - dialog->width() - 1;
            }
            else
            {
                *posx = positionTrayIcon.x() + trayIcon->geometry().width() / 2 - dialog->width() / 2 - 1;
            }
        }
        else
        {
            *posx = screenGeometry.right() - dialog->width() - 1;
        }
        *posy = screenIndex ? screenGeometry.top() + 22: screenGeometry.top();

        if (*posy == 0)
        {
            *posy = 22;
        }
    #else
        #ifdef WIN32
            QRect totalGeometry = QApplication::desktop()->screenGeometry();
            if (totalGeometry == screenGeometry)
            {
                APPBARDATA pabd;
                pabd.cbSize = sizeof(APPBARDATA);
                pabd.hWnd = FindWindow(L"Shell_TrayWnd", NULL);
                if (pabd.hWnd && SHAppBarMessage(ABM_GETTASKBARPOS, &pabd))
                {
                    switch (pabd.uEdge)
                    {
                        case ABE_LEFT:
                            screenGeometry.setLeft(pabd.rc.right+1);
                            break;
                        case ABE_RIGHT:
                            screenGeometry.setRight(pabd.rc.left-1);
                            break;
                        case ABE_TOP:
                            screenGeometry.setTop(pabd.rc.bottom+1);
                            break;
                        case ABE_BOTTOM:
                            screenGeometry.setBottom(pabd.rc.top-1);
                            break;
                    }
                }
            }
        #endif

        if (position.x() > (screenGeometry.right() / 2))
        {
            *posx = screenGeometry.right() - dialog->width() - 2;
        }
        else
        {
            *posx = screenGeometry.left() + 2;
        }

        if (position.y() > (screenGeometry.bottom() / 2))
        {
            *posy = screenGeometry.bottom() - dialog->height() - 2;
        }
        else
        {
            *posy = screenGeometry.top() + 2;
        }
    #endif

}

bool MegaApplication::anUpdateIsAvailable()
{
    return updateAvailable;
}

void MegaApplication::triggerInstallUpdate()
{
    if (appfinished)
    {
        return;
    }

    emit installUpdate();
}

void MegaApplication::scanningAnimationStep()
{
    if (appfinished)
    {
        return;
    }

    scanningAnimationIndex = scanningAnimationIndex%4;
    scanningAnimationIndex++;
    trayIcon->setIcon(QIcon(QString::fromAscii("://images/icon_syncing_mac") +
                            QString::number(scanningAnimationIndex) + QString::fromAscii(".png"))
#ifdef __APPLE__
    , QIcon(QString::fromAscii("://images/icon_syncing_mac_white") + QString::number(scanningAnimationIndex) + QString::fromAscii(".png")));
#else
    );
#endif
}

void MegaApplication::runConnectivityCheck()
{
    if (appfinished)
    {
        return;
    }

    QNetworkProxy proxy;
    proxy.setType(QNetworkProxy::NoProxy);
    if (preferences->proxyType() == Preferences::PROXY_TYPE_CUSTOM)
    {
        int proxyProtocol = preferences->proxyProtocol();
        switch (proxyProtocol)
        {
        case Preferences::PROXY_PROTOCOL_SOCKS5H:
            proxy.setType(QNetworkProxy::Socks5Proxy);
            break;
        default:
            proxy.setType(QNetworkProxy::HttpProxy);
            break;
        }

        proxy.setHostName(preferences->proxyServer());
        proxy.setPort(preferences->proxyPort());
        if (preferences->proxyRequiresAuth())
        {
            proxy.setUser(preferences->getProxyUsername());
            proxy.setPassword(preferences->getProxyPassword());
        }
    }
    else if (preferences->proxyType() == MegaProxy::PROXY_AUTO)
    {
        MegaProxy* autoProxy = megaApi->getAutoProxySettings();
        if (autoProxy && autoProxy->getProxyType()==MegaProxy::PROXY_CUSTOM)
        {
            string sProxyURL = autoProxy->getProxyURL();
            QString proxyURL = QString::fromUtf8(sProxyURL.data());

            QStringList parts = proxyURL.split(QString::fromAscii("://"));
            if (parts.size() == 2 && parts[0].startsWith(QString::fromUtf8("socks")))
            {
                proxy.setType(QNetworkProxy::Socks5Proxy);
            }
            else
            {
                proxy.setType(QNetworkProxy::HttpProxy);
            }

            QStringList arguments = parts[parts.size()-1].split(QString::fromAscii(":"));
            if (arguments.size() == 2)
            {
                proxy.setHostName(arguments[0]);
                proxy.setPort(arguments[1].toInt());
            }
        }
        delete autoProxy;
    }

    ConnectivityChecker *connectivityChecker = new ConnectivityChecker(Preferences::PROXY_TEST_URL);
    connectivityChecker->setProxy(proxy);
    connectivityChecker->setTestString(Preferences::PROXY_TEST_SUBSTRING);
    connectivityChecker->setTimeout(Preferences::PROXY_TEST_TIMEOUT_MS);

    connect(connectivityChecker, SIGNAL(testError()), this, SLOT(onConnectivityCheckError()));
    connect(connectivityChecker, SIGNAL(testSuccess()), this, SLOT(onConnectivityCheckSuccess()));
    connect(connectivityChecker, SIGNAL(testFinished()), connectivityChecker, SLOT(deleteLater()));

    connectivityChecker->startCheck();
    MegaApi::log(MegaApi::LOG_LEVEL_INFO, "Running connectivity test...");
}

void MegaApplication::onConnectivityCheckSuccess()
{
    if (appfinished)
    {
        return;
    }

    MegaApi::log(MegaApi::LOG_LEVEL_INFO, "Connectivity test finished OK");
}

void MegaApplication::onConnectivityCheckError()
{
    if (appfinished)
    {
        return;
    }

    showErrorMessage(tr("MEGAsync is unable to connect. Please check your Internet connectivity and local firewall configuration. Note that most antivirus software includes a firewall."));
}

void MegaApplication::setupWizardFinished(int result)
{
    if (appfinished)
    {
        return;
    }

    if (setupWizard)
    {
        setupWizard->deleteLater();
        setupWizard = NULL;
    }

    if (result == QDialog::Rejected)
    {
        if (!infoWizard && (downloadQueue.size() || pendingLinks.size()))
        {
            qDeleteAll(downloadQueue);
            downloadQueue.clear();
            pendingLinks.clear();
            showInfoMessage(tr("Transfer canceled"));
        }
        return;
    }

    QStringList exclusions = preferences->getExcludedSyncNames();
    vector<string> vExclusions;
    for (int i = 0; i < exclusions.size(); i++)
    {
        vExclusions.push_back(exclusions[i].toUtf8().constData());
    }
    megaApi->setExcludedNames(&vExclusions);

    if (preferences->lowerSizeLimit())
    {
        megaApi->setExclusionLowerSizeLimit(preferences->lowerSizeLimitValue() * pow((float)1024, preferences->lowerSizeLimitUnit()));
    }
    else
    {
        megaApi->setExclusionLowerSizeLimit(0);
    }

    if (preferences->upperSizeLimit())
    {
        megaApi->setExclusionUpperSizeLimit(preferences->upperSizeLimitValue() * pow((float)1024, preferences->upperSizeLimitUnit()));
    }
    else
    {
        megaApi->setExclusionUpperSizeLimit(0);
    }

    loggedIn();
    startSyncs();
}

void MegaApplication::overquotaDialogFinished(int)
{
    if (appfinished)
    {
        return;
    }

    if (bwOverquotaDialog)
    {
        bwOverquotaDialog->deleteLater();
        bwOverquotaDialog = NULL;
    }
}

void MegaApplication::infoWizardDialogFinished(int result)
{
    if (appfinished)
    {
        return;
    }

    if (infoWizard)
    {
        infoWizard->deleteLater();
        infoWizard = NULL;
    }

    if (result != QDialog::Accepted)
    {
        if (!setupWizard && (downloadQueue.size() || pendingLinks.size()))
        {
            qDeleteAll(downloadQueue);
            downloadQueue.clear();
            pendingLinks.clear();
            showInfoMessage(tr("Transfer canceled"));
        }
    }
}

void MegaApplication::unlink()
{
    if (appfinished)
    {
        return;
    }

    if (infoDialog)
    {
        infoDialog->clearRecentFiles();
    }

    //Reset fields that will be initialized again upon login
    qDeleteAll(downloadQueue);
    downloadQueue.clear();
    megaApi->logout();
}

void MegaApplication::showInfoMessage(QString message, QString title)
{
    if (appfinished)
    {
        return;
    }

    MegaApi::log(MegaApi::LOG_LEVEL_INFO, message.toUtf8().constData());

    if (notificator)
    {
#ifdef __APPLE__
        if (infoDialog && infoDialog->isVisible())
        {
            infoDialog->hide();
        }
#endif
        lastTrayMessage = message;
        notificator->notify(Notificator::Information, title, message,
                            QIcon(QString::fromUtf8("://images/app_128.png")));
    }
    else
    {
        QMegaMessageBox::information(NULL, title, message, Utilities::getDevicePixelRatio());
    }
}

void MegaApplication::showWarningMessage(QString message, QString title)
{
    if (appfinished)
    {
        return;
    }

    MegaApi::log(MegaApi::LOG_LEVEL_WARNING, message.toUtf8().constData());

    if (!preferences->showNotifications())
    {
        return;
    }

    if (notificator)
    {
        lastTrayMessage = message;
        notificator->notify(Notificator::Warning, title, message,
                                    QIcon(QString::fromUtf8("://images/app_128.png")));
    }
    else QMegaMessageBox::warning(NULL, title, message, Utilities::getDevicePixelRatio());
}

void MegaApplication::showErrorMessage(QString message, QString title)
{
    if (appfinished)
    {
        return;
    }

    MegaApi::log(MegaApi::LOG_LEVEL_ERROR, message.toUtf8().constData());
    if (notificator)
    {
#ifdef __APPLE__
        if (infoDialog && infoDialog->isVisible())
        {
            infoDialog->hide();
        }
#endif
        notificator->notify(Notificator::Critical, title, message,
                            QIcon(QString::fromUtf8("://images/app_128.png")));
    }
    else
    {
        QMegaMessageBox::critical(NULL, title, message, Utilities::getDevicePixelRatio());
    }
}

void MegaApplication::showNotificationMessage(QString message, QString title)
{
    if (appfinished)
    {
        return;
    }

    MegaApi::log(MegaApi::LOG_LEVEL_INFO, message.toUtf8().constData());

    if (!preferences->showNotifications())
    {
        return;
    }

    if (notificator)
    {
        lastTrayMessage = message;
        notificator->notify(Notificator::Information, title, message,
                                    QIcon(QString::fromUtf8("://images/app_128.png")));
    }
}

//KB/s
void MegaApplication::setUploadLimit(int limit)
{
    if (appfinished)
    {
        return;
    }

    if (limit < 0)
    {
        megaApi->setUploadLimit(-1);
    }
    else
    {
        megaApi->setUploadLimit(limit * 1024);
    }
}

void MegaApplication::setUseHttpsOnly(bool httpsOnly)
{
    if (appfinished)
    {
        return;
    }

    megaApi->useHttpsOnly(httpsOnly);
}

void MegaApplication::startUpdateTask()
{
    if (appfinished)
    {
        return;
    }

#if defined(WIN32) || defined(__APPLE__)
    if (!updateThread && preferences->canUpdate(MegaApplication::applicationFilePath()))
    {
        updateThread = new QThread();
        updateTask = new UpdateTask(megaApi, MegaApplication::applicationDirPath());
        updateTask->moveToThread(updateThread);

        connect(this, SIGNAL(startUpdaterThread()), updateTask, SLOT(startUpdateThread()), Qt::UniqueConnection);
        connect(this, SIGNAL(tryUpdate()), updateTask, SLOT(checkForUpdates()), Qt::UniqueConnection);
        connect(this, SIGNAL(installUpdate()), updateTask, SLOT(installUpdate()), Qt::UniqueConnection);

        connect(updateTask, SIGNAL(updateCompleted()), this, SLOT(onUpdateCompleted()), Qt::UniqueConnection);
        connect(updateTask, SIGNAL(updateAvailable(bool)), this, SLOT(onUpdateAvailable(bool)), Qt::UniqueConnection);
        connect(updateTask, SIGNAL(installingUpdate(bool)), this, SLOT(onInstallingUpdate(bool)), Qt::UniqueConnection);
        connect(updateTask, SIGNAL(updateNotFound(bool)), this, SLOT(onUpdateNotFound(bool)), Qt::UniqueConnection);
        connect(updateTask, SIGNAL(updateError()), this, SLOT(onUpdateError()), Qt::UniqueConnection);

        connect(updateThread, SIGNAL(finished()), updateTask, SLOT(deleteLater()), Qt::UniqueConnection);
        connect(updateThread, SIGNAL(finished()), updateThread, SLOT(deleteLater()), Qt::UniqueConnection);

        updateThread->start();
        emit startUpdaterThread();
    }
#endif
}

void MegaApplication::stopUpdateTask()
{
    if (updateThread)
    {
        updateThread->quit();
        updateThread = NULL;
        updateTask = NULL;
    }
}

void MegaApplication::applyProxySettings()
{
    if (appfinished)
    {
        return;
    }

    QNetworkProxy proxy(QNetworkProxy::NoProxy);
    MegaProxy *proxySettings = new MegaProxy();
    proxySettings->setProxyType(preferences->proxyType());

    if (preferences->proxyType() == MegaProxy::PROXY_CUSTOM)
    {
        int proxyProtocol = preferences->proxyProtocol();
        QString proxyString = preferences->proxyHostAndPort();
        switch (proxyProtocol)
        {
            case Preferences::PROXY_PROTOCOL_SOCKS5H:
                proxy.setType(QNetworkProxy::Socks5Proxy);
                proxyString.insert(0, QString::fromUtf8("socks5h://"));
                break;
            default:
                proxy.setType(QNetworkProxy::HttpProxy);
                break;
        }

        proxySettings->setProxyURL(proxyString.toUtf8().constData());

        proxy.setHostName(preferences->proxyServer());
        proxy.setPort(preferences->proxyPort());
        if (preferences->proxyRequiresAuth())
        {
            QString username = preferences->getProxyUsername();
            QString password = preferences->getProxyPassword();
            proxySettings->setCredentials(username.toUtf8().constData(), password.toUtf8().constData());

            proxy.setUser(preferences->getProxyUsername());
            proxy.setPassword(preferences->getProxyPassword());
        }
    }
    else if (preferences->proxyType() == MegaProxy::PROXY_AUTO)
    {
        MegaProxy* autoProxy = megaApi->getAutoProxySettings();
        delete proxySettings;
        proxySettings = autoProxy;

        if (proxySettings->getProxyType()==MegaProxy::PROXY_CUSTOM)
        {
            string sProxyURL = proxySettings->getProxyURL();
            QString proxyURL = QString::fromUtf8(sProxyURL.data());

            QStringList arguments = proxyURL.split(QString::fromAscii(":"));
            if (arguments.size() == 2)
            {
                proxy.setType(QNetworkProxy::HttpProxy);
                proxy.setHostName(arguments[0]);
                proxy.setPort(arguments[1].toInt());
            }
        }
    }

    megaApi->setProxySettings(proxySettings);
    delete proxySettings;
    QNetworkProxy::setApplicationProxy(proxy);
    megaApi->retryPendingConnections(true, true);
}

void MegaApplication::showUpdatedMessage()
{
    updated = true;
}

void MegaApplication::handleMEGAurl(const QUrl &url)
{
    if (appfinished)
    {
        return;
    }

    megaApi->getSessionTransferURL(url.fragment().toUtf8().constData());
}

void MegaApplication::handleLocalPath(const QUrl &url)
{
    if (appfinished)
    {
        return;
    }

    QtConcurrent::run(QDesktopServices::openUrl, QUrl::fromLocalFile(QDir::toNativeSeparators(url.fragment())));
}

void MegaApplication::updateUserStats()
{
    if (appfinished)
    {
        return;
    }

    long long interval = Preferences::MIN_UPDATE_STATS_INTERVAL;
    if (infoOverQuota || bwOverquotaTimestamp)
    {
        interval = Preferences::MIN_UPDATE_STATS_INTERVAL_OVERQUOTA;
    }

    long long lastRequest = preferences->lastStatsRequest();
    if ((QDateTime::currentMSecsSinceEpoch() - lastRequest) > interval)
    {
        preferences->setLastStatsRequest(QDateTime::currentMSecsSinceEpoch());
        megaApi->getAccountDetails();
        queuedUserStats = 0;
    }
    else
    {
        queuedUserStats = lastRequest + interval;
    }
}

void MegaApplication::addRecentFile(QString fileName, long long fileHandle, QString localPath, QString nodeKey)
{
    if (appfinished)
    {
        return;
    }

    if (infoDialog)
    {
        infoDialog->addRecentFile(fileName, fileHandle, localPath, nodeKey);
    }
}

void MegaApplication::checkForUpdates()
{
    if (appfinished)
    {
        return;
    }

    this->showInfoMessage(tr("Checking for updates..."));
    emit tryUpdate();
}

void MegaApplication::showTrayMenu(QPoint *point)
{
    if (appfinished)
    {
        return;
    }

    if (trayGuestMenu && !preferences->logged())
    {
        if (trayGuestMenu->isVisible())
        {
            trayGuestMenu->close();
        }

        QPoint p = point ? (*point) - QPoint(trayGuestMenu->sizeHint().width(), 0)
                         : QCursor::pos();
#ifdef __APPLE__
        trayGuestMenu->exec(p);
#else
        trayGuestMenu->popup(p);
#endif
    }
    else if (trayMenu && !infoOverQuota)
    {
        if (trayMenu->isVisible())
        {
            trayMenu->close();
        }

        QPoint p = point ? (*point) - QPoint(trayMenu->sizeHint().width(), 0)
                         : QCursor::pos();
#ifdef __APPLE__
        trayMenu->exec(p);
#else
        trayMenu->popup(p);
#endif
    }
    else if (trayOverQuotaMenu && infoOverQuota)
    {
        if (trayOverQuotaMenu->isVisible())
        {
            trayOverQuotaMenu->close();
        }

        QPoint p = point ? (*point) - QPoint(trayOverQuotaMenu->sizeHint().width(), 0)
                         : QCursor::pos();
#ifdef __APPLE__
        trayOverQuotaMenu->exec(p);
#else
        trayOverQuotaMenu->popup(p);
#endif
    }
}

void MegaApplication::toggleLogging()
{
    if (appfinished)
    {
        return;
    }

    if (logger->isLogToFileEnabled() || logger->isLogToStdoutEnabled())
    {
        Preferences::HTTPS_ORIGIN_CHECK_ENABLED = true;
        logger->sendLogsToFile(false);
        logger->sendLogsToStdout(false);
        MegaApi::setLogLevel(MegaApi::LOG_LEVEL_WARNING);
        showInfoMessage(tr("DEBUG mode disabled"));
    }
    else
    {
        Preferences::HTTPS_ORIGIN_CHECK_ENABLED = false;
        logger->sendLogsToFile(true);
        MegaApi::setLogLevel(MegaApi::LOG_LEVEL_MAX);
        showInfoMessage(tr("DEBUG mode enabled. A log is being created in your desktop (MEGAsync.log)"));
        if (megaApi)
        {
            MegaApi::log(MegaApi::LOG_LEVEL_INFO, QString::fromUtf8("Version string: %1   Version code: %2.%3   User-Agent: %4").arg(Preferences::VERSION_STRING)
                     .arg(Preferences::VERSION_CODE).arg(Preferences::BUILD_ID).arg(QString::fromUtf8(megaApi->getUserAgent())).toUtf8().constData());
        }
    }
}

void MegaApplication::removeFinishedTransfer(int transferTag)
{
    finishedTransfers.remove(transferTag);
}

void MegaApplication::removeAllFinishedTransfers()
{
    finishedTransfers.clear();
}

QList<MegaTransfer*> MegaApplication::getFinishedTransfers()
{
    return finishedTransfers.values();
}

MegaTransfer* MegaApplication::getFinishedTransferByTag(int tag)
{
    if (!finishedTransfers.contains(tag))
    {
        return NULL;
    }
    return finishedTransfers.value(tag);
}

//Called when the "Import links" menu item is clicked
void MegaApplication::importLinks()
{
    if (appfinished)
    {
        return;
    }

    if (!preferences->logged())
    {
        openInfoWizard();
        return;
    }

    if (pasteMegaLinksDialog)
    {
        pasteMegaLinksDialog->activateWindow();
        pasteMegaLinksDialog->raise();
        return;
    }

    if (importDialog)
    {
        importDialog->activateWindow();
        importDialog->raise();
        return;
    }

    //Show the dialog to paste public links
    pasteMegaLinksDialog = new PasteMegaLinksDialog();
    pasteMegaLinksDialog->exec();
    if (!pasteMegaLinksDialog)
    {
        return;
    }

    //If the dialog isn't accepted, return
    if (pasteMegaLinksDialog->result()!=QDialog::Accepted)
    {
        delete pasteMegaLinksDialog;
        pasteMegaLinksDialog = NULL;
        return;
    }

    //Get the list of links from the dialog
    QStringList linkList = pasteMegaLinksDialog->getLinks();
    delete pasteMegaLinksDialog;
    pasteMegaLinksDialog = NULL;

    //Send links to the link processor
    LinkProcessor *linkProcessor = new LinkProcessor(linkList, megaApi, megaApiFolders);

    //Open the import dialog
    importDialog = new ImportMegaLinksDialog(megaApi, preferences, linkProcessor);
    importDialog->exec();
    if (!importDialog)
    {
        return;
    }

    if (importDialog->result() != QDialog::Accepted)
    {
        delete importDialog;
        importDialog = NULL;
        return;
    }

    //If the user wants to download some links, do it
    if (importDialog->shouldDownload())
    {
        if (!preferences->hasDefaultDownloadFolder())
        {
            preferences->setDownloadFolder(importDialog->getDownloadPath());
        }
        linkProcessor->downloadLinks(importDialog->getDownloadPath());
    }

    //If the user wants to import some links, do it
    if (preferences->logged() && importDialog->shouldImport())
    {
        connect(linkProcessor, SIGNAL(onLinkImportFinish()), this, SLOT(onLinkImportFinished()));
        connect(linkProcessor, SIGNAL(onDupplicateLink(QString, QString, mega::MegaHandle)),
                this, SLOT(onDupplicateLink(QString, QString, mega::MegaHandle)));
        linkProcessor->importLinks(importDialog->getImportPath());
    }
    else
    {
        //If importing links isn't needed, we can delete the link processor
        //It doesn't track transfers, only the importation of links
        delete linkProcessor;
    }

    delete importDialog;
    importDialog = NULL;
}

void MegaApplication::showChangeLog()
{
    if (appfinished)
    {
        return;
    }

    if (changeLogDialog)
    {
        changeLogDialog->show();
        return;
    }

    changeLogDialog = new ChangeLogDialog(Preferences::VERSION_STRING, Preferences::SDK_ID, Preferences::CHANGELOG);
    changeLogDialog->show();
}

void MegaApplication::uploadActionClicked()
{
    if (appfinished)
    {
        return;
    }

    #ifdef __APPLE__
         if (QSysInfo::MacintoshVersion >= QSysInfo::MV_10_7)
         {
                infoDialog->hide();
                QApplication::processEvents();
                QStringList files = MacXPlatform::multipleUpload(QCoreApplication::translate("ShellExtension", "Upload to MEGA"));
                if (files.size())
                {
                    QQueue<QString> qFiles;
                    foreach(QString file, files)
                    {
                        qFiles.append(file);
                    }

                    shellUpload(qFiles);
                }
         return;
         }
    #endif

    if (multiUploadFileDialog)
    {
        multiUploadFileDialog->activateWindow();
        multiUploadFileDialog->raise();
        return;
    }

#if QT_VERSION < 0x050000
    QString defaultFolderPath = QDesktopServices::storageLocation(QDesktopServices::HomeLocation);
#else
    QString  defaultFolderPath;
    QStringList paths = QStandardPaths::standardLocations(QStandardPaths::HomeLocation);
    if (paths.size())
    {
        defaultFolderPath = paths.at(0);
    }
#endif

    multiUploadFileDialog = new MultiQFileDialog(NULL,
           QCoreApplication::translate("ShellExtension", "Upload to MEGA"),
           defaultFolderPath);

    int result = multiUploadFileDialog->exec();
    if (!multiUploadFileDialog)
    {
        return;
    }

    if (result == QDialog::Accepted)
    {
        QStringList files = multiUploadFileDialog->selectedFiles();
        if (files.size())
        {
            QQueue<QString> qFiles;
            foreach(QString file, files)
                qFiles.append(file);
            shellUpload(qFiles);
        }
    }

    delete multiUploadFileDialog;
    multiUploadFileDialog = NULL;
}

void MegaApplication::downloadActionClicked()
{
    if (appfinished)
    {
        return;
    }

    if (downloadNodeSelector)
    {
        downloadNodeSelector->activateWindow();
        downloadNodeSelector->raise();
        return;
    }

    downloadNodeSelector = new NodeSelector(megaApi, NodeSelector::DOWNLOAD_SELECT, NULL);
    int result = downloadNodeSelector->exec();
    if (!downloadNodeSelector)
    {
        return;
    }

    if (result != QDialog::Accepted)
    {
        delete downloadNodeSelector;
        downloadNodeSelector = NULL;
        return;
    }

    long long selectedMegaFolderHandle = downloadNodeSelector->getSelectedFolderHandle();
    MegaNode *selectedNode = megaApi->getNodeByHandle(selectedMegaFolderHandle);
    delete downloadNodeSelector;
    downloadNodeSelector = NULL;
    if (!selectedNode)
    {
        selectedMegaFolderHandle = mega::INVALID_HANDLE;
        return;
    }

    if (selectedNode)
    {
        downloadQueue.append(selectedNode);
        processDownloads();
    }
}

void MegaApplication::streamActionClicked()
{
    if (appfinished)
    {
        return;
    }

    if (streamSelector)
    {
        streamSelector->showNormal();
        streamSelector->activateWindow();
        streamSelector->raise();
        return;
    }

    streamSelector = new StreamingFromMegaDialog(megaApi);
    streamSelector->show();
}

void MegaApplication::transferManagerActionClicked()
{
    if (appfinished)
    {
        return;
    }

    if (transferManager)
    {
        transferManager->showNormal();
        transferManager->activateWindow();
        transferManager->raise();
        transferManager->updateState();
        return;
    }

    transferManager = new TransferManager(megaApi);
    transferManager->show();
}

void MegaApplication::loginActionClicked()
{
    if (appfinished)
    {
        return;
    }

    userAction(GuestWidget::LOGIN_CLICKED);
}

void MegaApplication::userAction(int action)
{
    if (appfinished)
    {
        return;
    }

    if (!preferences->logged())
    {
        if (setupWizard)
        {
            setupWizard->goToStep(action);
            setupWizard->activateWindow();
            setupWizard->raise();
            return;
        }
        setupWizard = new SetupWizard(this);
        setupWizard->setModal(false);
        connect(setupWizard, SIGNAL(finished(int)), this, SLOT(setupWizardFinished(int)));
        setupWizard->goToStep(action);
        setupWizard->show();
    }
}

void MegaApplication::changeState()
{
    if (appfinished)
    {
        return;
    }

    if (infoDialog)
    {
        infoDialog->regenerateLayout();
    }
}

void MegaApplication::createTrayIcon()
{
    if (appfinished)
    {
        return;
    }

    createTrayMenu();
    createOverQuotaMenu();
    createGuestMenu();

    if (!trayIcon)
    {
    #ifdef __APPLE__
        trayIcon = new MegaSystemTrayIcon();
    #else
        trayIcon = new QSystemTrayIcon();
    #endif


        connect(trayIcon, SIGNAL(messageClicked()), this, SLOT(onMessageClicked()));
        connect(trayIcon, SIGNAL(activated(QSystemTrayIcon::ActivationReason)),
                this, SLOT(trayIconActivated(QSystemTrayIcon::ActivationReason)));

    #ifdef __APPLE__
        scanningTimer = new QTimer();
        scanningTimer->setSingleShot(false);
        scanningTimer->setInterval(500);
        scanningAnimationIndex = 1;
        connect(scanningTimer, SIGNAL(timeout()), this, SLOT(scanningAnimationStep()));
    #endif
    }

    if (isLinux)
    {
        if (trayIcon->contextMenu())
        {
            if (showStatusAction)
            {
                showStatusAction->deleteLater();
                showStatusAction = NULL;
            }

            showStatusAction = new QAction(tr("Show status"), this);
            connect(showStatusAction, SIGNAL(triggered()), this, SLOT(showInfoDialog()));

            initialMenu->insertAction(changeProxyAction, showStatusAction);
        }
        return;
    }

#ifdef _WIN32
    trayIcon->setContextMenu(windowsMenu);
#else
    trayIcon->setContextMenu(&emptyMenu);
#endif

    trayIcon->setToolTip(QCoreApplication::applicationName()
                     + QString::fromAscii(" ")
                     + Preferences::VERSION_STRING
                     + QString::fromAscii("\n")
                     + tr("Starting"));

#ifndef __APPLE__
    #ifdef _WIN32
        trayIcon->setIcon(QIcon(QString::fromAscii("://images/tray_sync.ico")));
    #else
        trayIcon->setIcon(QIcon(QString::fromAscii("://images/22_synching.png")));
    #endif
#else
    trayIcon->setIcon(QIcon(QString::fromAscii("://images/icon_syncing_mac.png")),
                      QIcon(QString::fromAscii("://images/icon_syncing_mac_white.png")));

    if (!scanningTimer->isActive())
    {
        scanningAnimationIndex = 1;
        scanningTimer->start();
    }
#endif
}
void MegaApplication::processUploads()
{
    if (appfinished)
    {
        return;
    }

    if (!uploadQueue.size())
    {
        return;
    }

    if (!preferences->logged())
    {
        openInfoWizard();
        return;
    }

    //If the dialog to select the upload folder is active, return.
    //Files will be uploaded when the user selects the upload folder
    if (uploadFolderSelector)
    {
        uploadFolderSelector->activateWindow();
        uploadFolderSelector->raise();
        return;
    }

    //If there is a default upload folder in the preferences
    MegaNode *node = megaApi->getNodeByHandle(preferences->uploadFolder());
    if (node)
    {
        const char *path = megaApi->getNodePath(node);
        if (path && !strncmp(path, QString::fromUtf8("//bin/").toStdString().c_str(), 6))
        {
            preferences->setHasDefaultUploadFolder(false);
            preferences->setUploadFolder(mega::INVALID_HANDLE);
        }

        if (preferences->hasDefaultUploadFolder())
        {
            //use it to upload the list of files
            processUploadQueue(node->getHandle());
            delete node;
            delete [] path;
            return;
        }

        delete node;
        delete [] path;
    }
    uploadFolderSelector = new UploadToMegaDialog(megaApi);
    uploadFolderSelector->setDefaultFolder(preferences->uploadFolder());

#ifdef WIN32
    uploadFolderSelector->showMinimized();
    uploadFolderSelector->showNormal();
#endif
    uploadFolderSelector->exec();
    if (!uploadFolderSelector)
    {
        return;
    }

    if (uploadFolderSelector->result()==QDialog::Accepted)
    {
        //If the dialog is accepted, get the destination node
        MegaHandle nodeHandle = uploadFolderSelector->getSelectedHandle();
        preferences->setHasDefaultUploadFolder(uploadFolderSelector->isDefaultFolder());
        preferences->setUploadFolder(nodeHandle);
        if (settingsDialog)
        {
            settingsDialog->loadSettings();
        }
        processUploadQueue(nodeHandle);
    }
    //If the dialog is rejected, cancel uploads
    else uploadQueue.clear();

    delete uploadFolderSelector;
    uploadFolderSelector = NULL;
    return;

}


void MegaApplication::processDownloads()
{
    if (appfinished)
    {
        return;
    }

    if (!downloadQueue.size())
    {
        return;
    }

    if (!preferences->logged())
    {
        openInfoWizard();
        return;
    }

    if (downloadFolderSelector)
    {
        downloadFolderSelector->activateWindow();
        downloadFolderSelector->raise();
        return;
    }

    QString defaultPath = preferences->downloadFolder();
    if (preferences->hasDefaultDownloadFolder()
            && QFile(defaultPath).exists())
    {
        QTemporaryFile *test = new QTemporaryFile(defaultPath + QDir::separator());
        if (test->open())
        {
            delete test;
            processDownloadQueue(defaultPath);
            return;
        }
        delete test;

        preferences->setHasDefaultDownloadFolder(false);
        preferences->setDownloadFolder(QString());
    }

    downloadFolderSelector = new DownloadFromMegaDialog(preferences->downloadFolder());
#ifdef WIN32
    downloadFolderSelector->showMinimized();
    downloadFolderSelector->showNormal();
#endif
    downloadFolderSelector->exec();
    if (!downloadFolderSelector)
    {
        return;
    }

    if (downloadFolderSelector->result()==QDialog::Accepted)
    {
        //If the dialog is accepted, get the destination node
        QString path = downloadFolderSelector->getPath();
        preferences->setHasDefaultDownloadFolder(downloadFolderSelector->isDefaultDownloadOption());
        preferences->setDownloadFolder(path);
        if (settingsDialog)
        {
            settingsDialog->loadSettings();
        }
        processDownloadQueue(path);
    }
    else
    {
        //If the dialog is rejected, cancel uploads
        qDeleteAll(downloadQueue);
        downloadQueue.clear();
    }

    delete downloadFolderSelector;
    downloadFolderSelector = NULL;
    return;
}

void MegaApplication::logoutActionClicked()
{
    if (appfinished)
    {
        return;
    }

    unlink();
}

//Called when the user wants to generate the public link for a node
void MegaApplication::copyFileLink(MegaHandle fileHandle, QString nodeKey)
{
    if (appfinished)
    {
        return;
    }

    if (nodeKey.size())
    {
        //Public node
        const char* base64Handle = MegaApi::handleToBase64(fileHandle);
        QString handle = QString::fromUtf8(base64Handle);
        QString linkForClipboard = QString::fromUtf8("https://mega.nz/#!%1!%2").arg(handle).arg(nodeKey);
        delete [] base64Handle;
        QApplication::clipboard()->setText(linkForClipboard);
        showInfoMessage(tr("The link has been copied to the clipboard"));
        return;
    }

    MegaNode *node = megaApi->getNodeByHandle(fileHandle);
    if (!node)
    {
        showErrorMessage(tr("Error getting link:") + QString::fromUtf8(" ") + tr("File not found"));
        return;
    }

    char *path = megaApi->getNodePath(node);
    if (path && strncmp(path, "//bin/", 6) && megaApi->checkAccess(node, MegaShare::ACCESS_OWNER).getErrorCode() == MegaError::API_OK)
    {
        //Launch the creation of the import link, it will be handled in the "onRequestFinish" callback
        if (infoDialog)
        {
            infoDialog->disableGetLink(true);
        }
        megaApi->exportNode(node);

        delete node;
        delete [] path;
        return;
    }
    delete [] path;

    const char *fp = megaApi->getFingerprint(node);
    if (!fp)
    {
        showErrorMessage(tr("Error getting link:") + QString::fromUtf8(" ") + tr("File not found"));
        delete node;
        return;
    }
    MegaNode *exportableNode = megaApi->getExportableNodeByFingerprint(fp, node->getName());
    if (exportableNode)
    {
        //Launch the creation of the import link, it will be handled in the "onRequestFinish" callback
        if (infoDialog)
        {
            infoDialog->disableGetLink(true);
        }
        megaApi->exportNode(exportableNode);

        delete node;
        delete [] fp;
        delete exportableNode;
        return;
    }
<<<<<<< HEAD

    if (transferManager)
    {
        transferManager->disableGetLink(true);
    }
    megaApi->exportNode(megaApi->getNodeByHandle(fileHandle));
=======
    delete node;
    delete [] fp;
    showErrorMessage(tr("The link can't be generated because the file is in an incoming shared folder or in your Rubbish Bin"));
>>>>>>> 70b4793f
}

//Called when the user wants to upload a list of files and/or folders from the shell
void MegaApplication::shellUpload(QQueue<QString> newUploadQueue)
{
    if (appfinished)
    {
        return;
    }

    //Append the list of files to the upload queue
    uploadQueue.append(newUploadQueue);
    processUploads();
}

void MegaApplication::shellExport(QQueue<QString> newExportQueue)
{
    if (appfinished || !megaApi->isLoggedIn())
    {
        return;
    }

    ExportProcessor *processor = new ExportProcessor(megaApi, newExportQueue);
    connect(processor, SIGNAL(onRequestLinksFinished()), this, SLOT(onRequestLinksFinished()));
    processor->requestLinks();
    exportOps++;
}

void MegaApplication::externalDownload(QQueue<MegaNode *> newDownloadQueue)
{
    if (appfinished)
    {
        return;
    }

    downloadQueue.append(newDownloadQueue);
}

void MegaApplication::externalDownload(QString megaLink, QString auth)
{
    if (appfinished)
    {
        return;
    }

    pendingLinks.insert(megaLink, auth);

    if (preferences->logged())
    {
        megaApi->getPublicNode(megaLink.toUtf8().constData());
    }
    else
    {
        openInfoWizard();
    }
}

void MegaApplication::internalDownload(long long handle)
{
    if (appfinished)
    {
        return;
    }

    MegaNode *node = megaApi->getNodeByHandle(handle);
    if (!node)
    {
        return;
    }

    downloadQueue.append(node);
    processDownloads();
}

void MegaApplication::syncFolder(long long handle)
{
    if (appfinished)
    {
        return;
    }

    if (infoDialog)
    {
        infoDialog->addSync(handle);
    }
}

//Called when the link import finishes
void MegaApplication::onLinkImportFinished()
{
    if (appfinished)
    {
        return;
    }

    LinkProcessor *linkProcessor = ((LinkProcessor *)QObject::sender());
    preferences->setImportFolder(linkProcessor->getImportParentFolder());
    linkProcessor->deleteLater();
}

void MegaApplication::onRequestLinksFinished()
{
    if (appfinished)
    {
        return;
    }

    ExportProcessor *exportProcessor = ((ExportProcessor *)QObject::sender());
    QStringList links = exportProcessor->getValidLinks();
    if (!links.size())
    {
        exportOps--;
        return;
    }
    QString linkForClipboard(links.join(QChar::fromAscii('\n')));
    QApplication::clipboard()->setText(linkForClipboard);
    if (links.size() == 1)
    {
        showInfoMessage(tr("The link has been copied to the clipboard"));
    }
    else
    {
        showInfoMessage(tr("The links have been copied to the clipboard"));
    }
    exportProcessor->deleteLater();
    exportOps--;
}

void MegaApplication::onUpdateCompleted()
{
    if (appfinished)
    {
        return;
    }

#ifdef __APPLE__
    QFile exeFile(MegaApplication::applicationFilePath());
    exeFile.setPermissions(QFile::ExeOwner | QFile::ReadOwner | QFile::WriteOwner |
                              QFile::ExeGroup | QFile::ReadGroup |
                              QFile::ExeOther | QFile::ReadOther);
#endif

    if (trayMenu)
    {
        updateAction->setText(tr("About MEGAsync"));
    }

    if (trayOverQuotaMenu)
    {
        updateActionOverquota->setText(tr("About MEGAsync"));
    }

    if (trayGuestMenu)
    {
        updateActionGuest->setText(tr("About MEGAsync"));
    }

    updateAvailable = false;
    rebootApplication();
}

void MegaApplication::onUpdateAvailable(bool requested)
{
    if (appfinished)
    {
        return;
    }

    updateAvailable = true;

    if (trayMenu)
    {
        updateAction->setText(tr("Install update"));
    }

    if (trayOverQuotaMenu)
    {
        updateActionOverquota->setText(tr("Install update"));
    }

    if (trayGuestMenu)
    {
        updateActionGuest->setText(tr("Install update"));
    }

    if (settingsDialog)
    {
        settingsDialog->setUpdateAvailable(true);
    }

    if (requested)
    {
#ifdef WIN32
        showInfoMessage(tr("A new version of MEGAsync is available! Click on this message to install it"));
#else
        showInfoMessage(tr("A new version of MEGAsync is available!"));
#endif
    }
}

void MegaApplication::onInstallingUpdate(bool requested)
{
    if (appfinished)
    {
        return;
    }

    if (requested)
    {
        showInfoMessage(tr("Update available. Downloading..."));
    }
}

void MegaApplication::onUpdateNotFound(bool requested)
{
    if (appfinished)
    {
        return;
    }

    if (requested)
    {
        if (!updateAvailable)
        {
            showInfoMessage(tr("No update available at this time"));
        }
        else
        {
            showInfoMessage(tr("There was a problem installing the update. Please try again later or download the last version from:\nhttps://mega.co.nz/#sync")
                            .replace(QString::fromUtf8("mega.co.nz"), QString::fromUtf8("mega.nz")));
        }
    }
}

void MegaApplication::onUpdateError()
{
    if (appfinished)
    {
        return;
    }

    showInfoMessage(tr("There was a problem installing the update. Please try again later or download the last version from:\nhttps://mega.co.nz/#sync")
                    .replace(QString::fromUtf8("mega.co.nz"), QString::fromUtf8("mega.nz")));
}

//Called when users click in the tray icon
void MegaApplication::trayIconActivated(QSystemTrayIcon::ActivationReason reason)
{
    if (appfinished)
    {
        return;
    }

    megaApi->retryPendingConnections();

    if (reason == QSystemTrayIcon::Trigger || reason == QSystemTrayIcon::Context)
    {
        if (!infoDialog)
        {
            if (setupWizard)
            {
                setupWizard->activateWindow();
                setupWizard->raise();
            }
            else if (reason == QSystemTrayIcon::Trigger)
            {
                if (!megaApi->isLoggedIn())
                {
                    showInfoMessage(tr("Logging in..."));
                }
                else
                {
                    showInfoMessage(tr("Fetching file list..."));
                }
            }
            return;
        }

#ifdef _WIN32
        if (reason == QSystemTrayIcon::Context)
        {
            return;
        }
#endif

#ifndef __APPLE__
        if (isLinux)
        {
            if (showStatusAction)
            {
                initialMenu->removeAction(showStatusAction);

                delete showStatusAction;
                showStatusAction = NULL;
            }

            if (trayMenu && trayMenu->isVisible())
            {
                trayMenu->close();
            }

            if (trayOverQuotaMenu && trayOverQuotaMenu->isVisible())
            {
                trayOverQuotaMenu->close();
            }
        }
        infoDialogTimer->start(200);
#else
        showInfoDialog();
#endif
    }
#ifndef __APPLE__
    else if (reason == QSystemTrayIcon::DoubleClick)
    {
        if (!infoDialog)
        {
            if (setupWizard)
            {
                setupWizard->activateWindow();
                setupWizard->raise();
            }
            else
            {
                if (!megaApi->isLoggedIn())
                {
                    showInfoMessage(tr("Logging in..."));
                }
                else
                {
                    showInfoMessage(tr("Fetching file list..."));
                }
            }

            return;
        }

        int i;
        for (i = 0; i < preferences->getNumSyncedFolders(); i++)
        {
            if (preferences->isFolderActive(i))
            {
                break;
            }
        }
        if (i == preferences->getNumSyncedFolders())
        {
            return;
        }

        infoDialogTimer->stop();
        infoDialog->hide();
        QString localFolderPath = preferences->getLocalFolder(i);
        if (!localFolderPath.isEmpty())
        {
            QtConcurrent::run(QDesktopServices::openUrl, QUrl::fromLocalFile(localFolderPath));
        }
    }
    else if (reason == QSystemTrayIcon::MiddleClick)
    {
        showTrayMenu();
    }
#endif
}

void MegaApplication::onMessageClicked()
{
    if (appfinished)
    {
        return;
    }

    if (lastTrayMessage == tr("A new version of MEGAsync is available! Click on this message to install it"))
    {
        triggerInstallUpdate();
    }
    else
    {
        trayIconActivated(QSystemTrayIcon::Trigger);
    }
}

//Called when the user wants to open the settings dialog
void MegaApplication::openSettings(int tab)
{
    if (appfinished)
    {
        return;
    }

    if (settingsDialog)
    {
        //If the dialog is active
        if (settingsDialog->isVisible())
        {
            //and visible -> show it
            if (infoOverQuota)
            {
                settingsDialog->setOverQuotaMode(true);
            }
            else
            {
                settingsDialog->setOverQuotaMode(false);
                settingsDialog->openSettingsTab(tab);
            }
            settingsDialog->loadSettings();
            settingsDialog->activateWindow();
            settingsDialog->raise();
            return;
        }

        //Otherwise, delete it
        delete settingsDialog;
        settingsDialog = NULL;
    }

    //Show a new settings dialog
    settingsDialog = new SettingsDialog(this);
    if (infoOverQuota)
    {
        settingsDialog->setOverQuotaMode(true);
    }
    else
    {
        if (!megaApi->isFilesystemAvailable() || !preferences->logged())
        {
            changeProxy();
            return;
        }
        settingsDialog->setOverQuotaMode(false);
        settingsDialog->openSettingsTab(tab);
    }
    settingsDialog->setUpdateAvailable(updateAvailable);
    settingsDialog->setModal(false);
    settingsDialog->show();
}

void MegaApplication::openInfoWizard()
{
    if (appfinished)
    {
        return;
    }

    if (infoWizard)
    {
        infoWizard->activateWindow();
        infoWizard->raise();
        return;
    }

    infoWizard = new InfoWizard();
    connect(infoWizard, SIGNAL(actionButtonClicked(int)), this, SLOT(userAction(int)));
    connect(infoWizard, SIGNAL(finished(int)), this, SLOT(infoWizardDialogFinished(int)));

#ifdef WIN32
    infoWizard->showMinimized();
    infoWizard->showNormal();
#endif
    infoWizard->show();
}

void MegaApplication::openBwOverquotaDialog()
{
    if (appfinished)
    {
        return;
    }

    if (!bwOverquotaDialog)
    {
        bwOverquotaDialog = new UpgradeDialog(megaApi, pricing);
        connect(bwOverquotaDialog, SIGNAL(finished(int)), this, SLOT(overquotaDialogFinished(int)));

#ifdef WIN32
        bwOverquotaDialog->showMinimized();
        bwOverquotaDialog->showNormal();
#endif
        bwOverquotaDialog->show();

        if (!bwOverquotaEvent)
        {
            megaApi->sendEvent(99506, "Bandwidth overquota");
            bwOverquotaEvent = true;
        }
    }
    else
    {
        bwOverquotaDialog->activateWindow();
        bwOverquotaDialog->raise();
    }

    bwOverquotaDialog->setTimestamp(bwOverquotaTimestamp);
    bwOverquotaDialog->refreshAccountDetails();
}

void MegaApplication::changeProxy()
{
    if (appfinished)
    {
        return;
    }

    bool proxyOnly = true;

    if (megaApi)
    {
        proxyOnly = !megaApi->isFilesystemAvailable() || !preferences->logged();
        megaApi->retryPendingConnections();
    }

    if (settingsDialog)
    {
        settingsDialog->setProxyOnly(proxyOnly);

        //If the dialog is active
        if (settingsDialog->isVisible())
        {
            if (isLinux && !proxyOnly)
            {
                if (infoOverQuota)
                {
                    settingsDialog->setOverQuotaMode(true);
                }
                else
                {
                    settingsDialog->setOverQuotaMode(false);
                }
            }

            //and visible -> show it
            settingsDialog->loadSettings();
            settingsDialog->activateWindow();
            settingsDialog->raise();
            return;
        }

        //Otherwise, delete it
        delete settingsDialog;
        settingsDialog = NULL;
    }

    //Show a new settings dialog
    settingsDialog = new SettingsDialog(this, proxyOnly);
    if (isLinux && !proxyOnly)
    {
        if (infoOverQuota)
        {
            settingsDialog->setOverQuotaMode(true);
        }
        else
        {
            settingsDialog->setOverQuotaMode(false);
        }
    }
    settingsDialog->setModal(false);
    settingsDialog->show();
}

//This function creates the tray icon
void MegaApplication::createTrayMenu()
{
    if (appfinished)
    {
        return;
    }

    if (!initialMenu)
    {
        initialMenu = new QMenu();
    }
    else
    {
        QList<QAction *> actions = initialMenu->actions();
        for (int i = 0; i < actions.size(); i++)
        {
            initialMenu->removeAction(actions[i]);
        }
    }

    if (changeProxyAction)
    {
        changeProxyAction->deleteLater();
        changeProxyAction = NULL;
    }
    changeProxyAction = new QAction(tr("Settings"), this);
    connect(changeProxyAction, SIGNAL(triggered()), this, SLOT(changeProxy()));

    if (initialExitAction)
    {
        initialExitAction->deleteLater();
        initialExitAction = NULL;
    }
    initialExitAction = new QAction(tr("Exit"), this);
    connect(initialExitAction, SIGNAL(triggered()), this, SLOT(exitApplication()));

    initialMenu->addAction(changeProxyAction);
    initialMenu->addAction(initialExitAction);

#ifdef _WIN32
    if (!windowsMenu)
    {
        windowsMenu = new QMenu();
    }
    else
    {
        QList<QAction *> actions = windowsMenu->actions();
        for (int i = 0; i < actions.size(); i++)
        {
            windowsMenu->removeAction(actions[i]);
        }
    }

    if (windowsExitAction)
    {
        windowsExitAction->deleteLater();
        windowsExitAction = NULL;
    }

    windowsExitAction = new QAction(tr("Exit"), this);
    connect(windowsExitAction, SIGNAL(triggered()), this, SLOT(exitApplication()));
    windowsMenu->addAction(windowsExitAction);
#endif

    if (!trayMenu)
    {
        trayMenu = new QMenu();
        #ifndef __APPLE__
            trayMenu->setStyleSheet(QString::fromAscii(
                    "QMenu {background-color: white; border: 2px solid #B8B8B8; padding: 5px; border-radius: 5px;} "
                    "QMenu::item {background-color: white; color: black;} "
                    "QMenu::item:selected {background-color: rgb(242, 242, 242);}"));
        #endif
    }
    else
    {
        QList<QAction *> actions = trayMenu->actions();
        for (int i = 0; i < actions.size(); i++)
        {
            trayMenu->removeAction(actions[i]);
        }
    }

    if (exitAction)
    {
        exitAction->deleteLater();
        exitAction = NULL;
    }

#ifndef __APPLE__
    exitAction = new QAction(tr("Exit"), this);
#else
    exitAction = new QAction(tr("Quit"), this);
#endif
    connect(exitAction, SIGNAL(triggered()), this, SLOT(exitApplication()));

    if (settingsAction)
    {
        settingsAction->deleteLater();
        settingsAction = NULL;
    }

#ifndef __APPLE__
    settingsAction = new QAction(tr("Settings"), this);
#else
    settingsAction = new QAction(tr("Preferences"), this);
#endif
    connect(settingsAction, SIGNAL(triggered()), this, SLOT(openSettings()));

    if (importLinksAction)
    {
        importLinksAction->deleteLater();
        importLinksAction = NULL;
    }

    importLinksAction = new QAction(tr("Import links"), this);
    connect(importLinksAction, SIGNAL(triggered()), this, SLOT(importLinks()));

    if (uploadAction)
    {
        uploadAction->deleteLater();
        uploadAction = NULL;
    }

    uploadAction = new QAction(tr("Upload to MEGA"), this);
    connect(uploadAction, SIGNAL(triggered()), this, SLOT(uploadActionClicked()));

    if (downloadAction)
    {
        downloadAction->deleteLater();
        downloadAction = NULL;
    }

    downloadAction = new QAction(tr("Download from MEGA"), this);
    connect(downloadAction, SIGNAL(triggered()), this, SLOT(downloadActionClicked()));

    if (streamAction)
    {
        streamAction->deleteLater();
        streamAction = NULL;
    }

    streamAction = new QAction(tr("Stream from MEGA"), this);
    connect(streamAction, SIGNAL(triggered()), this, SLOT(streamActionClicked()));

    if (transferManagerAction)
    {
        transferManagerAction->deleteLater();
        transferManagerAction = NULL;
    }

    transferManagerAction = new QAction(tr("Transfer manager"), this);
    connect(transferManagerAction, SIGNAL(triggered()), this, SLOT(transferManagerActionClicked()));

    if (updateAction)
    {
        updateAction->deleteLater();
        updateAction = NULL;
    }

    if (updateAvailable)
    {
        updateAction = new QAction(tr("Install update"), this);
    }
    else
    {
        updateAction = new QAction(tr("About MEGAsync"), this);
#ifndef __APPLE__
        updateAction->setIcon(QIcon(QString::fromUtf8("://images/check_mega_version.png")));
        updateAction->setIconVisibleInMenu(true);
#endif
    }
    connect(updateAction, SIGNAL(triggered()), this, SLOT(onInstallUpdateClicked()));

    trayMenu->addAction(updateAction);
    trayMenu->addSeparator();
    trayMenu->addAction(importLinksAction);
    trayMenu->addAction(uploadAction);
    trayMenu->addAction(downloadAction);
    trayMenu->addAction(streamAction);
    trayMenu->addAction(transferManagerAction);
    trayMenu->addAction(settingsAction);
    trayMenu->addSeparator();
    trayMenu->addAction(exitAction);
}

void MegaApplication::createOverQuotaMenu()
{
    if (appfinished)
    {
        return;
    }

    if (!trayOverQuotaMenu)
    {
        trayOverQuotaMenu = new QMenu();
#ifndef __APPLE__
        trayOverQuotaMenu->setStyleSheet(QString::fromAscii(
            "QMenu {background-color: white; border: 2px solid #B8B8B8; padding: 5px; border-radius: 5px;} "
            "QMenu::item {background-color: white; color: black;} "
            "QMenu::item:selected {background-color: rgb(242, 242, 242);}"));
#endif
    }
    else
    {
        QList<QAction *> actions = trayOverQuotaMenu->actions();
        for (int i = 0; i < actions.size(); i++)
        {
            trayOverQuotaMenu->removeAction(actions[i]);
        }
    }

    if (exitActionOverquota)
    {
        exitActionOverquota->deleteLater();
        exitActionOverquota = NULL;
    }

#ifndef __APPLE__
    exitActionOverquota = new QAction(tr("Exit"), this);
#else
    exitActionOverquota = new QAction(tr("Quit"), this);
#endif
    connect(exitActionOverquota, SIGNAL(triggered()), this, SLOT(exitApplication()));


    if (logoutActionOverquota)
    {
        logoutActionOverquota->deleteLater();
        logoutActionOverquota = NULL;
    }

    logoutActionOverquota = new QAction(tr("Logout"), this);
    connect(logoutActionOverquota, SIGNAL(triggered()), this, SLOT(logoutActionClicked()));

    if (settingsActionOverquota)
    {
        settingsActionOverquota->deleteLater();
        settingsActionOverquota = NULL;
    }

#ifndef __APPLE__
    settingsActionOverquota = new QAction(tr("Settings"), this);
#else
    settingsActionOverquota = new QAction(tr("Preferences"), this);
#endif
    connect(settingsActionOverquota, SIGNAL(triggered()), this, SLOT(openSettings()));

    if (updateActionOverquota)
    {
        updateActionOverquota->deleteLater();
        updateActionOverquota = NULL;
    }

    if (updateAvailable)
    {
        updateActionOverquota = new QAction(tr("Install update"), this);
    }
    else
    {
        updateActionOverquota = new QAction(tr("About MEGAsync"), this);

#ifndef __APPLE__
        updateActionOverquota->setIcon(QIcon(QString::fromAscii("://images/check_mega_version.png")));
        updateActionOverquota->setIconVisibleInMenu(true);
#endif
    }
    connect(updateActionOverquota, SIGNAL(triggered()), this, SLOT(onInstallUpdateClicked()));

    trayOverQuotaMenu->addAction(updateActionOverquota);
    trayOverQuotaMenu->addSeparator();
    trayOverQuotaMenu->addAction(settingsActionOverquota);
    trayOverQuotaMenu->addAction(logoutActionOverquota);
    trayOverQuotaMenu->addSeparator();
    trayOverQuotaMenu->addAction(exitActionOverquota);
}

void MegaApplication::createGuestMenu()
{
    if (appfinished)
    {
        return;
    }

    if (!trayGuestMenu)
    {
        trayGuestMenu = new QMenu();
#ifndef __APPLE__
        trayGuestMenu->setStyleSheet(QString::fromAscii(
            "QMenu {background-color: white; border: 2px solid #B8B8B8; padding: 5px; border-radius: 5px;} "
            "QMenu::item {background-color: white; color: black;} "
            "QMenu::item:selected {background-color: rgb(242, 242, 242);}"));
#endif
    }
    else
    {
        QList<QAction *> actions = trayGuestMenu->actions();
        for (int i = 0; i < actions.size(); i++)
        {
            trayGuestMenu->removeAction(actions[i]);
        }
    }

    if (exitActionGuest)
    {
        exitActionGuest->deleteLater();
        exitActionGuest = NULL;
    }

#ifndef __APPLE__
    exitActionGuest = new QAction(tr("Exit"), this);
#else
    exitActionGuest = new QAction(tr("Quit"), this);
#endif
    connect(exitActionGuest, SIGNAL(triggered()), this, SLOT(exitApplication()));

    if (updateActionGuest)
    {
        updateActionGuest->deleteLater();
        updateActionGuest = NULL;
    }

    if (updateAvailable)
    {
        updateActionGuest = new QAction(tr("Install update"), this);
    }
    else
    {
        updateActionGuest = new QAction(tr("About MEGAsync"), this);
#ifndef __APPLE__
        updateActionGuest->setIcon(QIcon(QString::fromAscii("://images/check_mega_version.png")));
        updateActionGuest->setIconVisibleInMenu(true);
#endif
    }
    connect(updateActionGuest, SIGNAL(triggered()), this, SLOT(onInstallUpdateClicked()));

    if (importLinksActionGuest)
    {
        importLinksActionGuest->deleteLater();
        importLinksActionGuest = NULL;
    }

    importLinksActionGuest = new QAction(tr("Import links"), this);
    connect(importLinksActionGuest, SIGNAL(triggered()), this, SLOT(importLinks()));

    if (settingsActionGuest)
    {
        settingsActionGuest->deleteLater();
        settingsActionGuest = NULL;
    }

#ifndef __APPLE__
    settingsActionGuest = new QAction(tr("Settings"), this);
#else
    settingsActionGuest = new QAction(tr("Preferences"), this);
#endif
    connect(settingsActionGuest, SIGNAL(triggered()), this, SLOT(changeProxy()));

    if (loginActionGuest)
    {
        loginActionGuest->deleteLater();
        loginActionGuest = NULL;
    }

    loginActionGuest = new QAction(tr("Login"), this);
    connect(loginActionGuest, SIGNAL(triggered()), this, SLOT(loginActionClicked()));

    trayGuestMenu->addAction(updateActionGuest);
    trayGuestMenu->addSeparator();
    trayGuestMenu->addAction(importLinksActionGuest);
    trayGuestMenu->addAction(settingsActionGuest);
    trayGuestMenu->addAction(loginActionGuest);
    trayGuestMenu->addSeparator();
    trayGuestMenu->addAction(exitActionGuest);
}

//Called when a request is about to start
void MegaApplication::onRequestStart(MegaApi* , MegaRequest *request)
{
    if (appfinished)
    {
        return;
    }

    int type = request->getType();
    if (type == MegaRequest::TYPE_LOGIN)
    {
        connectivityTimer->start();
    }
}

//Called when a request has finished
void MegaApplication::onRequestFinish(MegaApi*, MegaRequest *request, MegaError* e)
{
    if (appfinished)
    {
        return;
    }

    if (sslKeyPinningError && request->getType() != MegaRequest::TYPE_LOGOUT)
    {
        delete sslKeyPinningError;
        sslKeyPinningError = NULL;
    }

    if (e->getErrorCode() == MegaError::API_EOVERQUOTA)
    {
        //Cancel pending uploads and disable syncs
        disableSyncs();
        if (!infoOverQuota)
        {
            infoOverQuota = new InfoOverQuotaDialog(this);

            preferences->setUsedStorage(preferences->totalStorage());
            megaApi->getAccountDetails();

            if (trayMenu && trayMenu->isVisible())
            {
                trayMenu->close();
            }

            if (infoDialog && infoDialog->isVisible())
            {
                infoDialog->hide();
            }

            showInfoDialog();
        }

        if (settingsDialog)
        {
            delete settingsDialog;
            settingsDialog = NULL;
        }

        megaApi->cancelTransfers(MegaTransfer::TYPE_UPLOAD);
        onGlobalSyncStateChanged(megaApi);
    }

    switch (request->getType()) {
    case MegaRequest::TYPE_EXPORT:
    {
        if (!exportOps && e->getErrorCode() == MegaError::API_OK)
        {
            //A public link has been created, put it in the clipboard and inform users
            QString linkForClipboard(QString::fromUtf8(request->getLink()));
            QApplication::clipboard()->setText(linkForClipboard);
            showInfoMessage(tr("The link has been copied to the clipboard"));
        }

        if (e->getErrorCode() != MegaError::API_OK)
        {
            showErrorMessage(tr("Error getting link: ") + QString::fromUtf8(" ") + QCoreApplication::translate("MegaError", e->getErrorString()));
        }

        if (infoDialog)
        {
            infoDialog->disableGetLink(false);
        }

        if (transferManager)
        {
            transferManager->disableGetLink(false);
        }

        break;
    }
    case MegaRequest::TYPE_GET_PRICING:
    {
        if (e->getErrorCode() == MegaError::API_OK)
        {
            if (pricing)
            {
                delete pricing;
            }
            pricing = request->getPricing();
            if (bwOverquotaDialog)
            {
                bwOverquotaDialog->setPricing(pricing);
            }
        }
        break;
    }
    case MegaRequest::TYPE_LOGIN:
    {
        connectivityTimer->stop();

        //This prevents to handle logins in the initial setup wizard
        if (preferences->logged())
        {
            int errorCode = e->getErrorCode();
            if (errorCode == MegaError::API_OK)
            {
                const char *session = megaApi->dumpSession();
                if (session)
                {
                    QString sessionKey = QString::fromUtf8(session);
                    preferences->setSession(sessionKey);
                    delete [] session;

                    //Successful login, fetch nodes
                    megaApi->fetchNodes();
                    break;
                }
            }
            else if (errorCode == MegaError::API_EBLOCKED)
            {
                QMegaMessageBox::critical(NULL, tr("MEGAsync"), tr("Your account has been blocked. Please contact support@mega.co.nz"), Utilities::getDevicePixelRatio());
            }
            else if (errorCode != MegaError::API_ESID && errorCode != MegaError::API_ESSL)
            //Invalid session or public key, already managed in TYPE_LOGOUT
            {
                QMegaMessageBox::warning(NULL, tr("MEGAsync"), tr("Login error: %1").arg(QCoreApplication::translate("MegaError", e->getErrorString())), Utilities::getDevicePixelRatio());
            }

            //Wrong login -> logout
            unlink();
        }
        onGlobalSyncStateChanged(megaApi);
        break;
    }
    case MegaRequest::TYPE_LOGOUT:
    {
        int errorCode = e->getErrorCode();
        if (errorCode)
        {
            if (errorCode == MegaError::API_EINCOMPLETE && request->getParamType() == MegaError::API_ESSL)
            {
                if (!sslKeyPinningError)
                {
                    sslKeyPinningError = new QMessageBox(QMessageBox::Critical, QString::fromAscii("MEGAsync"),
                                                tr("Our SSL key can't be verified. You could be affected by a man-in-the-middle attack or your antivirus software could be intercepting your communications and causing this problem. Please disable it and try again.")
                                                + QString::fromUtf8(" (Issuer: %1)").arg(QString::fromUtf8(request->getText() ? request->getText() : "Unknown")),
                                                         QMessageBox::Retry | QMessageBox::Yes | QMessageBox::Cancel);

            //        TO-DO: Uncomment when asset is included to the project
            //        sslKeyPinningError->setIconPixmap(QPixmap(Utilities::getDevicePixelRatio() < 2 ? QString::fromUtf8(":/images/mbox-critical.png")
            //                                                    : QString::fromUtf8(":/images/mbox-critical@2x.png")));

                    sslKeyPinningError->setButtonText(QMessageBox::Yes, trUtf8("I don't care"));
                    sslKeyPinningError->setButtonText(QMessageBox::Cancel, trUtf8("Logout"));
                    sslKeyPinningError->setButtonText(QMessageBox::Retry, trUtf8("Retry"));
                    sslKeyPinningError->setDefaultButton(QMessageBox::Retry);
                    int result = sslKeyPinningError->exec();
                    if (!sslKeyPinningError)
                    {
                        return;
                    }

                    if (result == QMessageBox::Cancel)
                    {
                        // Logout
                        megaApi->localLogout();
                        delete sslKeyPinningError;
                        sslKeyPinningError = NULL;
                        return;
                    }
                    else if (result == QMessageBox::Retry)
                    {
                        // Retry
                        megaApi->retryPendingConnections();
                        delete sslKeyPinningError;
                        sslKeyPinningError = NULL;
                        return;
                    }

                    // Ignore
                    QPointer<ConfirmSSLexception> ex = new ConfirmSSLexception(sslKeyPinningError);
                    result = ex->exec();
                    if (!ex || !result)
                    {
                        megaApi->retryPendingConnections();
                        delete sslKeyPinningError;
                        sslKeyPinningError = NULL;
                        return;
                    }

                    if (ex->dontAskAgain())
                    {
                        preferences->setSSLcertificateException(true);
                    }

                    megaApi->setPublicKeyPinning(false);
                    megaApi->retryPendingConnections(true);
                    delete sslKeyPinningError;
                    sslKeyPinningError = NULL;
                }

                break;
            }

            if (errorCode == MegaError::API_ESID)
            {
                QMegaMessageBox::information(NULL, QString::fromAscii("MEGAsync"), tr("You have been logged out on this computer from another location"), Utilities::getDevicePixelRatio());
            }
            else if (errorCode == MegaError::API_ESSL)
            {
                QMegaMessageBox::critical(NULL, QString::fromAscii("MEGAsync"),
                                      tr("Our SSL key can't be verified. You could be affected by a man-in-the-middle attack or your antivirus software could be intercepting your communications and causing this problem. Please disable it and try again.")
                                       + QString::fromUtf8(" (Issuer: %1)").arg(QString::fromUtf8(request->getText() ? request->getText() : "Unknown")), Utilities::getDevicePixelRatio());
            }
            else if (errorCode != MegaError::API_EACCESS)
            {
                QMegaMessageBox::information(NULL, QString::fromAscii("MEGAsync"), tr("You have been logged out because of this error: %1")
                                         .arg(QCoreApplication::translate("MegaError", e->getErrorString())), Utilities::getDevicePixelRatio());
            }
            unlink();
        }

        if (preferences && preferences->logged())
        {
            preferences->unlink();
            closeDialogs();
            delete infoOverQuota;
            infoOverQuota = NULL;
            paused = false;

            periodicTasks();
            preferences->setFirstStartDone();
            start();
        }
        break;
    }
    case MegaRequest::TYPE_FETCH_NODES:
    {
        //This prevents to handle node requests in the initial setup wizard
        if (preferences->logged())
        {
            if (e->getErrorCode() == MegaError::API_OK)
            {
                if (megaApi->isFilesystemAvailable())
                {
                    //If we have got the filesystem, start the app
                    loggedIn();
                    restoreSyncs();
                }
                else
                {
                    preferences->setCrashed(true);
                }
            }
            else
            {
                MegaApi::log(MegaApi::LOG_LEVEL_ERROR, QString::fromUtf8("Error fetching nodes: %1")
                             .arg(QString::fromUtf8(e->getErrorString())).toUtf8().constData());
                QMegaMessageBox::warning(NULL, tr("Error"), QCoreApplication::translate("MegaError", e->getErrorString()),
                                         Utilities::getDevicePixelRatio(), QMessageBox::Ok);
                unlink();
            }
        }

        break;
    }
    case MegaRequest::TYPE_ACCOUNT_DETAILS:
    {
        if (!preferences->logged())
        {
            break;
        }

        if (e->getErrorCode() != MegaError::API_OK)
        {
            break;
        }

        MegaNode *root = megaApi->getRootNode();
        MegaNode *inbox = megaApi->getInboxNode();
        MegaNode *rubbish = megaApi->getRubbishNode();
        MegaNodeList *inShares = megaApi->getInShares();
        if (!root || !inbox || !rubbish || !inShares)
        {
            preferences->setCrashed(true);
            delete root;
            delete inbox;
            delete rubbish;
            delete inShares;
            break;
        }

        //Account details retrieved, update the preferences and the information dialog
        MegaAccountDetails *details = request->getMegaAccountDetails();
        preferences->setAccountType(details->getProLevel());
        preferences->setTotalStorage(details->getStorageMax());
        preferences->setUsedStorage(details->getStorageUsed());
        preferences->setTotalBandwidth(details->getTransferMax());
        preferences->setUsedBandwidth(details->getTransferOwnUsed());

        MegaHandle rootHandle = root->getHandle();
        preferences->setCloudDriveStorage(details->getStorageUsed(rootHandle));
        preferences->setCloudDriveFiles(details->getNumFiles(rootHandle));
        preferences->setCloudDriveFolders(details->getNumFolders(rootHandle));
        delete root;

        MegaHandle inboxHandle = inbox->getHandle();
        preferences->setInboxStorage(details->getStorageUsed(inboxHandle));
        preferences->setInboxFiles(details->getNumFiles(inboxHandle));
        preferences->setInboxFolders(details->getNumFolders(inboxHandle));
        delete inbox;

        MegaHandle rubbishHandle = rubbish->getHandle();
        preferences->setRubbishStorage(details->getStorageUsed(rubbishHandle));
        preferences->setRubbishFiles(details->getNumFiles(rubbishHandle));
        preferences->setRubbishFolders(details->getNumFolders(rubbishHandle));
        delete rubbish;

        preferences->setTemporalBandwidthInterval(details->getTemporalBandwidthInterval());
        preferences->setTemporalBandwidth(details->getTemporalBandwidth());
        preferences->setTemporalBandwidthValid(details->isTemporalBandwidthValid());

        long long inShareSize = 0, inShareFiles = 0, inShareFolders  = 0;
        for (int i = 0; i < inShares->size(); i++)
        {
            MegaNode *node = inShares->get(i);
            if (!node)
            {
                continue;
            }

            MegaHandle handle = node->getHandle();
            inShareSize    += details->getStorageUsed(handle);
            inShareFiles   += details->getNumFiles(handle);
            inShareFolders += details->getNumFolders(handle);
        }
        preferences->setInShareStorage(inShareSize);
        preferences->setInShareFiles(inShareFiles);
        preferences->setInShareFolders(inShareFolders);
        delete inShares;

        preferences->sync();

        if (infoOverQuota && preferences->usedStorage() < preferences->totalStorage())
        {
            if (settingsDialog)
            {
                settingsDialog->setOverQuotaMode(false);
            }

            infoOverQuota->deleteLater();
            infoOverQuota = NULL;

            if (trayOverQuotaMenu && trayOverQuotaMenu->isVisible())
            {
                trayOverQuotaMenu->close();
            }

            restoreSyncs();
            onGlobalSyncStateChanged(megaApi);
        }

        if (!megaApi->getBandwidthOverquotaDelay())
        {
            bwOverquotaTimestamp = 0;
            preferences->clearTemporalBandwidth();
#ifdef __MACH__
            trayIcon->setContextMenu(&emptyMenu);
#endif
            if (bwOverquotaDialog)
            {
                if (preferences->accountType() != Preferences::ACCOUNT_TYPE_FREE)
                {
                    bwOverquotaDialog->close();
                }
                else
                {
                    bwOverquotaDialog->refreshAccountDetails();
                }
            }
        }

        if (infoDialog)
        {
            infoDialog->setUsage();
        }

        if (infoOverQuota)
        {
            infoOverQuota->setUsage();
        }

        if (settingsDialog)
        {
            settingsDialog->loadSettings();
        }

        if (bwOverquotaDialog)
        {
            bwOverquotaDialog->refreshAccountDetails();
        }

        enablingBwOverquota = false;
        delete details;
        break;
    }
    case MegaRequest::TYPE_PAUSE_TRANSFERS:
    {
        paused = request->getFlag();
        switch (request->getNumber())
        {
            case MegaTransfer::TYPE_DOWNLOAD:
                preferences->setWasDownloadsPaused(paused);
                break;
            case MegaTransfer::TYPE_UPLOAD:
                preferences->setWasUploadsPaused(paused);
                break;
            default:
                preferences->setWasUploadsPaused(paused);
                preferences->setWasDownloadsPaused(paused);
                preferences->setWasPaused(paused);
                break;
        }
        if (preferences->wasDownloadsPaused() == preferences->wasUploadsPaused())
        {
            preferences->setWasPaused(paused);
        }
        onGlobalSyncStateChanged(megaApi);
        break;
    }
    case MegaRequest::TYPE_ADD_SYNC:
    {
        for (int i = preferences->getNumSyncedFolders() - 1; i >= 0; i--)
        {
            if ((request->getNodeHandle() == preferences->getMegaFolderHandle(i)))
            {
                if (e->getErrorCode() != MegaError::API_OK)
                {
                    QString localFolder = preferences->getLocalFolder(i);
                    MegaNode *node = megaApi->getNodeByHandle(preferences->getMegaFolderHandle(i));
                    const char *nodePath = megaApi->getNodePath(node);
                    delete node;

                    if (!QFileInfo(localFolder).isDir())
                    {
                        showErrorMessage(tr("Your sync \"%1\" has been disabled because the local folder doesn't exist")
                                         .arg(preferences->getSyncName(i)));
                    }
                    else if (nodePath && QString::fromUtf8(nodePath).startsWith(QString::fromUtf8("//bin")))
                    {
                        showErrorMessage(tr("Your sync \"%1\" has been disabled because the remote folder is in the rubbish bin")
                                         .arg(preferences->getSyncName(i)));
                    }
                    else if (!nodePath || preferences->getMegaFolder(i).compare(QString::fromUtf8(nodePath)))
                    {
                        showErrorMessage(tr("Your sync \"%1\" has been disabled because the remote folder doesn't exist")
                                         .arg(preferences->getSyncName(i)));
                    }
                    else if (e->getErrorCode() == MegaError::API_EFAILED)
                    {
#ifdef WIN32
                        WCHAR VBoxSharedFolderFS[] = L"VBoxSharedFolderFS";
                        string path, fsname;
                        path.resize(MAX_PATH * sizeof(WCHAR));
                        fsname.resize(MAX_PATH * sizeof(WCHAR));
                        if (GetVolumePathNameW((LPCWSTR)localFolder.utf16(), (LPWSTR)path.data(), MAX_PATH)
                            && GetVolumeInformationW((LPCWSTR)path.data(), NULL, 0, NULL, NULL, NULL, (LPWSTR)fsname.data(), MAX_PATH)
                            && !memcmp(fsname.data(), VBoxSharedFolderFS, sizeof(VBoxSharedFolderFS)))
                        {
                            QMegaMessageBox::critical(NULL, tr("MEGAsync"),
                                tr("Your sync \"%1\" has been disabled because the synchronization of VirtualBox shared folders is not supported due to deficiencies in that filesystem.")
                                .arg(preferences->getSyncName(i)), Utilities::getDevicePixelRatio());
                        }
                        else
                        {
#endif
                            showErrorMessage(tr("Your sync \"%1\" has been disabled because the local folder has changed")
                                         .arg(preferences->getSyncName(i)));
#ifdef WIN32
                        }
#endif
                    }
                    else if (e->getErrorCode() == MegaError::API_EACCESS)
                    {
                        showErrorMessage(tr("Your sync \"%1\" has been disabled. The remote folder (or part of it) doesn't have full access")
                                         .arg(preferences->getSyncName(i)));

                        if (megaApi->isLoggedIn())
                        {
                            megaApi->fetchNodes();
                        }
                    }
                    else if (e->getErrorCode() != MegaError::API_ENOENT) // Managed in onNodesUpdate
                    {
                        showErrorMessage(QCoreApplication::translate("MegaError", e->getErrorString()));
                    }

                    delete[] nodePath;

                    MegaApi::log(MegaApi::LOG_LEVEL_ERROR, "Error adding sync");
                    Platform::syncFolderRemoved(localFolder, preferences->getSyncName(i));
                    preferences->setSyncState(i, false);
                    openSettings(SettingsDialog::SYNCS_TAB);
                    if (settingsDialog)
                    {
                        settingsDialog->loadSettings();
                    }
                }
                else
                {
                    preferences->setLocalFingerprint(i, request->getNumber());
                    if (!isFirstSyncDone && !preferences->isFirstSyncDone())
                    {
                        megaApi->sendEvent(99501, "MEGAsync first sync");
                        isFirstSyncDone = true;
                    }

#ifdef _WIN32
                    QString debrisPath = QDir::toNativeSeparators(preferences->getLocalFolder(i) +
                            QDir::separator() + QString::fromAscii(MEGA_DEBRIS_FOLDER));

                    WIN32_FILE_ATTRIBUTE_DATA fad;
                    if (GetFileAttributesExW((LPCWSTR)debrisPath.utf16(),
                                             GetFileExInfoStandard, &fad))
                    {
                        SetFileAttributesW((LPCWSTR)debrisPath.utf16(),
                                           fad.dwFileAttributes | FILE_ATTRIBUTE_HIDDEN);
                    }
#endif
                }
                break;
            }
        }

        if (infoDialog)
        {
            MegaApi::log(MegaApi::LOG_LEVEL_INFO, "Sync added");
            infoDialog->updateSyncsButton();
        }

        if (settingsDialog)
        {
            settingsDialog->loadSettings();
        }

        break;
    }
    case MegaRequest::TYPE_REMOVE_SYNC:
    {
        if (e->getErrorCode() == MegaError::API_OK)
        {
            QString syncPath = QString::fromUtf8(request->getFile());

            #ifdef WIN32
            if (syncPath.startsWith(QString::fromAscii("\\\\?\\")))
            {
                syncPath = syncPath.mid(4);
            }
            #endif

            Platform::notifyItemChange(syncPath);
        }

        if (infoDialog)
        {
            infoDialog->updateSyncsButton();
        }

        if (settingsDialog)
        {
            settingsDialog->loadSettings();
        }

        onGlobalSyncStateChanged(megaApi);
        break;
    }
    case MegaRequest::TYPE_GET_SESSION_TRANSFER_URL:
    {
        const char *url = request->getText();
        if (url && !memcmp(url, "pro", 3))
        {
            megaApi->sendEvent(99508, "Redirection to PRO");
        }

        QtConcurrent::run(QDesktopServices::openUrl, QUrl(QString::fromUtf8(request->getLink())));
        break;
    }
    case MegaRequest::TYPE_GET_PUBLIC_NODE:
    {
        QString link = QString::fromUtf8(request->getLink());
        QMap<QString, QString>::iterator it = pendingLinks.find(link);
        if (it != pendingLinks.end())
        {
            QString auth = it.value();
            pendingLinks.erase(it);
            if (e->getErrorCode() == MegaError::API_OK)
            {
                MegaNode *node = request->getPublicMegaNode();
                if (auth.size())
                {
                    node->setPrivateAuth(auth.toUtf8().constData());
                }

                downloadQueue.append(node);
                processDownloads();
            }
            else
            {
                showErrorMessage(tr("Error getting link information"));
            }
        }
        break;
    }
    case MegaRequest::TYPE_SEND_EVENT:
    {
        switch (request->getNumber())
        {
            case 99500:
                preferences->setFirstStartDone();
                break;
            case 99501:
                preferences->setFirstSyncDone();
                break;
            case 99502:
                preferences->setFirstFileSynced();
                break;
            case 99503:
                preferences->setFirstWebDownloadDone();
                break;
            default:
                break;
        }
    }
    default:
        break;
    }
}

//Called when a transfer is about to start
void MegaApplication::onTransferStart(MegaApi *, MegaTransfer *transfer)
{
    if (appfinished || transfer->isStreamingTransfer() || transfer->isFolderTransfer()
            || transfer->getTotalBytes() == transfer->getTransferredBytes()) // Skipped transfer
    {
        return;
    }

    if (infoDialog && !totalUploadSize && !totalDownloadSize)
    {
        infoDialog->setWaiting(true);
        onGlobalSyncStateChanged(megaApi);
    }

    //Update statics
    if (transfer->getType() == MegaTransfer::TYPE_DOWNLOAD)
    {
        totalDownloadSize = transfer->getTotalBytes();
    }
    else
    {
        totalUploadSize = transfer->getTotalBytes();
    }

    //Send statics to the information dialog
    if (infoDialog)
    {
        infoDialog->setTotalTransferSize(totalDownloadSize, totalUploadSize);
        infoDialog->setTransferSpeeds(downloadSpeed, uploadSpeed);
        infoDialog->updateTransfers();
    }

    if (transfer->getType() == MegaTransfer::TYPE_DOWNLOAD)
    {
        totalDownloadSize++;
    }
    else
    {
        totalUploadSize++;
    }
}

//Called when there is a temporal problem in a request
void MegaApplication::onRequestTemporaryError(MegaApi *, MegaRequest *, MegaError* )
{
}

//Called when a transfer has finished
void MegaApplication::onTransferFinish(MegaApi* , MegaTransfer *transfer, MegaError* e)
{
    if (appfinished || transfer->isStreamingTransfer() || transfer->isFolderTransfer())
    {
        return;
    }

    if (e->getErrorCode() == MegaError::API_EOVERQUOTA && !e->getValue())
    {
        //Cancel pending uploads and disable syncs
        disableSyncs();
        if (!infoOverQuota)
        {
            infoOverQuota = new InfoOverQuotaDialog(this);

            preferences->setUsedStorage(preferences->totalStorage());
            megaApi->getAccountDetails();

            if (trayMenu && trayMenu->isVisible())
            {
                trayMenu->close();
            }

            if (infoDialog && infoDialog->isVisible())
            {
                infoDialog->hide();
            }

            showInfoDialog();
        }

        if (settingsDialog)
        {
            delete settingsDialog;
            settingsDialog = NULL;
        }

        megaApi->cancelTransfers(MegaTransfer::TYPE_UPLOAD);
        onGlobalSyncStateChanged(megaApi);
    }

    if (e->getErrorCode() == MegaError::API_OK
            && transfer->isSyncTransfer()
            && !isFirstFileSynced
            && !preferences->isFirstFileSynced())
    {
        megaApi->sendEvent(99502, "MEGAsync first synced file");
        isFirstFileSynced = true;
    }

    //Update statics
    if (transfer->getType()==MegaTransfer::TYPE_DOWNLOAD)
    {
        //Show the transfer in the "recently updated" list
        if (e->getErrorCode() == MegaError::API_OK)
        {
            QString localPath = QString::fromUtf8(transfer->getPath());
#ifdef WIN32
            if (localPath.startsWith(QString::fromAscii("\\\\?\\")))
            {
                localPath = localPath.mid(4);
            }
#endif

            MegaNode *node = transfer->getPublicMegaNode();
            QString publicKey;
            if (node)
            {
                const char* key = node->getBase64Key();
                publicKey = QString::fromUtf8(key);
                delete [] key;
                delete node;
            }
            addRecentFile(QString::fromUtf8(transfer->getFileName()), transfer->getNodeHandle(), localPath, publicKey);
            if (!transfer->getSpeed())
            {
                // Skipped transfer
                return;
            }
        }

        totalDownloadedSize += transfer->getDeltaSize();
        downloadSpeed = transfer->getSpeed();
    }
    else
    {
        totalUploadedSize += transfer->getDeltaSize();
        uploadSpeed = transfer->getSpeed();

        //Here the file isn't added to the "recently updated" list,
        //because the file isn't in the destination folder yet.
        //The SDK still has to put the new node.
        //onNodes update will be called with node->tag == transfer->getTag()
        //so we save the path of the file to show it later
        if ((e->getErrorCode() == MegaError::API_OK))
        {
            if (!transfer->isSyncTransfer())
            {
                QString localPath = QString::fromUtf8(transfer->getPath());
    #ifdef WIN32
                if (localPath.startsWith(QString::fromAscii("\\\\?\\")))
                {
                    localPath = localPath.mid(4);
                }
    #endif
                uploadLocalPaths[transfer->getTag()]=localPath;
            }
        }
    }

    // Add finished transfer to TransferManager map, regardless there is error or not
    finishedTransfers.insert(transfer->getTag(), transfer->copy());

    //Send updated statics to the information dialog
    if (infoDialog)
    {
        if (e->getErrorCode() == MegaError::API_OK)
        {
            if (((transfer->getType() == MegaTransfer::TYPE_DOWNLOAD) && (transfer->getStartTime()>=lastStartedDownload)) ||
                ((transfer->getType() == MegaTransfer::TYPE_UPLOAD) && (transfer->getStartTime()>=lastStartedUpload)))
            {
                infoDialog->setTransfer(transfer);
            }

            infoDialog->setTransferSpeeds(downloadSpeed, uploadSpeed);
            infoDialog->setTransferredSize(totalDownloadedSize, totalUploadedSize);
        }

        infoDialog->updateTransfers();
        infoDialog->transferFinished(e->getErrorCode());
    }

    if (transfer->getType() == MegaTransfer::TYPE_DOWNLOAD)
    {
        if (lastStartedDownload == transfer->getStartTime())
        {
            lastStartedDownload = 0;
        }
    }
    else
    {
        if (lastStartedUpload == transfer->getStartTime())
        {
            lastStartedUpload = 0;
        }

        if ((e->getErrorCode() == MegaError::API_OK))
        {
            if (settingsDialog)
            {
                settingsDialog->refreshAccountDetails();
            }

            if (infoDialog)
            {
                bool isShare = false;

                MegaHandle handle = transfer->getParentHandle();
                MegaNode *node = megaApi->getNodeByHandle(handle);

                const char *path = megaApi->getNodePath(node);
                if (path && path[0] != '/')
                {
                    isShare = true;
                }

                infoDialog->increaseUsedStorage(transfer->getTotalBytes(), isShare);

                delete node;
                delete [] path;
            }
        }
    }

    int errorCode = e->getErrorCode();
    if (errorCode != MegaError::API_OK
            && ((!transfer->isSyncTransfer()
                    && errorCode != MegaError::API_EACCESS
                    && errorCode != MegaError::API_ESID
                    && errorCode != MegaError::API_ESSL
                    && errorCode != MegaError::API_EINCOMPLETE
                    && errorCode != MegaError::API_EEXIST)
                || (transfer->isSyncTransfer()
                    && errorCode == MegaError::API_EKEY)))
    {
        showErrorMessage(tr("Transfer failed:") + QString::fromUtf8(" " ) + QCoreApplication::translate("MegaError", e->getErrorString()), QString::fromUtf8(transfer->getFileName()));
    }

    //If there are no pending transfers, reset the statics and update the state of the tray icon
    if (!megaApi->getNumPendingDownloads() && !megaApi->getNumPendingUploads())
    {
        if (totalUploadSize || totalDownloadSize)
        {
            onGlobalSyncStateChanged(megaApi);
        }

        totalUploadSize = totalDownloadSize = 0;
        totalUploadedSize = totalDownloadedSize = 0;
        uploadSpeed = downloadSpeed = 0;
    }
}

//Called when a transfer has been updated
void MegaApplication::onTransferUpdate(MegaApi *, MegaTransfer *transfer)
{
    if (appfinished || transfer->isStreamingTransfer() || transfer->isFolderTransfer())
    {
        return;
    }

    //Update statics
    if (transfer->getType() == MegaTransfer::TYPE_DOWNLOAD)
    {
        downloadSpeed = transfer->getSpeed();
        if (!lastStartedDownload || !transfer->getTransferredBytes())
        {
            lastStartedDownload = transfer->getStartTime();
        }
        totalDownloadedSize += transfer->getDeltaSize();
    }
    else
    {
        uploadSpeed = transfer->getSpeed();
        if (!lastStartedUpload || !transfer->getTransferredBytes())
        {
            lastStartedUpload = transfer->getStartTime();
        }
        totalUploadedSize += transfer->getDeltaSize();
    }

    //Send updated statics to the information dialog
    if (infoDialog)
    {
        if (((transfer->getType() == MegaTransfer::TYPE_DOWNLOAD) && (transfer->getStartTime()>=lastStartedDownload)) ||
            ((transfer->getType() == MegaTransfer::TYPE_UPLOAD) && (transfer->getStartTime()>=lastStartedUpload)))
        {
            infoDialog->setTransfer(transfer);
            infoDialog->setTransferSpeeds(downloadSpeed, uploadSpeed);
            infoDialog->setTransferredSize(totalDownloadedSize, totalUploadedSize);
            infoDialog->updateTransfers();
        }
    }
}

//Called when there is a temporal problem in a transfer
void MegaApplication::onTransferTemporaryError(MegaApi *api, MegaTransfer *transfer, MegaError* e)
{
    if (appfinished)
    {
        return;
    }

    if (!transfer->isStreamingTransfer())
    {
        onTransferUpdate(api, transfer);
    }

    preferences->setTransferDownloadMethod(api->getDownloadMethod());
    preferences->setTransferUploadMethod(api->getUploadMethod());

    if (e->getErrorCode() == MegaError::API_EOVERQUOTA && e->getValue() && (!bwOverquotaTimestamp || !enablingBwOverquota))
    {
        int t = e->getValue();

        enablingBwOverquota = true;
        preferences->clearTemporalBandwidth();
        megaApi->getPricing();
        megaApi->getAccountDetails();
        bwOverquotaTimestamp = QDateTime::currentMSecsSinceEpoch() / 1000 + t;
#ifdef __MACH__
        trayIcon->setContextMenu(initialMenu);
#endif
        closeDialogs();
        openBwOverquotaDialog();
        return;
    }

    //Show information to users
    if (transfer->getNumRetry() == 1)
    {
        int errorCode = e->getErrorCode();
        if (errorCode == MegaError::API_EFAILED)
        {
            showWarningMessage(tr("Temporary error, retrying."), QString::fromUtf8(transfer->getFileName()));
        }
        else if (errorCode != MegaError::API_EKEY
                 && errorCode != MegaError::API_EBLOCKED
                 && errorCode != MegaError::API_ENOENT
                 && errorCode != MegaError::API_EINTERNAL)
        {
            QString message = tr("Temporary transmission error: ");
            if (!message.endsWith(QString::fromUtf8(" ")))
            {
                message.append(QString::fromUtf8(" "));
            }
            showWarningMessage(message
                           + QCoreApplication::translate("MegaError", e->getErrorString()), QString::fromUtf8(transfer->getFileName()));
        }
    }
    else
    {
        onGlobalSyncStateChanged(megaApi);
    }
}

void MegaApplication::onAccountUpdate(MegaApi *)
{
    if (appfinished || !preferences->logged())
    {
        return;
    }

    preferences->clearTemporalBandwidth();
    if (bwOverquotaDialog)
    {
        bwOverquotaDialog->refreshAccountDetails();
    }

    megaApi->getAccountDetails();
}

//Called when contacts have been updated in MEGA
void MegaApplication::onUsersUpdate(MegaApi* , MegaUserList *)
{

}

//Called when nodes have been updated in MEGA
void MegaApplication::onNodesUpdate(MegaApi* , MegaNodeList *nodes)
{
    if (appfinished || !infoDialog || !nodes || !preferences->logged())
    {
        return;
    }

    bool externalNodes = 0;
    bool nodesRemoved = false;
    long long usedStorage = preferences->usedStorage();
    MegaApi::log(MegaApi::LOG_LEVEL_INFO, QString::fromUtf8("%1 updated files/folders").arg(nodes->size()).toUtf8().constData());

    //Check all modified nodes
    QString localPath;
    for (int i = 0; i < nodes->size(); i++)
    {
        localPath.clear();
        MegaNode *node = nodes->get(i);

        for (int i = 0; i < preferences->getNumSyncedFolders(); i++)
        {
            if (!preferences->isFolderActive(i))
            {
                continue;
            }

            if (node->getType() == MegaNode::TYPE_FOLDER
                    && (node->getHandle() == preferences->getMegaFolderHandle(i)))
            {
                MegaNode *nodeByHandle = megaApi->getNodeByHandle(preferences->getMegaFolderHandle(i));
                const char *nodePath = megaApi->getNodePath(nodeByHandle);

                if (!nodePath || preferences->getMegaFolder(i).compare(QString::fromUtf8(nodePath)))
                {
                    if (nodePath && QString::fromUtf8(nodePath).startsWith(QString::fromUtf8("//bin")))
                    {
                        showErrorMessage(tr("Your sync \"%1\" has been disabled because the remote folder is in the rubbish bin")
                                         .arg(preferences->getSyncName(i)));
                    }
                    else
                    {
                        showErrorMessage(tr("Your sync \"%1\" has been disabled because the remote folder doesn't exist")
                                         .arg(preferences->getSyncName(i)));
                    }
                    Platform::syncFolderRemoved(preferences->getLocalFolder(i), preferences->getSyncName(i));
                    Platform::notifyItemChange(preferences->getLocalFolder(i));
                    MegaNode *node = megaApi->getNodeByHandle(preferences->getMegaFolderHandle(i));
                    megaApi->removeSync(node);
                    delete node;
                    preferences->setSyncState(i, false);
                    openSettings(SettingsDialog::SYNCS_TAB);
                }

                delete nodeByHandle;
                delete [] nodePath;
            }
        }

        if (!node->getTag() && !node->isRemoved()
                && !node->isSyncDeleted()
                && ((lastExit / 1000) < node->getCreationTime()))
        {
            externalNodes++;
        }

        if (node->isRemoved() && (node->getType() == MegaNode::TYPE_FILE))
        {
            usedStorage -= node->getSize();
            nodesRemoved = true;
        }

        if (!node->isRemoved() && node->getTag()
                && !node->isSyncDeleted()
                && (node->getType() == MegaNode::TYPE_FILE))
        {
            //Get the associated local node
            string path = node->getLocalPath();
            if (path.size())
            {
                //If the node has been uploaded by a synced folder
                //the SDK provides its local path
#ifdef WIN32
                localPath = QString::fromWCharArray((const wchar_t *)path.data());
                if (localPath.startsWith(QString::fromAscii("\\\\?\\")))
                {
                    localPath = localPath.mid(4);
                }
#else
                localPath = QString::fromUtf8(path.data());
#endif
            }
            else if (uploadLocalPaths.contains(node->getTag()))
            {
                //If the node has been uploaded by a regular upload,
                //we recover the path using the tag of the transfer
                localPath = uploadLocalPaths.value(node->getTag());
                uploadLocalPaths.remove(node->getTag());
            }
<<<<<<< HEAD
            else
            {
                MegaApi::log(MegaApi::LOG_LEVEL_WARNING, QString::fromUtf8("Unable to get the local path of the file: %1 Tag: %2")
                             .arg(QString::fromUtf8(node->getName())).arg(node->getTag()).toUtf8().constData());
            }
=======

>>>>>>> 70b4793f
            addRecentFile(QString::fromUtf8(node->getName()), node->getHandle(), localPath);
            if (node->getAttrString()->size())
            {
                //NO_KEY node created by this client detected
                if (!noKeyDetected)
                {
                    if (megaApi->isLoggedIn())
                    {
                        megaApi->fetchNodes();
                    }
                }
                else if (noKeyDetected > 20)
                {
                    QMegaMessageBox::critical(NULL, QString::fromUtf8("MEGAsync"),
                        QString::fromUtf8("Something went wrong. MEGAsync will restart now. If the problem persists please contact bug@mega.co.nz"), Utilities::getDevicePixelRatio());
                    preferences->setCrashed(true);
                    rebootApplication(false);
                }
                noKeyDetected++;
            }
        }
    }

    if (nodesRemoved)
    {
        preferences->setUsedStorage(usedStorage);
        if (infoOverQuota)
        {
            updateUserStats();
        }
    }

    if (externalNodes)
    {
        updateUserStats();

        if (QDateTime::currentMSecsSinceEpoch() - externalNodesTimestamp > Preferences::MIN_EXTERNAL_NODES_WARNING_MS)
        {
            externalNodesTimestamp = QDateTime::currentMSecsSinceEpoch();
            showNotificationMessage(tr("You have new or updated files in your account"));
        }
    }
}

void MegaApplication::onReloadNeeded(MegaApi*)
{
    if (appfinished)
    {
        return;
    }

    //Don't reload the filesystem here because it's unsafe
    //and the most probable cause for this callback is a false positive.
    //Simply set the crashed flag to force a filesystem reload in the next execution.
    preferences->setCrashed(true);
    //megaApi->fetchNodes();
}

void MegaApplication::onGlobalSyncStateChanged(MegaApi *)
{
    if (appfinished)
    {
        return;
    }

    if (megaApi)
    {
        indexing = megaApi->isScanning();
        waiting = megaApi->isWaiting();

        int pendingUploads = megaApi->getNumPendingUploads();
        int pendingDownloads = megaApi->getNumPendingDownloads();
        if (pendingUploads)
        {
            MegaApi::log(MegaApi::LOG_LEVEL_INFO, QString::fromUtf8("Pending uploads: %1").arg(pendingUploads).toUtf8().constData());
        }

        if (pendingDownloads)
        {
            MegaApi::log(MegaApi::LOG_LEVEL_INFO, QString::fromUtf8("Pending downloads: %1").arg(pendingDownloads).toUtf8().constData());
        }
    }

    if (infoDialog)
    {
        infoDialog->setIndexing(indexing);
        infoDialog->setWaiting(waiting);
        infoDialog->setPaused(paused);
        infoDialog->updateState();
        infoDialog->transferFinished(MegaError::API_OK);
        infoDialog->updateRecentFiles();
    }

    if (transferManager)
    {
        transferManager->updateState();
    }

    MegaApi::log(MegaApi::LOG_LEVEL_INFO, QString::fromUtf8("Current state. Paused = %1   Indexing = %2   Waiting = %3")
                 .arg(paused).arg(indexing).arg(waiting).toUtf8().constData());

    if (!isLinux)
    {
        updateTrayIcon();
    }
}

void MegaApplication::onSyncStateChanged(MegaApi *api, MegaSync *)
{
    if (appfinished)
    {
        return;
    }

    onGlobalSyncStateChanged(api);
}

void MegaApplication::onSyncFileStateChanged(MegaApi *, MegaSync *, const char *filePath, int)
{
    if (appfinished)
    {
        return;
    }

    QString localPath = QString::fromUtf8(filePath);
    Platform::notifyItemChange(localPath);
}

MEGASyncDelegateListener::MEGASyncDelegateListener(MegaApi *megaApi, MegaListener *parent)
    : QTMegaListener(megaApi, parent)
{ }

void MEGASyncDelegateListener::onRequestFinish(MegaApi *api, MegaRequest *request, MegaError *e)
{
    QTMegaListener::onRequestFinish(api, request, e);

    if (request->getType() != MegaRequest::TYPE_FETCH_NODES
            || e->getErrorCode() != MegaError::API_OK)
    {
        return;
    }

    megaApi->enableTransferResumption();
    Preferences *preferences = Preferences::instance();
    if (preferences->logged() && !api->getNumActiveSyncs())
    {
        //Start syncs
        for (int i = 0; i < preferences->getNumSyncedFolders(); i++)
        {
            if (!preferences->isFolderActive(i))
            {
                continue;
            }

            MegaNode *node = api->getNodeByHandle(preferences->getMegaFolderHandle(i));
            if (!node)
            {
                preferences->setSyncState(i, false);
                continue;
            }

            QString localFolder = preferences->getLocalFolder(i);
            api->resumeSync(localFolder.toUtf8().constData(), node, preferences->getLocalFingerprint(i));
            delete node;
        }
    }
}<|MERGE_RESOLUTION|>--- conflicted
+++ resolved
@@ -1895,11 +1895,10 @@
     QApplication::processEvents();
 
     delete megaApi;
-<<<<<<< HEAD
     megaApi = NULL;
-=======
+
     delete megaApiFolders;
->>>>>>> 70b4793f
+    megaApiFolders = NULL;
 
     preferences->setLastExit(QDateTime::currentMSecsSinceEpoch());
     trayIcon->deleteLater();
@@ -3442,18 +3441,10 @@
         delete exportableNode;
         return;
     }
-<<<<<<< HEAD
-
-    if (transferManager)
-    {
-        transferManager->disableGetLink(true);
-    }
-    megaApi->exportNode(megaApi->getNodeByHandle(fileHandle));
-=======
+
     delete node;
     delete [] fp;
     showErrorMessage(tr("The link can't be generated because the file is in an incoming shared folder or in your Rubbish Bin"));
->>>>>>> 70b4793f
 }
 
 //Called when the user wants to upload a list of files and/or folders from the shell
@@ -5513,15 +5504,7 @@
                 localPath = uploadLocalPaths.value(node->getTag());
                 uploadLocalPaths.remove(node->getTag());
             }
-<<<<<<< HEAD
-            else
-            {
-                MegaApi::log(MegaApi::LOG_LEVEL_WARNING, QString::fromUtf8("Unable to get the local path of the file: %1 Tag: %2")
-                             .arg(QString::fromUtf8(node->getName())).arg(node->getTag()).toUtf8().constData());
-            }
-=======
-
->>>>>>> 70b4793f
+
             addRecentFile(QString::fromUtf8(node->getName()), node->getHandle(), localPath);
             if (node->getAttrString()->size())
             {
