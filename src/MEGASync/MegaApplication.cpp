#include "MegaApplication.h"
#include "gui/CrashReportDialog.h"
#include "gui/MegaProxyStyle.h"
#include "gui/ConfirmSSLexception.h"
#include "gui/QMegaMessageBox.h"
#include "control/Utilities.h"
#include "control/CrashHandler.h"
#include "control/ExportProcessor.h"
#include "platform/Platform.h"
#include "qtlockedfile/qtlockedfile.h"

#include <QTranslator>
#include <QClipboard>
#include <QDesktopWidget>
#include <QFontDatabase>
#include <QNetworkProxy>
#include <QScreen>
#include <assert.h>

#ifdef Q_OS_LINUX
    #include <QSvgRenderer>
#endif

#if QT_VERSION >= 0x050000
#include <QtConcurrent/QtConcurrent>
#endif

#ifndef WIN32
//sleep
#include <unistd.h>
#else
#include <Windows.h>
#include <Psapi.h>
#include <Strsafe.h>
#include <Shellapi.h>
#endif

#if defined(WIN32) && QT_VERSION >= 0x050000
#include <QScreen>
#endif

using namespace mega;
using namespace std;

QString MegaApplication::appPath = QString();
QString MegaApplication::appDirPath = QString();
QString MegaApplication::dataPath = QString();

void msgHandler(QtMsgType type, const char *msg)
{
    switch (type) {
    case QtDebugMsg:
        MegaApi::log(MegaApi::LOG_LEVEL_DEBUG, QString::fromUtf8("QT Debug: %1").arg(QString::fromUtf8(msg)).toUtf8().constData());
        break;
    case QtWarningMsg:
        MegaApi::log(MegaApi::LOG_LEVEL_WARNING, QString::fromUtf8("QT Warning: %1").arg(QString::fromUtf8(msg)).toUtf8().constData());
        break;
    case QtCriticalMsg:
        MegaApi::log(MegaApi::LOG_LEVEL_ERROR, QString::fromUtf8("QT Critical: %1").arg(QString::fromUtf8(msg)).toUtf8().constData());
        break;
    case QtFatalMsg:
        MegaApi::log(MegaApi::LOG_LEVEL_FATAL, QString::fromUtf8("QT FATAL ERROR: %1").arg(QString::fromUtf8(msg)).toUtf8().constData());
        break;
    }
}

#if QT_VERSION >= 0x050000
    void messageHandler(QtMsgType type,const QMessageLogContext &context, const QString &msg)
    {
        switch (type) {
        case QtDebugMsg:
            MegaApi::log(MegaApi::LOG_LEVEL_DEBUG, QString::fromUtf8("QT Debug: %1").arg(msg).toUtf8().constData());
            MegaApi::log(MegaApi::LOG_LEVEL_DEBUG, QString::fromUtf8("QT Context: %1 %2 %3 %4 %5")
                         .arg(QString::fromUtf8(context.category))
                         .arg(QString::fromUtf8(context.file))
                         .arg(QString::fromUtf8(context.function))
                         .arg(QString::fromUtf8(context.file))
                         .arg(context.version).toUtf8().constData());
            break;
        case QtWarningMsg:
            MegaApi::log(MegaApi::LOG_LEVEL_WARNING, QString::fromUtf8("QT Warning: %1").arg(msg).toUtf8().constData());
            MegaApi::log(MegaApi::LOG_LEVEL_WARNING, QString::fromUtf8("QT Context: %1 %2 %3 %4 %5")
                         .arg(QString::fromUtf8(context.category))
                         .arg(QString::fromUtf8(context.file))
                         .arg(QString::fromUtf8(context.function))
                         .arg(QString::fromUtf8(context.file))
                         .arg(context.version).toUtf8().constData());
            break;
        case QtCriticalMsg:
            MegaApi::log(MegaApi::LOG_LEVEL_ERROR, QString::fromUtf8("QT Critical: %1").arg(msg).toUtf8().constData());
            MegaApi::log(MegaApi::LOG_LEVEL_ERROR, QString::fromUtf8("QT Context: %1 %2 %3 %4 %5")
                         .arg(QString::fromUtf8(context.category))
                         .arg(QString::fromUtf8(context.file))
                         .arg(QString::fromUtf8(context.function))
                         .arg(QString::fromUtf8(context.file))
                         .arg(context.version).toUtf8().constData());
            break;
        case QtFatalMsg:
            MegaApi::log(MegaApi::LOG_LEVEL_FATAL, QString::fromUtf8("QT FATAL ERROR: %1").arg(msg).toUtf8().constData());
            MegaApi::log(MegaApi::LOG_LEVEL_FATAL, QString::fromUtf8("QT Context: %1 %2 %3 %4 %5")
                         .arg(QString::fromUtf8(context.category))
                         .arg(QString::fromUtf8(context.file))
                         .arg(QString::fromUtf8(context.function))
                         .arg(QString::fromUtf8(context.file))
                         .arg(context.version).toUtf8().constData());
            break;
        }
    }
#endif

namespace {

double computeScale(const QScreen& screen)
{
    constexpr auto base_dpi = 96.;
    auto scale = screen.logicalDotsPerInch();
    if (scale > base_dpi) // high dpi screen
    {
        scale /= base_dpi;
        scale = min(3., scale);
    }
    else // low dpi screen
    {
        const auto geom = screen.availableGeometry();
        scale = min(geom.width() / 1920., geom.height() / 1080.) * 0.75;
        scale = max(1., scale);
    }
    constexpr auto increment = 1. / 6.; // this seems to work fine with 24x24 images at least
    scale = qRound(scale / increment) * increment;
    return scale;
}

void setScaleFactors()
{
    int argc = 0;
    QGuiApplication app{argc, nullptr};
    QString scale_factors;
    const auto screens = app.screens();
    for (const auto& screen : screens)
    {
        const double computed_scale = computeScale(*screen);
        scale_factors += screen->name() + QString::fromAscii("=") + QString::number(computed_scale);
        if (screen != screens.back())
        {
            scale_factors += QString::fromAscii(";");
        }
    }
    if (!scale_factors.isEmpty())
    {
        qputenv("QT_SCREEN_SCALE_FACTORS", scale_factors.toAscii());
    }
    else
    {
        Q_ASSERT(false); // Must have at least one screen present
    }
}

}

int main(int argc, char *argv[])
{
    // adds thread-safety to OpenSSL
    QSslSocket::supportsSsl();

#ifndef Q_OS_MACX
#if QT_VERSION >= 0x050600
#if !defined(Q_OS_LINUX)
   QCoreApplication::setAttribute(Qt::AA_EnableHighDpiScaling);
#endif
   QCoreApplication::setAttribute(Qt::AA_UseHighDpiPixmaps);
#endif
#endif

#ifdef Q_OS_MACX

    bool harfbuzzEnabled = qputenv("QT_HARFBUZZ","old");

    // From QT (5.9) documentation:
    // Secure Transport SSL backend on macOS may update the default keychain (the default is probably your login keychain) by importing your local certificates and keys.
    // This can also result in system dialogs showing up and asking for permission when your application is using these private keys.
    // If such behavior is undesired, set the QT_SSL_USE_TEMPORARY_KEYCHAIN environment variable to a non-zero value this will prompt QSslSocket to use its own temporary keychain.
    bool useSSLtemporaryKeychain = qputenv("QT_SSL_USE_TEMPORARY_KEYCHAIN","1");

    qputenv("QT_BEARER_POLL_TIMEOUT", QByteArray::number(-1));

#endif

<<<<<<< HEAD
#if defined(Q_OS_LINUX) && QT_VERSION >= 0x050600
    setScaleFactors();
=======
#ifdef Q_OS_LINUX
#if QT_VERSION >= 0x050600

    if (!(getenv("DO_NOT_SET_QT_PLUGIN_PATH")))
    {
        if (QDir(QString::fromUtf8("/opt/mega/plugins")).exists())
        {
            qputenv("QT_PLUGIN_PATH","/opt/mega/plugins");
        }
    }

    qreal ratio = 1.0;
    int xrdbdpi = 0;
    if (!(getenv("DO_NOT_OVERRIDE_XDG_CURRENT_DESKTOP")))
    {
        if (getenv("XDG_CURRENT_DESKTOP") && !strcmp(getenv("XDG_CURRENT_DESKTOP"),"KDE") && (!getenv("XDG_SESSION_TYPE") || strcmp(getenv("XDG_SESSION_TYPE"),"wayland") ) )
        {
            qputenv("XDG_CURRENT_DESKTOP","GNOME");
        }
    }
    if (!getenv("QT_SCALE_FACTOR"))
    {
        QProcess p;
        p.start(QString::fromUtf8("bash -c \"xrdb -query | grep dpi | awk '{print $2}'\""));
        p.waitForFinished(2000);
        QString output = QString::fromUtf8(p.readAllStandardOutput().constData()).trimmed();
        QString e = QString::fromUtf8(p.readAllStandardError().constData());
        if (e.size())
        {
            MegaApi::log(MegaApi::LOG_LEVEL_ERROR, "Error for \"xrdb -query\" command:");
            MegaApi::log(MegaApi::LOG_LEVEL_ERROR, e.toUtf8().constData());
        }

        xrdbdpi = qRound(output.toDouble());
        if ( xrdbdpi > 96)
        {
            ratio = output.toDouble() / 96.0;
            if (ratio > 3)
            {
                ratio = 3;
            }
        }
        else
        {
            MegaApplication appaux(argc, argv); //needed to get geometry (it needs to be instantiated a second time to actually use scale factor)
            QRect geom = appaux.desktop()->availableGeometry(QCursor::pos());
            ratio = min(geom.width() / (1920.0),geom.height() / (1080.0)) * 0.75;
            ratio = max(1.0, ratio);
        }
    }
    else
    {
        ratio = QString::fromUtf8(getenv("QT_SCALE_FACTOR")).toDouble();
    }

    double increment = 1 / 6.0; // this seems to work fine with 24x24 images at least
    ratio = qRound(ratio / increment) * increment;
    qputenv("QT_SCALE_FACTOR", QString::number(ratio).toUtf8());
>>>>>>> 2f947e03
#endif

#if defined(Q_OS_LINUX)
#if QT_VERSION >= 0x050000
    if (!(getenv("DO_NOT_UNSET_QT_QPA_PLATFORMTHEME")) && getenv("QT_QPA_PLATFORMTHEME"))
    {
        if (!unsetenv("QT_QPA_PLATFORMTHEME")) //open folder dialog & similar crashes is fixed with this
        {
            std::cerr <<  "Error unsetting QT_QPA_PLATFORMTHEME vble" << std::endl;
        }
    }
    if (!(getenv("DO_NOT_UNSET_SHLVL")) && getenv("SHLVL"))
    {
        if (!unsetenv("SHLVL")) // reported failure in mint
        {
            //std::cerr <<  "Error unsetting SHLVL vble" << std::endl; //Fedora fails to unset this env var ... too verbose error
        }
    }
#endif
    if (!(getenv("DO_NOT_SET_DESKTOP_SETTINGS_UNAWARE")))
    {
        QApplication::setDesktopSettingsAware(false);
    }
#endif

#if defined(WIN32) && QT_VERSION >= 0x050000
    {
        MegaApplication appaux(argc, argv);
        for (QScreen *s : appaux.screens())
        {
            qreal ratio = s->devicePixelRatio();
            int height = s->availableGeometry().height();
            if (ratio > 1 && 600 > height) // if height is not enough to hold settings dialog
            {
                qDebug() << " Screen too small to apply automatic DPI scaling, enforcing QT_SCALE_FACTOR=" << (ratio -1);
                qputenv("QT_SCALE_FACTOR", QString::number(ratio-1).toUtf8().constData());
                QCoreApplication::setAttribute(Qt::AA_EnableHighDpiScaling, false);
            }
        }
    }
#endif

    MegaApplication app(argc, argv);

#if defined(Q_OS_LINUX) && QT_VERSION >= 0x050600
    for (const auto& screen : app.screens())
    {
        MegaApi::log(MegaApi::LOG_LEVEL_INFO, ("Device pixel ratio on '" +
                                               screen->name().toStdString() + "': " +
                                               std::to_string(screen->devicePixelRatio())).c_str());
    }
#endif

    qInstallMsgHandler(msgHandler);
#if QT_VERSION >= 0x050000
    qInstallMessageHandler(messageHandler);
#endif

    app.setStyle(new MegaProxyStyle());

#ifdef Q_OS_MACX

    MegaApi::log(MegaApi::LOG_LEVEL_INFO, QString::fromUtf8("Running on macOS version: %1").arg(QString::number(QSysInfo::MacintoshVersion)).toUtf8().constData());

    if (!harfbuzzEnabled)
    {
       MegaApi::log(MegaApi::LOG_LEVEL_WARNING, "Error setting QT_HARFBUZZ vble");
    }

    if (!useSSLtemporaryKeychain)
    {
        MegaApi::log(MegaApi::LOG_LEVEL_WARNING, "Error setting QT_SSL_USE_TEMPORARY_KEYCHAIN vble");
    }

    if (QSysInfo::MacintoshVersion > QSysInfo::MV_10_8)
    {
        // fix Mac OS X 10.9 (mavericks) font issue
        // https://bugreports.qt-project.org/browse/QTBUG-32789
        QFont::insertSubstitution(QString::fromUtf8(".Lucida Grande UI"), QString::fromUtf8("Lucida Grande"));
    }

    app.setAttribute(Qt::AA_UseHighDpiPixmaps);
#endif

    QDir dataDir(app.applicationDataPath());
    QString crashPath = dataDir.filePath(QString::fromAscii("crashDumps"));
    QString avatarPath = dataDir.filePath(QString::fromAscii("avatars"));
    QString appLockPath = dataDir.filePath(QString::fromAscii("megasync.lock"));
    QDir crashDir(crashPath);
    if (!crashDir.exists())
    {
        crashDir.mkpath(QString::fromAscii("."));
    }

    QDir avatarsDir(avatarPath);
    if (!avatarsDir.exists())
    {
        avatarsDir.mkpath(QString::fromAscii("."));
    }

#ifndef DEBUG
    CrashHandler::instance()->Init(QDir::toNativeSeparators(crashPath));
#endif
    if ((argc == 2) && !strcmp("/uninstall", argv[1]))
    {
        Preferences *preferences = Preferences::instance();
        preferences->initialize(app.applicationDataPath());
        if (!preferences->error())
        {
            if (preferences->logged())
            {
                preferences->unlink();
            }

            for (int i = 0; i < preferences->getNumUsers(); i++)
            {
                preferences->enterUser(i);
                for (int j = 0; j < preferences->getNumSyncedFolders(); j++)
                {
                    Platform::syncFolderRemoved(preferences->getLocalFolder(j),
                                                preferences->getSyncName(j),
                                                preferences->getSyncID(j));

                    #ifdef WIN32
                        QString debrisPath = QDir::toNativeSeparators(preferences->getLocalFolder(j) +
                                QDir::separator() + QString::fromAscii(MEGA_DEBRIS_FOLDER));

                        WIN32_FILE_ATTRIBUTE_DATA fad;
                        if (GetFileAttributesExW((LPCWSTR)debrisPath.utf16(), GetFileExInfoStandard, &fad))
                        {
                            SetFileAttributesW((LPCWSTR)debrisPath.utf16(), fad.dwFileAttributes & ~FILE_ATTRIBUTE_HIDDEN);
                        }

                        QDir dir(debrisPath);
                        QFileInfoList fList = dir.entryInfoList(QDir::Dirs | QDir::NoDotAndDotDot | QDir::Hidden);
                        for (int j = 0; j < fList.size(); j++)
                        {
                            QString folderPath = QDir::toNativeSeparators(fList[j].absoluteFilePath());
                            WIN32_FILE_ATTRIBUTE_DATA fa;
                            if (GetFileAttributesExW((LPCWSTR)folderPath.utf16(), GetFileExInfoStandard, &fa))
                            {
                                SetFileAttributesW((LPCWSTR)folderPath.utf16(), fa.dwFileAttributes & ~FILE_ATTRIBUTE_HIDDEN);
                            }
                        }
                    #endif
                }
                preferences->leaveUser();
            }
        }

        Utilities::removeRecursively(MegaApplication::applicationDataPath());
        Platform::uninstall();

#ifdef WIN32
        if (preferences->installationTime() != -1)
        {
            MegaApi *megaApi = new MegaApi(Preferences::CLIENT_KEY, (char *)NULL, Preferences::USER_AGENT);
            QString stats = QString::fromUtf8("{\"it\":%1,\"act\":%2,\"lt\":%3}")
                    .arg(preferences->installationTime())
                    .arg(preferences->accountCreationTime())
                    .arg(preferences->hasLoggedIn());

            QByteArray base64stats = stats.toUtf8().toBase64();
            base64stats.replace('+', '-');
            base64stats.replace('/', '_');
            while (base64stats.size() && base64stats[base64stats.size() - 1] == '=')
            {
                base64stats.resize(base64stats.size() - 1);
            }

            megaApi->sendEvent(99504, base64stats.constData());
            Sleep(5000);
        }
#endif
        return 0;
    }

    QtLockedFile singleInstanceChecker(appLockPath);
    bool alreadyStarted = true;
    for (int i = 0; i < 10; i++)
    {
        singleInstanceChecker.open(QtLockedFile::ReadWrite);
        if (singleInstanceChecker.lock(QtLockedFile::WriteLock, false))
        {
            alreadyStarted = false;
            break;
        }
        else if (i == 0)
        {
             QString appShowInterfacePath = dataDir.filePath(QString::fromAscii("megasync.show"));
             QFile fappShowInterfacePath(appShowInterfacePath);
             if (fappShowInterfacePath.open(QIODevice::WriteOnly))
             {
                 fappShowInterfacePath.close();
             }
        }
#ifdef __APPLE__
        else if (i == 5)
        {
            QString appVersionPath = dataDir.filePath(QString::fromAscii("megasync.version"));
            QFile fappVersionPath(appVersionPath);
            if (!fappVersionPath.exists())
            {
                QProcess::startDetached(QString::fromUtf8("/bin/bash -c \"lsof ~/Library/Application\\ Support/Mega\\ Limited/MEGAsync/megasync.lock 2>/dev/null | grep MEGAclien | cut -d' ' -f2 | xargs kill\""));
            }
        }
#endif

        #ifdef WIN32
            Sleep(1000);
        #else
            sleep(1);
        #endif
    }

    QString appVersionPath = dataDir.filePath(QString::fromAscii("megasync.version"));
    QFile fappVersionPath(appVersionPath);
    if (fappVersionPath.open(QIODevice::WriteOnly))
    {
        fappVersionPath.write(QString::number(Preferences::VERSION_CODE).toUtf8());
        fappVersionPath.close();
    }

    if (alreadyStarted)
    {
        MegaApi::log(MegaApi::LOG_LEVEL_WARNING, "MEGAsync is already started");
        return 0;
    }
    Platform::initialize(argc, argv);

#if !defined(__APPLE__) && !defined (_WIN32)
    QFontDatabase::addApplicationFont(QString::fromAscii("://fonts/OpenSans-Regular.ttf"));
    QFontDatabase::addApplicationFont(QString::fromAscii("://fonts/OpenSans-Semibold.ttf"));

    QFont font(QString::fromAscii("Open Sans"), 8);
    app.setFont(font);
#endif
    QFontDatabase::addApplicationFont(QString::fromAscii("://fonts/SourceSansPro-Light.ttf"));
    QFontDatabase::addApplicationFont(QString::fromAscii("://fonts/SourceSansPro-Bold.ttf"));
    QFontDatabase::addApplicationFont(QString::fromAscii("://fonts/SourceSansPro-Regular.ttf"));
    QFontDatabase::addApplicationFont(QString::fromAscii("://fonts/SourceSansPro-Semibold.ttf"));

    app.initialize();
    app.start();
    return app.exec();

#if 0 //Strings for the translation system. These lines don't need to be built
    QT_TRANSLATE_NOOP("QDialogButtonBox", "&Yes");
    QT_TRANSLATE_NOOP("QDialogButtonBox", "&No");
    QT_TRANSLATE_NOOP("QDialogButtonBox", "&OK");
    QT_TRANSLATE_NOOP("QDialogButtonBox", "&Cancel");
    QT_TRANSLATE_NOOP("QPlatformTheme", "&Yes");
    QT_TRANSLATE_NOOP("QPlatformTheme", "&No");
    QT_TRANSLATE_NOOP("QPlatformTheme", "OK");
    QT_TRANSLATE_NOOP("QPlatformTheme", "Cancel"):
    QT_TRANSLATE_NOOP("Installer", "Choose Users");
    QT_TRANSLATE_NOOP("Installer", "Choose for which users you want to install $(^NameDA).");
    QT_TRANSLATE_NOOP("Installer", "Select whether you want to install $(^NameDA) for yourself only or for all users of this computer. $(^ClickNext)");
    QT_TRANSLATE_NOOP("Installer", "Install for anyone using this computer");
    QT_TRANSLATE_NOOP("Installer", "Install just for me");

    QT_TRANSLATE_NOOP("MegaError", "No error");
    QT_TRANSLATE_NOOP("MegaError", "Internal error");
    QT_TRANSLATE_NOOP("MegaError", "Invalid argument");
    QT_TRANSLATE_NOOP("MegaError", "Request failed, retrying");
    QT_TRANSLATE_NOOP("MegaError", "Rate limit exceeded");
    QT_TRANSLATE_NOOP("MegaError", "Failed permanently");
    QT_TRANSLATE_NOOP("MegaError", "Too many concurrent connections or transfers");
    QT_TRANSLATE_NOOP("MegaError", "Terms of Service breached");
    QT_TRANSLATE_NOOP("MegaError", "Not accessible due to ToS/AUP violation");
    QT_TRANSLATE_NOOP("MegaError", "Out of range");
    QT_TRANSLATE_NOOP("MegaError", "Expired");
    QT_TRANSLATE_NOOP("MegaError", "Not found");
    QT_TRANSLATE_NOOP("MegaError", "Circular linkage detected");
    QT_TRANSLATE_NOOP("MegaError", "Access denied");
    QT_TRANSLATE_NOOP("MegaError", "Already exists");
    QT_TRANSLATE_NOOP("MegaError", "Incomplete");
    QT_TRANSLATE_NOOP("MegaError", "Invalid key/Decryption error");
    QT_TRANSLATE_NOOP("MegaError", "Bad session ID");
    QT_TRANSLATE_NOOP("MegaError", "Blocked");
    QT_TRANSLATE_NOOP("MegaError", "Over quota");
    QT_TRANSLATE_NOOP("MegaError", "Temporarily not available");
    QT_TRANSLATE_NOOP("MegaError", "Connection overflow");
    QT_TRANSLATE_NOOP("MegaError", "Write error");
    QT_TRANSLATE_NOOP("MegaError", "Read error");
    QT_TRANSLATE_NOOP("MegaError", "Invalid application key");    
    QT_TRANSLATE_NOOP("MegaError", "SSL verification failed");
    QT_TRANSLATE_NOOP("MegaError", "Not enough quota");
    QT_TRANSLATE_NOOP("MegaError", "Unknown error");
    QT_TRANSLATE_NOOP("MegaError", "Your account has been suspended due to multiple breaches of MEGA’s Terms of Service. Please check your email inbox.");
    QT_TRANSLATE_NOOP("MegaError", "Your account was terminated due to breach of Mega’s Terms of Service, such as abuse of rights of others; sharing and/or importing illegal data; or system abuse.");
    QT_TRANSLATE_NOOP("FinderExtensionApp", "Get MEGA link");
    QT_TRANSLATE_NOOP("FinderExtensionApp", "View on MEGA");
    QT_TRANSLATE_NOOP("FinderExtensionApp", "No options available");
    QT_TRANSLATE_NOOP("FinderExtensionApp", "Click the toolbar item for a menu.");
    QT_TRANSLATE_NOOP("FinderExtensionApp", "1 file");
    QT_TRANSLATE_NOOP("FinderExtensionApp", "%i files");
    QT_TRANSLATE_NOOP("FinderExtensionApp", "1 folder");
    QT_TRANSLATE_NOOP("FinderExtensionApp", "%i folders");
    QT_TRANSLATE_NOOP("FinderExtensionApp", "View previous versions");
    QT_TRANSLATE_NOOP("MegaNodeNames", "Cloud Drive");
#endif
}

MegaApplication::MegaApplication(int &argc, char **argv) :
    QApplication(argc, argv)
{
    appfinished = false;
    logger = new MegaSyncLogger(this);

    #if defined(LOG_TO_STDOUT) || defined(LOG_TO_FILE) || defined(LOG_TO_LOGGER)
    #if defined(LOG_TO_STDOUT)
        logger->sendLogsToStdout(true);
    #endif

    #if defined(LOG_TO_FILE)
        logger->sendLogsToFile(true);
    #endif

    #ifdef DEBUG
        MegaApi::setLogLevel(MegaApi::LOG_LEVEL_MAX);
    #else
        MegaApi::setLogLevel(MegaApi::LOG_LEVEL_DEBUG);
    #endif
#else
    MegaApi::setLogLevel(MegaApi::LOG_LEVEL_WARNING);
#endif

#ifdef Q_OS_LINUX
    if (argc == 2)
    {
         if (!strcmp("--debug", argv[1]))
         {
             logger->sendLogsToStdout(true);
             MegaApi::setLogLevel(MegaApi::LOG_LEVEL_MAX);
         }
         else if (!strcmp("--version", argv[1]))
         {
            QTextStream(stdout) << "MEGAsync" << " v" << Preferences::VERSION_STRING << " (" << Preferences::SDK_ID << ")" << endl;
            ::exit(0);
         }
    }
#endif

    MegaApi::addLoggerObject(logger);

    //Set QApplication fields
    setOrganizationName(QString::fromAscii("Mega Limited"));
    setOrganizationDomain(QString::fromAscii("mega.co.nz"));
    setApplicationName(QString::fromAscii("MEGAsync"));
    setApplicationVersion(QString::number(Preferences::VERSION_CODE));
    appPath = QDir::toNativeSeparators(QCoreApplication::applicationFilePath());
    appDirPath = QDir::toNativeSeparators(QCoreApplication::applicationDirPath());

    //Set the working directory
#if QT_VERSION < 0x050000
    dataPath = QDesktopServices::storageLocation(QDesktopServices::DataLocation);
#else
#ifdef Q_OS_LINUX
    dataPath = QStandardPaths::writableLocation(QStandardPaths::GenericDataLocation) + QString::fromUtf8("/data/Mega Limited/MEGAsync");
#else
    QStringList dataPaths = QStandardPaths::standardLocations(QStandardPaths::DataLocation);
    if (dataPaths.size())
    {
        dataPath = dataPaths.at(0);
    }
#endif
#endif

    if (dataPath.isEmpty())
    {
        dataPath = QDir::currentPath();
    }

    dataPath = QDir::toNativeSeparators(dataPath);
    QDir currentDir(dataPath);
    if (!currentDir.exists())
    {
        currentDir.mkpath(QString::fromAscii("."));
    }
    QDir::setCurrent(dataPath);

    updateAvailable = false;
    networkConnectivity = true;
    activeTransferPriority[MegaTransfer::TYPE_DOWNLOAD] = 0xFFFFFFFFFFFFFFFFULL;
    activeTransferPriority[MegaTransfer::TYPE_UPLOAD] = 0xFFFFFFFFFFFFFFFFULL;
    activeTransferState[MegaTransfer::TYPE_DOWNLOAD] = MegaTransfer::STATE_NONE;
    activeTransferState[MegaTransfer::TYPE_UPLOAD] = MegaTransfer::STATE_NONE;
    activeTransferTag[MegaTransfer::TYPE_DOWNLOAD] = 0;
    activeTransferTag[MegaTransfer::TYPE_UPLOAD] = 0;
    trayIcon = NULL;
    trayMenu = NULL;
    trayGuestMenu = NULL;
    syncsMenu = NULL;
    megaApi = NULL;
    megaApiFolders = NULL;
    delegateListener = NULL;
    httpServer = NULL;
    httpsServer = NULL;
    numTransfers[MegaTransfer::TYPE_DOWNLOAD] = 0;
    numTransfers[MegaTransfer::TYPE_UPLOAD] = 0;
    exportOps = 0;
    infoDialog = NULL;
    infoOverQuota = false;
    setupWizard = NULL;
    settingsDialog = NULL;
    streamSelector = NULL;
    reboot = false;
    exitAction = NULL;
    exitActionGuest = NULL;
    settingsAction = NULL;
    settingsActionGuest = NULL;
    importLinksAction = NULL;
    initialMenu = NULL;
    lastHovered = NULL;
    isPublic = false;
    prevVersion = 0;
    updatingSSLcert = false;
    lastSSLcertUpdate = 0;

#ifdef _WIN32
    windowsMenu = NULL;
    windowsExitAction = NULL;
    windowsUpdateAction = NULL;
    windowsImportLinksAction = NULL;
    windowsUploadAction = NULL;
    windowsDownloadAction = NULL;
    windowsStreamAction = NULL;
    windowsTransferManagerAction = NULL;
    windowsSettingsAction = NULL;

    WCHAR commonPath[MAX_PATH + 1];
    if (SHGetSpecialFolderPathW(NULL, commonPath, CSIDL_COMMON_APPDATA, FALSE))
    {
        int len = lstrlen(commonPath);
        if (!memcmp(commonPath, (WCHAR *)appDirPath.utf16(), len * sizeof(WCHAR))
                && appDirPath.size() > len && appDirPath[len] == QChar::fromAscii('\\'))
        {
            isPublic = true;

            int intVersion = 0;
            QDir dataDir(dataPath);
            QString appVersionPath = dataDir.filePath(QString::fromAscii("megasync.version"));
            QFile f(appVersionPath);
            if (f.open(QFile::ReadOnly | QFile::Text))
            {
                QTextStream in(&f);
                QString version = in.readAll();
                intVersion = version.toInt();
            }

            prevVersion = intVersion;
        }
    }

#endif
    changeProxyAction = NULL;
    initialExitAction = NULL;
    uploadAction = NULL;
    downloadAction = NULL;
    streamAction = NULL;
    webAction = NULL;
    addSyncAction = NULL;
    waiting = false;
    updated = false;
    checkupdate = false;
    updateAction = NULL;
    updateActionGuest = NULL;
    showStatusAction = NULL;
    pasteMegaLinksDialog = NULL;
    changeLogDialog = NULL;
    importDialog = NULL;
    uploadFolderSelector = NULL;
    downloadFolderSelector = NULL;
    fileUploadSelector = NULL;
    folderUploadSelector = NULL;
    updateBlocked = false;
    updateThread = NULL;
    updateTask = NULL;
    multiUploadFileDialog = NULL;
    exitDialog = NULL;
    sslKeyPinningError = NULL;
    downloadNodeSelector = NULL;
    notificator = NULL;
    pricing = NULL;
    bwOverquotaTimestamp = 0;
    bwOverquotaDialog = NULL;
    storageOverquotaDialog = NULL;
    bwOverquotaEvent = false;
    infoWizard = NULL;
    externalNodesTimestamp = 0;
    noKeyDetected = 0;
    isFirstSyncDone = false;
    isFirstFileSynced = false;
    transferManager = NULL;
    cleaningSchedulerExecution = 0;
    lastUserActivityExecution = 0;
    maxMemoryUsage = 0;
    nUnviewedTransfers = 0;
    completedTabActive = false;
    nodescurrent = false;
    almostOQ = false;
    storageState = MegaApi::STORAGE_STATE_GREEN;
    appliedStorageState = MegaApi::STORAGE_STATE_GREEN;;
#ifdef _WIN32    
    lastApplicationDeactivation = chrono::steady_clock::now() - 5s;
    installEventFilter(this);
#endif

    for (unsigned i = 3; i--; )
    {
        inflightUserStats[i] = false;
        userStatsLastRequest[i] = 0;
        queuedUserStats[i] = false;
    }

#ifdef __APPLE__
    scanningTimer = NULL;
#endif
}

MegaApplication::~MegaApplication()
{
    if (logger)
    {
        MegaApi::removeLoggerObject(logger);
        delete logger;
    }

    if (!translator.isEmpty())
    {
        removeTranslator(&translator);
    }
    delete pricing;
}

void MegaApplication::showInterface(QString)
{
    if (appfinished)
    {
        return;
    }
    showInfoDialog();
}

void MegaApplication::initialize()
{
    if (megaApi)
    {
        return;
    }

    paused = false;
    indexing = false;
    setQuitOnLastWindowClosed(false);

#ifdef Q_OS_LINUX
    isLinux = true;
#else
    isLinux = false;
#endif

    //Register own url schemes
    QDesktopServices::setUrlHandler(QString::fromUtf8("mega"), this, "handleMEGAurl");
    QDesktopServices::setUrlHandler(QString::fromUtf8("local"), this, "handleLocalPath");

    //Register metatypes to use them in signals/slots
    qRegisterMetaType<QQueue<QString> >("QQueueQString");
    qRegisterMetaTypeStreamOperators<QQueue<QString> >("QQueueQString");

    preferences = Preferences::instance();
    connect(preferences, SIGNAL(stateChanged()), this, SLOT(changeState()));
    connect(preferences, SIGNAL(updated(int)), this, SLOT(showUpdatedMessage(int)));
    preferences->initialize(dataPath);
    if (preferences->error())
    {
        QMegaMessageBox::critical(NULL, QString::fromAscii("MEGAsync"), tr("Your config is corrupt, please start over"), Utilities::getDevicePixelRatio());
    }

    preferences->setLastStatsRequest(0);
    lastExit = preferences->getLastExit();

    installTranslator(&translator);
    QString language = preferences->language();
    changeLanguage(language);
    trayIcon->show();

#ifdef __APPLE__
    notificator = new Notificator(applicationName(), NULL, this);
#else
    notificator = new Notificator(applicationName(), trayIcon, this);
#endif

    Qt::KeyboardModifiers modifiers = queryKeyboardModifiers();
    if (modifiers.testFlag(Qt::ControlModifier)
            && modifiers.testFlag(Qt::ShiftModifier))
    {
        toggleLogging();
    }

    QString basePath = QDir::toNativeSeparators(dataPath + QString::fromAscii("/"));
#ifndef __APPLE__
    megaApi = new MegaApi(Preferences::CLIENT_KEY, basePath.toUtf8().constData(), Preferences::USER_AGENT);
#else
    megaApi = new MegaApi(Preferences::CLIENT_KEY, basePath.toUtf8().constData(), Preferences::USER_AGENT, MacXPlatform::fd);
#endif

    megaApiFolders = new MegaApi(Preferences::CLIENT_KEY, basePath.toUtf8().constData(), Preferences::USER_AGENT);

    QString stagingPath = QDir(dataPath).filePath(QString::fromAscii("megasync.staging"));
    QFile fstagingPath(stagingPath);
    if (fstagingPath.exists())
    {
        megaApi->changeApiUrl("https://staging.api.mega.co.nz/");
        megaApiFolders->changeApiUrl("https://staging.api.mega.co.nz/");
        QMegaMessageBox::warning(NULL, QString::fromUtf8("MEGAsync"), QString::fromUtf8("API URL changed to staging"), Utilities::getDevicePixelRatio());
        Preferences::SDK_ID.append(QString::fromUtf8(" - STAGING"));
    }

    megaApi->log(MegaApi::LOG_LEVEL_INFO, QString::fromUtf8("MEGAsync is starting. Version string: %1   Version code: %2.%3   User-Agent: %4").arg(Preferences::VERSION_STRING)
             .arg(Preferences::VERSION_CODE).arg(Preferences::BUILD_ID).arg(QString::fromUtf8(megaApi->getUserAgent())).toUtf8().constData());

    megaApi->setLanguage(currentLanguageCode.toUtf8().constData());
    megaApiFolders->setLanguage(currentLanguageCode.toUtf8().constData());
    megaApi->setDownloadMethod(preferences->transferDownloadMethod());
    megaApi->setUploadMethod(preferences->transferUploadMethod());
    setMaxConnections(MegaTransfer::TYPE_UPLOAD,   preferences->parallelUploadConnections());
    setMaxConnections(MegaTransfer::TYPE_DOWNLOAD, preferences->parallelDownloadConnections());
    setUseHttpsOnly(preferences->usingHttpsOnly());

    megaApi->setDefaultFilePermissions(preferences->filePermissionsValue());
    megaApi->setDefaultFolderPermissions(preferences->folderPermissionsValue());
    megaApi->retrySSLerrors(true);
    megaApi->setPublicKeyPinning(!preferences->SSLcertificateException());

    delegateListener = new MEGASyncDelegateListener(megaApi, this, this);
    megaApi->addListener(delegateListener);
    uploader = new MegaUploader(megaApi);
    downloader = new MegaDownloader(megaApi);
    connect(downloader, SIGNAL(finishedTransfers(unsigned long long)), this, SLOT(showNotificationFinishedTransfers(unsigned long long)), Qt::QueuedConnection);


    connectivityTimer = new QTimer(this);
    connectivityTimer->setSingleShot(true);
    connectivityTimer->setInterval(Preferences::MAX_LOGIN_TIME_MS);
    connect(connectivityTimer, SIGNAL(timeout()), this, SLOT(runConnectivityCheck()));

#ifdef _WIN32
    if (isPublic && prevVersion <= 3104 && preferences->canUpdate(appPath))
    {
        megaApi->log(MegaApi::LOG_LEVEL_INFO, QString::fromUtf8("Fixing permissions for other users in the computer").toUtf8().constData());
        QDirIterator it (appDirPath, QDir::AllEntries | QDir::Hidden | QDir::System | QDir::NoDotAndDotDot, QDirIterator::Subdirectories);
        while (it.hasNext())
        {
            Platform::makePubliclyReadable((LPTSTR)QDir::toNativeSeparators(it.next()).utf16());
        }
    }
#endif

#ifdef __APPLE__
    MEGA_SET_PERMISSIONS;
#endif

    if (!preferences->isOneTimeActionDone(Preferences::ONE_TIME_ACTION_REGISTER_UPDATE_TASK))
    {
        bool success = Platform::registerUpdateJob();
        if (success)
        {
            preferences->setOneTimeActionDone(Preferences::ONE_TIME_ACTION_REGISTER_UPDATE_TASK, true);
        }
    }

    if (preferences->isCrashed())
    {
        preferences->setCrashed(false);
        QDirIterator di(dataPath, QDir::Files | QDir::NoDotAndDotDot);
        while (di.hasNext())
        {
            di.next();
            const QFileInfo& fi = di.fileInfo();
            if (fi.fileName().endsWith(QString::fromAscii(".db"))
                    || fi.fileName().endsWith(QString::fromAscii(".db-wal"))
                    || fi.fileName().endsWith(QString::fromAscii(".db-shm")))
            {
                QFile::remove(di.filePath());
            }
        }

        QStringList reports = CrashHandler::instance()->getPendingCrashReports();
        if (reports.size())
        {
            CrashReportDialog crashDialog(reports.join(QString::fromAscii("------------------------------\n")));
            if (crashDialog.exec() == QDialog::Accepted)
            {
                applyProxySettings();
                CrashHandler::instance()->sendPendingCrashReports(crashDialog.getUserMessage());
#ifndef __APPLE__
                QMegaMessageBox::information(NULL, QString::fromAscii("MEGAsync"), tr("Thank you for your collaboration!"), Utilities::getDevicePixelRatio());
#endif
            }
        }
    }

    periodicTasksTimer = new QTimer(this);
    periodicTasksTimer->start(Preferences::STATE_REFRESH_INTERVAL_MS);
    connect(periodicTasksTimer, SIGNAL(timeout()), this, SLOT(periodicTasks()));

    infoDialogTimer = new QTimer(this);
    infoDialogTimer->setSingleShot(true);
    connect(infoDialogTimer, SIGNAL(timeout()), this, SLOT(showInfoDialog()));

    firstTransferTimer = new QTimer(this);
    firstTransferTimer->setSingleShot(true);
    firstTransferTimer->setInterval(200);
    connect(firstTransferTimer, SIGNAL(timeout()), this, SLOT(checkFirstTransfer()));

    connect(this, SIGNAL(aboutToQuit()), this, SLOT(cleanAll()));

    if (preferences->logged() && preferences->getGlobalPaused())
    {
        pauseTransfers(true);
    }

    QDir dataDir(dataPath);
    if (dataDir.exists())
    {
        QString appShowInterfacePath = dataDir.filePath(QString::fromAscii("megasync.show"));
        QFileSystemWatcher *watcher = new QFileSystemWatcher(this);
        QFile fappShowInterfacePath(appShowInterfacePath);
        if (fappShowInterfacePath.open(QIODevice::WriteOnly))
        {
            fappShowInterfacePath.close();
        }
        watcher->addPath(appShowInterfacePath);
        connect(watcher, SIGNAL(fileChanged(QString)), this, SLOT(showInterface(QString)));
    }
}

QString MegaApplication::applicationFilePath()
{
    return appPath;
}

QString MegaApplication::applicationDirPath()
{
    return appDirPath;
}

QString MegaApplication::applicationDataPath()
{
    return dataPath;
}

QString MegaApplication::getCurrentLanguageCode()
{
    return currentLanguageCode;
}

void MegaApplication::changeLanguage(QString languageCode)
{
    if (appfinished)
    {
        return;
    }

    if (!translator.load(Preferences::TRANSLATION_FOLDER
                            + Preferences::TRANSLATION_PREFIX
                            + languageCode))
    {
        translator.load(Preferences::TRANSLATION_FOLDER
                                   + Preferences::TRANSLATION_PREFIX
                                   + QString::fromUtf8("en"));
        currentLanguageCode = QString::fromUtf8("en");
    }
    else
    {
        currentLanguageCode = languageCode;
    }

    createTrayIcon();
}

#ifdef Q_OS_LINUX
void MegaApplication::setTrayIconFromTheme(QString icon)
{
    QString name = QString(icon).replace(QString::fromAscii("://images/"), QString::fromAscii("mega")).replace(QString::fromAscii(".svg"),QString::fromAscii(""));
    trayIcon->setIcon(QIcon::fromTheme(name, QIcon(icon)));
}
#endif

void MegaApplication::updateTrayIcon()
{
    if (appfinished || !trayIcon)
    {
        return;
    }

    QString tooltip;
    QString icon;

    if (infoOverQuota)
    {
        tooltip = QCoreApplication::applicationName()
                + QString::fromAscii(" ")
                + Preferences::VERSION_STRING
                + QString::fromAscii("\n")
                + tr("Over quota");

#ifndef __APPLE__
    #ifdef _WIN32
        icon = QString::fromUtf8("://images/warning_ico.ico");
    #else
        icon = QString::fromUtf8("://images/warning.svg");
    #endif
#else
        icon = QString::fromUtf8("://images/icon_overquota_mac.png");

        if (scanningTimer->isActive())
        {
            scanningTimer->stop();
        }
#endif
    }
    else if (!megaApi->isLoggedIn())
    {
        if (!infoDialog)
        {
            tooltip = QCoreApplication::applicationName()
                    + QString::fromAscii(" ")
                    + Preferences::VERSION_STRING
                    + QString::fromAscii("\n")
                    + tr("Logging in");

    #ifndef __APPLE__
        #ifdef _WIN32
            icon = QString::fromUtf8("://images/tray_sync.ico");
        #else
            icon = QString::fromUtf8("://images/synching.svg");
        #endif
    #else
            icon = QString::fromUtf8("://images/icon_syncing_mac.png");

            if (!scanningTimer->isActive())
            {
                scanningAnimationIndex = 1;
                scanningTimer->start();
            }
    #endif
        }
        else
        {
            tooltip = QCoreApplication::applicationName()
                    + QString::fromAscii(" ")
                    + Preferences::VERSION_STRING
                    + QString::fromAscii("\n")
                    + tr("You are not logged in");

    #ifndef __APPLE__
        #ifdef _WIN32
            icon = QString::fromUtf8("://images/app_ico.ico");
        #else
            icon = QString::fromUtf8("://images/uptodate.svg");
        #endif
    #else
            icon = QString::fromUtf8("://images/icon_synced_mac.png");

            if (scanningTimer->isActive())
            {
                scanningTimer->stop();
            }
    #endif
        }
    }
    else if (!megaApi->isFilesystemAvailable())
    {
        tooltip = QCoreApplication::applicationName()
                + QString::fromAscii(" ")
                + Preferences::VERSION_STRING
                + QString::fromAscii("\n")
                + tr("Fetching file list...");

#ifndef __APPLE__
    #ifdef _WIN32
        icon = QString::fromUtf8("://images/tray_sync.ico");
    #else
        icon = QString::fromUtf8("://images/synching.svg");
    #endif
#else
        icon = QString::fromUtf8("://images/icon_syncing_mac.png");

        if (!scanningTimer->isActive())
        {
            scanningAnimationIndex = 1;
            scanningTimer->start();
        }
#endif
    }
    else if (paused)
    {
        tooltip = QCoreApplication::applicationName()
                + QString::fromAscii(" ")
                + Preferences::VERSION_STRING
                + QString::fromAscii("\n")
                + tr("Paused");

#ifndef __APPLE__
    #ifdef _WIN32
        icon = QString::fromUtf8("://images/tray_pause.ico");
    #else
        icon = QString::fromUtf8("://images/paused.svg");
    #endif
#else
        icon = QString::fromUtf8("://images/icon_paused_mac.png");

        if (scanningTimer->isActive())
        {
            scanningTimer->stop();
        }
#endif
    }
    else if (indexing || waiting
             || megaApi->getNumPendingUploads()
             || megaApi->getNumPendingDownloads())
    {
        if (indexing)
        {
            tooltip = QCoreApplication::applicationName()
                    + QString::fromAscii(" ")
                    + Preferences::VERSION_STRING
                    + QString::fromAscii("\n")
                    + tr("Scanning");
        }
        else if (waiting || (bwOverquotaTimestamp > QDateTime::currentMSecsSinceEpoch() / 1000))
        {
            tooltip = QCoreApplication::applicationName()
                    + QString::fromAscii(" ")
                    + Preferences::VERSION_STRING
                    + QString::fromAscii("\n")
                    + tr("Waiting");
        }
        else
        {
            tooltip = QCoreApplication::applicationName()
                    + QString::fromAscii(" ")
                    + Preferences::VERSION_STRING
                    + QString::fromAscii("\n")
                    + tr("Syncing");
        }

#ifndef __APPLE__
    #ifdef _WIN32
        icon = QString::fromUtf8("://images/tray_sync.ico");
    #else
        icon = QString::fromUtf8("://images/synching.svg");
    #endif
#else
        icon = QString::fromUtf8("://images/icon_syncing_mac.png");

        if (!scanningTimer->isActive())
        {
            scanningAnimationIndex = 1;
            scanningTimer->start();
        }
#endif
    }
    else
    {
        tooltip = QCoreApplication::applicationName()
                + QString::fromAscii(" ")
                + Preferences::VERSION_STRING
                + QString::fromAscii("\n")
                + tr("Up to date");

#ifndef __APPLE__
    #ifdef _WIN32
        icon = QString::fromUtf8("://images/app_ico.ico");
    #else
        icon = QString::fromUtf8("://images/uptodate.svg");
    #endif
#else
        icon = QString::fromUtf8("://images/icon_synced_mac.png");

        if (scanningTimer->isActive())
        {
            scanningTimer->stop();
        }
#endif
        if (reboot)
        {
            rebootApplication();
        }
    }

    if (!networkConnectivity)
    {
        //Override the current state
        tooltip = QCoreApplication::applicationName()
                + QString::fromAscii(" ")
                + Preferences::VERSION_STRING
                + QString::fromAscii("\n")
                + tr("No Internet connection");

#ifndef __APPLE__
    #ifdef _WIN32
        icon = QString::fromUtf8("://images/login_ico.ico");
    #else
        icon = QString::fromUtf8("://images/logging.svg");
    #endif
#else
        icon = QString::fromUtf8("://images/icon_logging_mac.png");
#endif
    }

    if (updateAvailable)
    {
        tooltip += QString::fromAscii("\n")
                + tr("Update available!");
    }

    if (!icon.isEmpty())
    {
#ifndef __APPLE__
    #ifdef _WIN32
        trayIcon->setIcon(QIcon(icon));
    #else
        setTrayIconFromTheme(icon);
    #endif
#else
    QIcon ic = QIcon(icon);
    ic.setIsMask(true);
    trayIcon->setIcon(ic);
#endif
    }

    if (!tooltip.isEmpty())
    {
        trayIcon->setToolTip(tooltip);
    }
}

void MegaApplication::start()
{
#ifdef Q_OS_LINUX
    QSvgRenderer qsr; //to have svg library linked
#endif

    if (appfinished)
    {
        return;
    }

    indexing = false;
    paused = false;
    nodescurrent = false;
    infoOverQuota = false;
    almostOQ = false;
    storageState = MegaApi::STORAGE_STATE_GREEN;
    appliedStorageState = MegaApi::STORAGE_STATE_GREEN;;
    bwOverquotaTimestamp = 0;

    for (unsigned i = 3; i--; )
    {
        inflightUserStats[i] = false;
        userStatsLastRequest[i] = 0;
        queuedUserStats[i] = false;
    }

    if (!isLinux || !trayIcon->contextMenu())
    {
        trayIcon->setContextMenu(initialMenu);
    }

#ifndef __APPLE__
    #ifdef _WIN32
        trayIcon->setIcon(QIcon(QString::fromAscii("://images/tray_sync.ico")));
    #else
        setTrayIconFromTheme(QString::fromAscii("://images/synching.svg"));
    #endif
#else
    QIcon ic = QIcon(QString::fromAscii("://images/icon_syncing_mac.png"));
    ic.setIsMask(true);
    trayIcon->setIcon(ic);

    if (!scanningTimer->isActive())
    {
        scanningAnimationIndex = 1;
        scanningTimer->start();
    }
#endif
    trayIcon->setToolTip(QCoreApplication::applicationName() + QString::fromAscii(" ") + Preferences::VERSION_STRING + QString::fromAscii("\n") + tr("Logging in"));
    trayIcon->show();

    if (!preferences->lastExecutionTime())
    {
        Platform::enableTrayIcon(QFileInfo(MegaApplication::applicationFilePath()).fileName());
    }

    if (updated)
    {
        showInfoMessage(tr("MEGAsync has been updated"));
        preferences->setFirstSyncDone();
        preferences->setFirstFileSynced();
        preferences->setFirstWebDownloadDone();

        if (!preferences->installationTime())
        {
            preferences->setInstallationTime(-1);
        }
    }

    applyProxySettings();
    Platform::startShellDispatcher(this);
#ifdef Q_OS_MACX
    if (QSysInfo::MacintoshVersion > QSysInfo::MV_10_9) //FinderSync API support from 10.10+
    {
        if (!preferences->isOneTimeActionDone(Preferences::ONE_TIME_ACTION_ACTIVE_FINDER_EXT))
        {
            MegaApi::log(MegaApi::LOG_LEVEL_INFO, "MEGA Finder Sync added to system database and enabled");
            Platform::addFinderExtensionToSystem();
            QTimer::singleShot(5000, this, SLOT(enableFinderExt()));
        }
    }
#endif

    //Start the initial setup wizard if needed
    if (!preferences->logged())
    {
        if (!preferences->installationTime())
        {
            preferences->setInstallationTime(QDateTime::currentDateTime().toMSecsSinceEpoch() / 1000);
        }

        startUpdateTask();
        QString language = preferences->language();
        changeLanguage(language);

        initLocalServer();
        if (updated)
        {
            megaApi->sendEvent(99510, "MEGAsync update");
            checkupdate = true;
        }
        updated = false;

        checkOperatingSystem();

        if (!infoDialog)
        {
            infoDialog = new InfoDialog(this);
            connect(infoDialog, SIGNAL(dismissOQ(bool)), this, SLOT(onDismissOQ(bool)));
            connect(infoDialog, SIGNAL(userActivity()), this, SLOT(registerUserActivity()));

            if (!QSystemTrayIcon::isSystemTrayAvailable())
            {
                if (!preferences->isOneTimeActionDone(Preferences::ONE_TIME_ACTION_NO_SYSTRAY_AVAILABLE))
                {
                    QMessageBox::warning(NULL, tr("MEGAsync"),
                                         tr("Could not find a system tray to place MEGAsync tray icon. "
                                            "MEGAsync is intended to be used with a system tray icon but it can work fine without it. "
                                            "If you want to open the interface, just try to open MEGAsync again."));
                    preferences->setOneTimeActionDone(Preferences::ONE_TIME_ACTION_NO_SYSTRAY_AVAILABLE, true);
                }
            }
            createTrayMenu();
        }


        if (!preferences->isFirstStartDone())
        {
            megaApi->sendEvent(99500, "MEGAsync first start");
            openInfoWizard();
        }

        onGlobalSyncStateChanged(megaApi);
        return;
    }
    else
    {
        QStringList exclusions = preferences->getExcludedSyncNames();
        vector<string> vExclusions;
        for (int i = 0; i < exclusions.size(); i++)
        {
            vExclusions.push_back(exclusions[i].toUtf8().constData());
        }
        megaApi->setExcludedNames(&vExclusions);

        QStringList exclusionPaths = preferences->getExcludedSyncPaths();
        vector<string> vExclusionPaths;
        for (int i = 0; i < exclusionPaths.size(); i++)
        {
            vExclusionPaths.push_back(exclusionPaths[i].toUtf8().constData());
        }
        megaApi->setExcludedPaths(&vExclusionPaths);

        if (preferences->lowerSizeLimit())
        {
            megaApi->setExclusionLowerSizeLimit(preferences->lowerSizeLimitValue() * pow((float)1024, preferences->lowerSizeLimitUnit()));
        }
        else
        {
            megaApi->setExclusionLowerSizeLimit(0);
        }

        if (preferences->upperSizeLimit())
        {
            megaApi->setExclusionUpperSizeLimit(preferences->upperSizeLimitValue() * pow((float)1024, preferences->upperSizeLimitUnit()));
        }
        else
        {
            megaApi->setExclusionUpperSizeLimit(0);
        }

        //Otherwise, login in the account
        if (preferences->getSession().size())
        {
            megaApi->fastLogin(preferences->getSession().toUtf8().constData());
        }
        else
        {
            megaApi->fastLogin(preferences->email().toUtf8().constData(),
                       preferences->emailHash().toUtf8().constData(),
                       preferences->privatePw().toUtf8().constData());
        }

        initLocalServer();
        if (updated)
        {
            megaApi->sendEvent(99510, "MEGAsync update");
            checkupdate = true;
        }
    }
}

void MegaApplication::loggedIn()
{
    if (appfinished)
    {
        return;
    }

    if (infoWizard)
    {
        infoWizard->deleteLater();
        infoWizard = NULL;
    }

    for (unsigned i = 3; i--; )
    {
        inflightUserStats[i] = false;
        userStatsLastRequest[i] = 0;
        queuedUserStats[i] = false;
    }

    registerUserActivity();
    pauseTransfers(paused);
    updateUserStats(true, true, true, true);
    megaApi->getPricing();
    megaApi->getUserAttribute(MegaApi::USER_ATTR_FIRSTNAME);
    megaApi->getUserAttribute(MegaApi::USER_ATTR_LASTNAME);
    megaApi->getFileVersionsOption();
    megaApi->getPSA();

    const char *email = megaApi->getMyEmail();
    if (email)
    {
        megaApi->getUserAvatar(Utilities::getAvatarPath(QString::fromUtf8(email)).toUtf8().constData());
        delete [] email;
    }

    if (settingsDialog)
    {
        settingsDialog->setProxyOnly(false);
    }

    // Apply the "Start on startup" configuration, make sure configuration has the actual value
    // get the requested value
    bool startOnStartup = preferences->startOnStartup();
    // try to enable / disable startup (e.g. copy or delete desktop file)
    if (!Platform::startOnStartup(startOnStartup)) {
        // in case of failure - make sure configuration keeps the right value
        //LOG_debug << "Failed to " << (startOnStartup ? "enable" : "disable") << " MEGASync on startup.";
        preferences->setStartOnStartup(!startOnStartup);
    }

#ifdef WIN32
    if (!preferences->lastExecutionTime())
    {
        showInfoMessage(tr("MEGAsync is now running. Click here to open the status window."));
    }
#else
    #ifdef __APPLE__
        if (!preferences->lastExecutionTime())
        {
            showInfoMessage(tr("MEGAsync is now running. Click the menu bar icon to open the status window."));
        }
    #else
        if (!preferences->lastExecutionTime())
        {
            showInfoMessage(tr("MEGAsync is now running. Click the system tray icon to open the status window."));
        }
    #endif
#endif

    preferences->setLastExecutionTime(QDateTime::currentDateTime().toMSecsSinceEpoch());
    QDateTime now = QDateTime::currentDateTime();
    preferences->setDsDiffTimeWithSDK(now.toMSecsSinceEpoch() / 100 - megaApi->getSDKtime());

    startUpdateTask();
    QString language = preferences->language();
    changeLanguage(language);
    updated = false;

    checkOperatingSystem();

    if (!infoDialog)
    {
        infoDialog = new InfoDialog(this);
        connect(infoDialog, SIGNAL(dismissOQ(bool)), this, SLOT(onDismissOQ(bool)));
        connect(infoDialog, SIGNAL(userActivity()), this, SLOT(registerUserActivity()));

        if (!QSystemTrayIcon::isSystemTrayAvailable())
        {
            if (!preferences->isOneTimeActionDone(Preferences::ONE_TIME_ACTION_NO_SYSTRAY_AVAILABLE))
            {
                QMessageBox::warning(NULL, tr("MEGAsync"),
                                     tr("Could not find a system tray to place MEGAsync tray icon. "
                                        "MEGAsync is intended to be used with a system tray icon but it can work fine without it. "
                                        "If you want to open the interface, just try to open MEGAsync again."));
                preferences->setOneTimeActionDone(Preferences::ONE_TIME_ACTION_NO_SYSTRAY_AVAILABLE, true);
            }
            showInfoDialog();
        }
    }
    infoDialog->setUsage();
    infoDialog->setAccountType(preferences->accountType());

    createTrayMenu();

    //Set the upload limit
    if (preferences->uploadLimitKB() > 0)
    {
        setUploadLimit(0);
    }
    else
    {
        setUploadLimit(preferences->uploadLimitKB());
    }
    setMaxUploadSpeed(preferences->uploadLimitKB());
    setMaxDownloadSpeed(preferences->downloadLimitKB());
    setMaxConnections(MegaTransfer::TYPE_UPLOAD,   preferences->parallelUploadConnections());
    setMaxConnections(MegaTransfer::TYPE_DOWNLOAD, preferences->parallelDownloadConnections());
    setUseHttpsOnly(preferences->usingHttpsOnly());

    megaApi->setDefaultFilePermissions(preferences->filePermissionsValue());
    megaApi->setDefaultFolderPermissions(preferences->folderPermissionsValue());

    // Process any pending download/upload queued during GuestMode
    processDownloads();
    processUploads();
    for (QMap<QString, QString>::iterator it = pendingLinks.begin(); it != pendingLinks.end(); it++)
    {
        QString link = it.key();
        megaApi->getPublicNode(link.toUtf8().constData());
    }

    onGlobalSyncStateChanged(megaApi);
}

void MegaApplication::startSyncs()
{
    if (appfinished)
    {
        return;
    }

    bool syncsModified = false;

    //Start syncs
    MegaNode *rubbishNode =  megaApi->getRubbishNode();
    for (int i = 0; i < preferences->getNumSyncedFolders(); i++)
    {
        if (!preferences->isFolderActive(i))
        {
            continue;
        }

        MegaNode *node = megaApi->getNodeByHandle(preferences->getMegaFolderHandle(i));
        if (!node)
        {
            showErrorMessage(tr("Your sync \"%1\" has been disabled because the remote folder doesn't exist")
                             .arg(preferences->getSyncName(i)));
            preferences->setSyncState(i, false);
            syncsModified = true;
            openSettings(SettingsDialog::SYNCS_TAB);
            continue;
        }

        QString localFolder = preferences->getLocalFolder(i);
        if (!QFileInfo(localFolder).isDir())
        {
            showErrorMessage(tr("Your sync \"%1\" has been disabled because the local folder doesn't exist")
                             .arg(preferences->getSyncName(i)));
            preferences->setSyncState(i, false);
            syncsModified = true;
            openSettings(SettingsDialog::SYNCS_TAB);
            continue;
        }

        MegaApi::log(MegaApi::LOG_LEVEL_INFO, QString::fromAscii("Sync  %1 added.").arg(i).toUtf8().constData());
        megaApi->syncFolder(localFolder.toUtf8().constData(), node);
        delete node;
    }
    delete rubbishNode;

    if (syncsModified)
    {
        createTrayMenu();
    }
}

void MegaApplication::applyStorageState(int state)
{
    if (state == MegaApi::STORAGE_STATE_CHANGE)
    {
        // this one is requested with force=false so it can't possibly occur to often.
        // It will in turn result in another call of this function with the actual new state (if it changed), which is taken care of below with force=true (so that one does not have to wait further)
        updateUserStats(true, false, false, false);
        return;
    }

    storageState = state;
    if (preferences->logged())
    {
        if (storageState != appliedStorageState)
        {
            updateUserStats(true, false, false, true);
            appliedStorageState = storageState;
            if (state == MegaApi::STORAGE_STATE_RED)
            {
                almostOQ = false;

                //Disable syncs
                disableSyncs();
                if (!infoOverQuota)
                {
                    infoOverQuota = true;

                    if (preferences->usedStorage() < preferences->totalStorage())
                    {
                        preferences->setUsedStorage(preferences->totalStorage());
                        preferences->sync();

                        if (infoDialog)
                        {
                            infoDialog->setUsage();
                        }

                        if (settingsDialog)
                        {
                            settingsDialog->refreshAccountDetails();
                        }

                        if (bwOverquotaDialog)
                        {
                            bwOverquotaDialog->refreshAccountDetails();
                        }

                        if (storageOverquotaDialog)
                        {
                            storageOverquotaDialog->refreshUsedStorage();
                        }
                    }

                    if (trayMenu && trayMenu->isVisible())
                    {
                        trayMenu->close();
                    }
                    if (infoDialog && infoDialog->isVisible())
                    {
                        infoDialog->hide();
                    }
                }

                if (settingsDialog)
                {
                    delete settingsDialog;
                    settingsDialog = NULL;
                }
                onGlobalSyncStateChanged(megaApi);
            }
            else
            {
                if (state == MegaApi::STORAGE_STATE_GREEN)
                {
                    almostOQ = false;
                }
                else if (state == MegaApi::STORAGE_STATE_ORANGE)
                {
                    almostOQ = true;
                }

                if (infoOverQuota)
                {
                    if (settingsDialog)
                    {
                        settingsDialog->setOverQuotaMode(false);
                    }
                    infoOverQuota = false;

                    if (trayMenu && trayMenu->isVisible())
                    {
                        trayMenu->close();
                    }

                    restoreSyncs();
                    onGlobalSyncStateChanged(megaApi);
                }
            }
            checkOverStorageStates();
        }
    }
}

//This function is called to upload all files in the uploadQueue field
//to the Mega node that is passed as parameter
void MegaApplication::processUploadQueue(MegaHandle nodeHandle)
{
    if (appfinished)
    {
        return;
    }

    MegaNode *node = megaApi->getNodeByHandle(nodeHandle);

    //If the destination node doesn't exist in the current filesystem, clear the queue and show an error message
    if (!node || node->isFile())
    {
        uploadQueue.clear();
        showErrorMessage(tr("Error: Invalid destination folder. The upload has been cancelled"));
        delete node;
        return;
    }

    unsigned long long transferId = preferences->transferIdentifier();
    TransferMetaData* data = new TransferMetaData(MegaTransfer::TYPE_UPLOAD, uploadQueue.size(), uploadQueue.size());
    transferAppData.insert(transferId, data);
    preferences->setOverStorageDismissExecution(0);

    //Process the upload queue using the MegaUploader object
    while (!uploadQueue.isEmpty())
    {
        QString filePath = uploadQueue.dequeue();

        // Load parent folder to provide "Show in Folder" option
        if (data->localPath.isEmpty())
        {
            QDir uploadPath(filePath);
            if (data->totalTransfers > 1)
            {
                uploadPath.cdUp();
            }
            data->localPath = uploadPath.path();
        }

        if (QFileInfo (filePath).isDir())
        {
            data->totalFolders++;
        }
        else
        {
            data->totalFiles++;
        }

        uploader->upload(filePath, node, transferId);
    }
    delete node;
}

void MegaApplication::processDownloadQueue(QString path)
{
    if (appfinished)
    {
        return;
    }

    QDir dir(path);
    if (!dir.exists() && !dir.mkpath(QString::fromAscii(".")))
    {
        QQueue<MegaNode *>::iterator it;
        for (it = downloadQueue.begin(); it != downloadQueue.end(); ++it)
        {
            HTTPServer::onTransferDataUpdate((*it)->getHandle(), MegaTransfer::STATE_CANCELLED, 0, 0, 0, QString());
        }

        qDeleteAll(downloadQueue);
        downloadQueue.clear();
        showErrorMessage(tr("Error: Invalid destination folder. The download has been cancelled"));
        return;
    }

    unsigned long long transferId = preferences->transferIdentifier();
    TransferMetaData *transferData =  new TransferMetaData(MegaTransfer::TYPE_DOWNLOAD, downloadQueue.size(), downloadQueue.size());
    transferAppData.insert(transferId, transferData);
    if (!downloader->processDownloadQueue(&downloadQueue, path, transferId))
    {
        transferAppData.remove(transferId);
        delete transferData;
    }
}

void MegaApplication::unityFix()
{
    static QMenu *dummyMenu = NULL;
    if (!dummyMenu)
    {
        dummyMenu = new QMenu();
        connect(this, SIGNAL(unityFixSignal()), dummyMenu, SLOT(close()), Qt::QueuedConnection);
    }

    emit unityFixSignal();
    dummyMenu->exec();
}

void MegaApplication::disableSyncs()
{
    if (appfinished)
    {
        return;
    }

    bool syncsModified = false;
    for (int i = 0; i < preferences->getNumSyncedFolders(); i++)
    {
       if (!preferences->isFolderActive(i))
       {
           continue;
       }

       Platform::syncFolderRemoved(preferences->getLocalFolder(i),
                                   preferences->getSyncName(i),
                                   preferences->getSyncID(i));
       notifyItemChange(preferences->getLocalFolder(i), MegaApi::STATE_NONE);
       preferences->setSyncState(i, false, true);
       syncsModified = true;
       MegaNode *node = megaApi->getNodeByHandle(preferences->getMegaFolderHandle(i));
       megaApi->disableSync(node);
       delete node;
    }

    if (syncsModified)
    {
        createTrayMenu();
    }
}

void MegaApplication::restoreSyncs()
{
    if (appfinished)
    {
        return;
    }

    bool syncsModified = false;
    for (int i = 0; i < preferences->getNumSyncedFolders(); i++)
    {
       if (!preferences->isTemporaryInactiveFolder(i) || preferences->isFolderActive(i))
       {
           continue;
       }

       syncsModified = true;
       MegaNode *node = megaApi->getNodeByPath(preferences->getMegaFolder(i).toUtf8().constData());
       if (!node)
       {
           preferences->setSyncState(i, false, false);
           continue;
       }

       QFileInfo localFolderInfo(preferences->getLocalFolder(i));
       QString localFolderPath = QDir::toNativeSeparators(localFolderInfo.canonicalFilePath());
       if (!localFolderPath.size() || !localFolderInfo.isDir())
       {
           delete node;
           preferences->setSyncState(i, false, false);
           continue;
       }

       preferences->setMegaFolderHandle(i, node->getHandle());
       preferences->setSyncState(i, true, false);
       megaApi->syncFolder(localFolderPath.toUtf8().constData(), node);
       delete node;
    }
    Platform::notifyAllSyncFoldersAdded();

    if (syncsModified)
    {
        createTrayMenu();
    }
}

void MegaApplication::closeDialogs(bool bwoverquota)
{
    delete transferManager;
    transferManager = NULL;

    delete setupWizard;
    setupWizard = NULL;

    delete settingsDialog;
    settingsDialog = NULL;

    delete streamSelector;
    streamSelector = NULL;

    delete uploadFolderSelector;
    uploadFolderSelector = NULL;

    delete downloadFolderSelector;
    downloadFolderSelector = NULL;

    delete multiUploadFileDialog;
    multiUploadFileDialog = NULL;

    delete fileUploadSelector;
    fileUploadSelector = NULL;

    delete folderUploadSelector;
    folderUploadSelector = NULL;

    delete pasteMegaLinksDialog;
    pasteMegaLinksDialog = NULL;

    delete changeLogDialog;
    changeLogDialog = NULL;

    delete importDialog;
    importDialog = NULL;

    delete downloadNodeSelector;
    downloadNodeSelector = NULL;

    delete sslKeyPinningError;
    sslKeyPinningError = NULL;

    if (!bwoverquota)
    {
        delete bwOverquotaDialog;
        bwOverquotaDialog = NULL;
    }

    delete storageOverquotaDialog;
    storageOverquotaDialog = NULL;
}

void MegaApplication::rebootApplication(bool update)
{
    if (appfinished)
    {
        return;
    }

    reboot = true;
    if (update && (megaApi->getNumPendingDownloads() || megaApi->getNumPendingUploads() || megaApi->isWaiting()))
    {
        if (!updateBlocked)
        {
            updateBlocked = true;
            showInfoMessage(tr("An update will be applied during the next application restart"));
        }
        return;
    }

    trayIcon->hide();
    closeDialogs();

#ifdef __APPLE__
    cleanAll();
    ::exit(0);
#endif

    QApplication::exit();
}

void MegaApplication::exitApplication()
{
    if (appfinished)
    {
        return;
    }

#ifndef __APPLE__
    if (!megaApi->isLoggedIn())
    {
#endif
        reboot = false;
        trayIcon->hide();
        closeDialogs();
        #ifdef __APPLE__
            cleanAll();
            ::exit(0);
        #endif

        QApplication::exit();
        return;
#ifndef __APPLE__
    }
#endif

    if (!exitDialog)
    {
        exitDialog = new QMessageBox(QMessageBox::Question, tr("MEGAsync"),
                                     tr("Are you sure you want to exit?"), QMessageBox::Yes|QMessageBox::No);
        int button = exitDialog->exec();
        if (!exitDialog)
        {
            return;
        }

        exitDialog->deleteLater();
        exitDialog = NULL;
        if (button == QMessageBox::Yes)
        {
            reboot = false;
            trayIcon->hide();
            closeDialogs();

            #ifdef __APPLE__
                cleanAll();
                ::exit(0);
            #endif

            QApplication::exit();
        }
    }
    else
    {
        exitDialog->activateWindow();
        exitDialog->raise();
    }
}

void MegaApplication::highLightMenuEntry(QAction *action)
{
    if (!action)
    {
        return;
    }

    MenuItemAction* pAction = (MenuItemAction*)action;
    if (lastHovered && lastHovered != pAction)
    {
        lastHovered->setHighlight(false);
        pAction->setHighlight(true);

        lastHovered = pAction;
    }
    else
    {
        lastHovered = pAction;
        lastHovered->setHighlight(true);
    }
}

void MegaApplication::pauseTransfers(bool pause)
{
    if (appfinished)
    {
        return;
    }

    megaApi->pauseTransfers(pause);
}

void MegaApplication::checkNetworkInterfaces()
{
    if (appfinished)
    {
        return;
    }

    bool disconnect = false;
    QList<QNetworkInterface> newNetworkInterfaces;
    QList<QNetworkInterface> configs = QNetworkInterface::allInterfaces();

    //Filter interfaces (QT provides interfaces with loopback IP addresses)
    for (int i = 0; i < configs.size(); i++)
    {
        QNetworkInterface networkInterface = configs.at(i);
        QString interfaceName = networkInterface.humanReadableName();
        QNetworkInterface::InterfaceFlags flags = networkInterface.flags();
        if ((flags & (QNetworkInterface::IsUp | QNetworkInterface::IsRunning))
                && !(interfaceName == QString::fromUtf8("Teredo Tunneling Pseudo-Interface")))
        {
            MegaApi::log(MegaApi::LOG_LEVEL_DEBUG, QString::fromUtf8("Active network interface: %1").arg(interfaceName).toUtf8().constData());

            int numActiveIPs = 0;
            QList<QNetworkAddressEntry> addresses = networkInterface.addressEntries();
            for (int i = 0; i < addresses.size(); i++)
            {
                QHostAddress ip = addresses.at(i).ip();
                switch (ip.protocol())
                {
                case QAbstractSocket::IPv4Protocol:
                    if (!ip.toString().startsWith(QString::fromUtf8("127."), Qt::CaseInsensitive)
                            && !ip.toString().startsWith(QString::fromUtf8("169.254."), Qt::CaseInsensitive))
                    {
                        MegaApi::log(MegaApi::LOG_LEVEL_DEBUG, QString::fromUtf8("IPv4: %1").arg(ip.toString()).toUtf8().constData());
                        numActiveIPs++;
                    }
                    else
                    {
                        MegaApi::log(MegaApi::LOG_LEVEL_DEBUG, QString::fromUtf8("Ignored IPv4: %1").arg(ip.toString()).toUtf8().constData());
                    }
                    break;
                case QAbstractSocket::IPv6Protocol:
                    if (!ip.toString().startsWith(QString::fromUtf8("FE80:"), Qt::CaseInsensitive)
                            && !ip.toString().startsWith(QString::fromUtf8("FD00:"), Qt::CaseInsensitive)
                            && !(ip.toString() == QString::fromUtf8("::1")))
                    {
                        MegaApi::log(MegaApi::LOG_LEVEL_DEBUG, QString::fromUtf8("IPv6: %1").arg(ip.toString()).toUtf8().constData());
                        numActiveIPs++;
                    }
                    else
                    {
                        MegaApi::log(MegaApi::LOG_LEVEL_DEBUG, QString::fromUtf8("Ignored IPv6: %1").arg(ip.toString()).toUtf8().constData());
                    }
                    break;
                default:
                    MegaApi::log(MegaApi::LOG_LEVEL_DEBUG, QString::fromUtf8("Ignored IP: %1").arg(ip.toString()).toUtf8().constData());
                    break;
                }
            }

            if (!numActiveIPs)
            {
                continue;
            }

            lastActiveTime = QDateTime::currentMSecsSinceEpoch();
            newNetworkInterfaces.append(networkInterface);

            if (!networkConnectivity)
            {
                disconnect = true;
                networkConnectivity = true;
            }
        }
        else
        {
            MegaApi::log(MegaApi::LOG_LEVEL_DEBUG, QString::fromUtf8("Ignored network interface: %1 Flags: %2")
                         .arg(interfaceName)
                         .arg(QString::number(flags)).toUtf8().constData());
        }
    }

    if (!newNetworkInterfaces.size())
    {
        MegaApi::log(MegaApi::LOG_LEVEL_DEBUG, "No active network interfaces found");
        networkConnectivity = false;
        networkConfigurationManager.updateConfigurations();
    }
    else if (!activeNetworkInterfaces.size())
    {
        activeNetworkInterfaces = newNetworkInterfaces;
    }
    else if (activeNetworkInterfaces.size() != newNetworkInterfaces.size())
    {
        disconnect = true;
        MegaApi::log(MegaApi::LOG_LEVEL_INFO, "Local network interface change detected");
    }
    else
    {
        for (int i = 0; i < newNetworkInterfaces.size(); i++)
        {
            QNetworkInterface networkInterface = newNetworkInterfaces.at(i);

            int j = 0;
            while (j < activeNetworkInterfaces.size())
            {
                if (activeNetworkInterfaces.at(j).name() == networkInterface.name())
                {
                    break;
                }
                j++;
            }

            if (j == activeNetworkInterfaces.size())
            {
                //New interface
                MegaApi::log(MegaApi::LOG_LEVEL_INFO, QString::fromUtf8("New working network interface detected (%1)").arg(networkInterface.humanReadableName()).toUtf8().constData());
                disconnect = true;
            }
            else
            {
                QNetworkInterface oldNetworkInterface = activeNetworkInterfaces.at(j);
                QList<QNetworkAddressEntry> addresses = networkInterface.addressEntries();
                if (addresses.size() != oldNetworkInterface.addressEntries().size())
                {
                    MegaApi::log(MegaApi::LOG_LEVEL_INFO, "Local IP change detected");
                    disconnect = true;
                }
                else
                {
                    for (int k = 0; k < addresses.size(); k++)
                    {
                        QHostAddress ip = addresses.at(k).ip();
                        switch (ip.protocol())
                        {
                            case QAbstractSocket::IPv4Protocol:
                            case QAbstractSocket::IPv6Protocol:
                            {
                                QList<QNetworkAddressEntry> oldAddresses = oldNetworkInterface.addressEntries();
                                int l = 0;
                                while (l < oldAddresses.size())
                                {
                                    if (oldAddresses.at(l).ip().toString() == ip.toString())
                                    {
                                        break;
                                    }
                                    l++;
                                }

                                if (l == oldAddresses.size())
                                {
                                    //New IP
                                    MegaApi::log(MegaApi::LOG_LEVEL_INFO, QString::fromUtf8("New IP detected (%1) for interface %2").arg(ip.toString()).arg(networkInterface.name()).toUtf8().constData());
                                    disconnect = true;
                                }
                            }
                            default:
                                break;
                        }
                    }
                }
            }
        }
    }

    if (disconnect || (QDateTime::currentMSecsSinceEpoch() - lastActiveTime) > Preferences::MAX_IDLE_TIME_MS)
    {
        MegaApi::log(MegaApi::LOG_LEVEL_INFO, "Reconnecting due to local network changes");
        megaApi->retryPendingConnections(true, true);
        activeNetworkInterfaces = newNetworkInterfaces;
        lastActiveTime = QDateTime::currentMSecsSinceEpoch();
    }
    else
    {
        MegaApi::log(MegaApi::LOG_LEVEL_DEBUG, "Local network adapters haven't changed");
    }
}

void MegaApplication::checkMemoryUsage()
{
    long long numNodes = megaApi->getNumNodes();
    long long numLocalNodes = megaApi->getNumLocalNodes();
    long long totalNodes = numNodes + numLocalNodes;
    long long totalTransfers =  megaApi->getNumPendingUploads() + megaApi->getNumPendingDownloads();
    long long procesUsage = 0;

    if (!totalNodes)
    {
        totalNodes++;
    }

#ifdef _WIN32
    PROCESS_MEMORY_COUNTERS_EX pmc;
    if (!GetProcessMemoryInfo(GetCurrentProcess(), (PROCESS_MEMORY_COUNTERS*)&pmc, sizeof(pmc)))
    {
        return;
    }
    procesUsage = pmc.PrivateUsage;
#else
    #ifdef __APPLE__
        struct task_basic_info t_info;
        mach_msg_type_number_t t_info_count = TASK_BASIC_INFO_COUNT;

        if (KERN_SUCCESS == task_info(mach_task_self(),
                                      TASK_BASIC_INFO, (task_info_t)&t_info,
                                      &t_info_count))
        {
            procesUsage = t_info.resident_size;
        }
        else
        {
            return;
        }
    #endif
#endif

    MegaApi::log(MegaApi::LOG_LEVEL_DEBUG,
                 QString::fromUtf8("Memory usage: %1 MB / %2 Nodes / %3 LocalNodes / %4 B/N / %5 transfers")
                 .arg(procesUsage / (1024 * 1024))
                 .arg(numNodes).arg(numLocalNodes)
                 .arg((float)procesUsage / totalNodes)
                 .arg(totalTransfers).toUtf8().constData());

    if (procesUsage > maxMemoryUsage)
    {
        maxMemoryUsage = procesUsage;
    }

    if (maxMemoryUsage > preferences->getMaxMemoryUsage()
            && maxMemoryUsage > 268435456 //256MB
            + 2028 * totalNodes // 2KB per node
            + 5120 * totalTransfers) // 5KB per transfer
    {
        long long currentTime = QDateTime::currentMSecsSinceEpoch();
        if (currentTime - preferences->getMaxMemoryReportTime() > 86400000)
        {
            preferences->setMaxMemoryUsage(maxMemoryUsage);
            preferences->setMaxMemoryReportTime(currentTime);
            megaApi->sendEvent(99509, QString::fromUtf8("%1 %2 %3")
                               .arg(maxMemoryUsage)
                               .arg(numNodes)
                               .arg(numLocalNodes).toUtf8().constData());
        }
    }
}

void MegaApplication::checkOverStorageStates()
{
    if (!preferences->logged() || ((!infoDialog || !infoDialog->isVisible()) && !storageOverquotaDialog && !Platform::isUserActive()))
    {
        return;
    }

    if (infoOverQuota)
    {
        if (!preferences->getOverStorageDialogExecution()
                || ((QDateTime::currentMSecsSinceEpoch() - preferences->getOverStorageDialogExecution()) > Preferences::OQ_DIALOG_INTERVAL_MS))
        {
            preferences->setOverStorageDialogExecution(QDateTime::currentMSecsSinceEpoch());
            megaApi->sendEvent(99518, "Overstorage dialog shown");
            if (!storageOverquotaDialog)
            {
                storageOverquotaDialog = new UpgradeOverStorage(megaApi, pricing);
                connect(storageOverquotaDialog, SIGNAL(finished(int)), this, SLOT(overquotaDialogFinished(int)));
                storageOverquotaDialog->show();
            }
            else
            {
                storageOverquotaDialog->activateWindow();
                storageOverquotaDialog->raise();
            }
        }
        else if (((QDateTime::currentMSecsSinceEpoch() - preferences->getOverStorageDialogExecution()) > Preferences::OQ_NOTIFICATION_INTERVAL_MS)
                     && (!preferences->getOverStorageNotificationExecution() || ((QDateTime::currentMSecsSinceEpoch() - preferences->getOverStorageNotificationExecution()) > Preferences::OQ_NOTIFICATION_INTERVAL_MS)))
        {
            preferences->setOverStorageNotificationExecution(QDateTime::currentMSecsSinceEpoch());
            megaApi->sendEvent(99519, "Overstorage notification shown");
            sendOverStorageNotification(Preferences::STATE_OVER_STORAGE);
        }

        if (infoDialog)
        {
            if (!preferences->getOverStorageDismissExecution()
                    || ((QDateTime::currentMSecsSinceEpoch() - preferences->getOverStorageDismissExecution()) > Preferences::OS_INTERVAL_MS))
            {
                if (infoDialog->updateOverStorageState(Preferences::STATE_OVER_STORAGE))
                {
                    megaApi->sendEvent(99520, "Overstorage warning shown");
                }
            }
            else
            {
                infoDialog->updateOverStorageState(Preferences::STATE_OVER_STORAGE_DISMISSED);
            }
        }
    }
    else if (almostOQ)
    {
        if (infoDialog)
        {
            if (((QDateTime::currentMSecsSinceEpoch() - preferences->getOverStorageDismissExecution()) > Preferences::ALMOST_OS_INTERVAL_MS)
                         && (!preferences->getAlmostOverStorageDismissExecution() || ((QDateTime::currentMSecsSinceEpoch() - preferences->getAlmostOverStorageDismissExecution()) > Preferences::ALMOST_OS_INTERVAL_MS)))
            {
                if (infoDialog->updateOverStorageState(Preferences::STATE_ALMOST_OVER_STORAGE))
                {
                    megaApi->sendEvent(99521, "Almost overstorage warning shown");
                }
            }
            else
            {
                infoDialog->updateOverStorageState(Preferences::STATE_OVER_STORAGE_DISMISSED);
            }
        }

        bool pendingTransfers = megaApi->getNumPendingDownloads() || megaApi->getNumPendingUploads();
        if (!pendingTransfers && ((QDateTime::currentMSecsSinceEpoch() - preferences->getOverStorageNotificationExecution()) > Preferences::ALMOST_OS_INTERVAL_MS)
                              && ((QDateTime::currentMSecsSinceEpoch() - preferences->getOverStorageDialogExecution()) > Preferences::ALMOST_OS_INTERVAL_MS)
                              && (!preferences->getAlmostOverStorageNotificationExecution() || (QDateTime::currentMSecsSinceEpoch() - preferences->getAlmostOverStorageNotificationExecution()) > Preferences::ALMOST_OS_INTERVAL_MS))
        {
            preferences->setAlmostOverStorageNotificationExecution(QDateTime::currentMSecsSinceEpoch());
            megaApi->sendEvent(99522, "Almost overstorage notification shown");
            sendOverStorageNotification(Preferences::STATE_ALMOST_OVER_STORAGE);
        }

        if (storageOverquotaDialog)
        {
            storageOverquotaDialog->deleteLater();
            storageOverquotaDialog = NULL;
        }
    }
    else
    {
        if (infoDialog)
        {
            infoDialog->updateOverStorageState(Preferences::STATE_BELOW_OVER_STORAGE);
        }

        if (storageOverquotaDialog)
        {
            storageOverquotaDialog->deleteLater();
            storageOverquotaDialog = NULL;
        }
    }

    if (infoDialog)
    {
        infoDialog->setOverQuotaMode(infoOverQuota);
    }
}

void MegaApplication::periodicTasks()
{
    if (appfinished)
    {
        return;
    }

    if (!cleaningSchedulerExecution || ((QDateTime::currentMSecsSinceEpoch() - cleaningSchedulerExecution) > Preferences::MIN_UPDATE_CLEANING_INTERVAL_MS))
    {
        cleaningSchedulerExecution = QDateTime::currentMSecsSinceEpoch();
        MegaApi::log(MegaApi::LOG_LEVEL_INFO, "Cleaning local cache folders");
        cleanLocalCaches();
    }

    if (queuedUserStats[0] || queuedUserStats[1] || queuedUserStats[2])
    {
        bool storage = queuedUserStats[0], transfer = queuedUserStats[1], pro = queuedUserStats[2];
        queuedUserStats[0] = queuedUserStats[1] = queuedUserStats[3] = false;
        updateUserStats(storage, transfer, pro, false);
    }

    checkNetworkInterfaces();
    initLocalServer();

    static int counter = 0;
    if (megaApi)
    {
        if (!(++counter % 6))
        {
            HTTPServer::checkAndPurgeRequests();

            if (checkupdate)
            {
                checkupdate = false;
                megaApi->sendEvent(99511, "MEGAsync updated OK");
            }

            networkConfigurationManager.updateConfigurations();
            checkMemoryUsage();
            megaApi->update();

            checkOverStorageStates();
        }

        megaApi->updateStats();
        onGlobalSyncStateChanged(megaApi);

        if (isLinux)
        {
            updateTrayIcon();
        }
    }

    if (trayIcon)
    {
#ifdef Q_OS_LINUX
        if (counter==4 && getenv("XDG_CURRENT_DESKTOP") && !strcmp(getenv("XDG_CURRENT_DESKTOP"),"XFCE"))
        {
            trayIcon->hide();
        }
#endif
        trayIcon->show();
    }
}

void MegaApplication::cleanAll()
{
    if (appfinished)
    {
        return;
    }
    appfinished = true;

#ifndef DEBUG
    CrashHandler::instance()->Disable();
#endif

    qInstallMsgHandler(0);
#if QT_VERSION >= 0x050000
    qInstallMessageHandler(0);
#endif

    periodicTasksTimer->stop();
    stopUpdateTask();
    Platform::stopShellDispatcher();
    for (int i = 0; i < preferences->getNumSyncedFolders(); i++)
    {
        notifyItemChange(preferences->getLocalFolder(i), MegaApi::STATE_NONE);
    }

    closeDialogs();
    removeAllFinishedTransfers();
    clearViewedTransfers();

    delete bwOverquotaDialog;
    bwOverquotaDialog = NULL;
    delete storageOverquotaDialog;
    storageOverquotaDialog = NULL;
    delete infoWizard;
    infoWizard = NULL;
    delete infoDialog;
    infoDialog = NULL;
    delete httpServer;
    httpServer = NULL;
    delete httpsServer;
    httpsServer = NULL;
    delete uploader;
    uploader = NULL;
    delete downloader;
    downloader = NULL;
    delete delegateListener;
    delegateListener = NULL;
    delete pricing;
    pricing = NULL;

    // Delete menus and menu items
    deleteMenu(initialMenu);
    initialMenu = NULL;
    deleteMenu(trayMenu);
    trayMenu = NULL;
    deleteMenu(syncsMenu);
    syncsMenu = NULL;
    deleteMenu(trayGuestMenu);
    trayGuestMenu = NULL;
#ifdef _WIN32
    deleteMenu(windowsMenu);
    windowsMenu = NULL;
#endif

    // Ensure that there aren't objects deleted with deleteLater()
    // that may try to access megaApi after
    // their deletion
    QApplication::processEvents();

    delete megaApi;
    megaApi = NULL;

    delete megaApiFolders;
    megaApiFolders = NULL;

    preferences->setLastExit(QDateTime::currentMSecsSinceEpoch());
    trayIcon->deleteLater();
    trayIcon = NULL;

    MegaApi::removeLoggerObject(logger);
    delete logger;
    logger = NULL;

    if (reboot)
    {
#ifndef __APPLE__
        QString app = QString::fromUtf8("\"%1\"").arg(MegaApplication::applicationFilePath());
        QProcess::startDetached(app);
#else
        QString app = MegaApplication::applicationDirPath();
        QString launchCommand = QString::fromUtf8("open");
        QStringList args = QStringList();

        QDir appPath(app);
        appPath.cdUp();
        appPath.cdUp();

        args.append(QString::fromAscii("-n"));
        args.append(appPath.absolutePath());
        QProcess::startDetached(launchCommand, args);

        Platform::reloadFinderExtension();
#endif

#ifdef WIN32
        Sleep(2000);
#else
        sleep(2);
#endif
    }

    //QFontDatabase::removeAllApplicationFonts();
}

void MegaApplication::onDupplicateLink(QString, QString name, MegaHandle handle)
{
    if (appfinished)
    {
        return;
    }

    addRecentFile(name, handle);
}

void MegaApplication::onInstallUpdateClicked()
{
    if (appfinished)
    {
        return;
    }

    if (updateAvailable)
    {
        showInfoMessage(tr("Installing update..."));
        emit installUpdate();
    }
    else
    {
        showChangeLog();
    }
}

void MegaApplication::showInfoDialog()
{
    if (appfinished)
    {
        return;
    }

    if (isLinux && showStatusAction && megaApi)
    {
        megaApi->retryPendingConnections();
    }

    if (preferences && preferences->logged())
    {
        updateUserStats(true, true, true, true);
        if (bwOverquotaTimestamp > QDateTime::currentMSecsSinceEpoch() / 1000)
        {
            openBwOverquotaDialog();
            return;
        }
        else if (bwOverquotaTimestamp)
        {
            bwOverquotaTimestamp = 0;
            preferences->clearTemporalBandwidth();
            if (bwOverquotaDialog)
            {
                bwOverquotaDialog->refreshAccountDetails();
            }
    #ifdef __MACH__
            trayIcon->setContextMenu(&emptyMenu);
    #elif defined(_WIN32)
            trayIcon->setContextMenu(windowsMenu);
    #endif
        }
    }

    if (infoDialog)
    {
        if (!infoDialog->isVisible())
        {
            if (storageState == MegaApi::STORAGE_STATE_RED)
            {
                megaApi->sendEvent(99523, "Main dialog shown while overquota");
            }
            else if (storageState == MegaApi::STORAGE_STATE_ORANGE)
            {
                megaApi->sendEvent(99524, "Main dialog shown while almost overquota");
            }

            int posx, posy;
            calculateInfoDialogCoordinates(infoDialog, &posx, &posy);

            if (isLinux)
            {
                unityFix();
            }

            infoDialog->move(posx, posy);

            #ifdef __APPLE__
                QPoint positionTrayIcon = trayIcon->geometry().topLeft();
                QPoint globalCoordinates(positionTrayIcon.x() + trayIcon->geometry().width()/2, posy);

                //Work-Around to paint the arrow correctly
                infoDialog->show();
                QPixmap px = QPixmap::grabWidget(infoDialog);
                infoDialog->hide();
                QPoint localCoordinates = infoDialog->mapFromGlobal(globalCoordinates);
                infoDialog->moveArrow(localCoordinates);
            #endif

            infoDialog->show();
            infoDialog->updateDialogState();
            infoDialog->raise();
            infoDialog->activateWindow();
            infoDialog->highDpiResize.queueRedraw();
        }
        else
        {
            if (trayMenu && trayMenu->isVisible())
            {
                trayMenu->close();
            }
            if (trayGuestMenu && trayGuestMenu->isVisible())
            {
                trayGuestMenu->close();
            }

            infoDialog->hide();
        }
    }
}

void MegaApplication::calculateInfoDialogCoordinates(QDialog *dialog, int *posx, int *posy)
{
    if (appfinished)
    {
        return;
    }

    QPoint position, positionTrayIcon;
    QRect screenGeometry;

    #ifdef __APPLE__
        positionTrayIcon = trayIcon->geometry().topLeft();
    #endif

    position = QCursor::pos();
    QDesktopWidget *desktop = QApplication::desktop();
    int screenIndex = desktop->screenNumber(position);
    screenGeometry = desktop->availableGeometry(screenIndex);
    if (!screenGeometry.isValid())
    {
        screenGeometry = desktop->screenGeometry(screenIndex);
        if (screenGeometry.isValid())
        {
            screenGeometry.setTop(28);
        }
        else
        {
            screenGeometry = dialog->rect();
            screenGeometry.setBottom(screenGeometry.bottom() + 4);
            screenGeometry.setRight(screenGeometry.right() + 4);
        }
    }


    #ifdef __APPLE__
        if (positionTrayIcon.x() || positionTrayIcon.y())
        {
            if ((positionTrayIcon.x() + dialog->width() / 2) > screenGeometry.right())
            {
                *posx = screenGeometry.right() - dialog->width() - 1;
            }
            else
            {
                *posx = positionTrayIcon.x() + trayIcon->geometry().width() / 2 - dialog->width() / 2 - 1;
            }
        }
        else
        {
            *posx = screenGeometry.right() - dialog->width() - 1;
        }
        *posy = screenIndex ? screenGeometry.top() + 22: screenGeometry.top();

        if (*posy == 0)
        {
            *posy = 22;
        }
    #else
        #ifdef WIN32
            QRect totalGeometry = QApplication::desktop()->screenGeometry();
            APPBARDATA pabd;
            pabd.cbSize = sizeof(APPBARDATA);
            pabd.hWnd = FindWindow(L"Shell_TrayWnd", NULL);
            if (pabd.hWnd && SHAppBarMessage(ABM_GETTASKBARPOS, &pabd)
                    && pabd.rc.right != pabd.rc.left && pabd.rc.bottom != pabd.rc.top)
            {
                int size;
                switch (pabd.uEdge)
                {
                    case ABE_LEFT:
                        position = screenGeometry.bottomLeft();
                        if (totalGeometry == screenGeometry)
                        {
                            size = pabd.rc.right - pabd.rc.left;
                            size = size * screenGeometry.height() / (pabd.rc.bottom - pabd.rc.top);
                            screenGeometry.setLeft(screenGeometry.left() + size);
                        }
                        break;
                    case ABE_RIGHT:
                        position = screenGeometry.bottomRight();
                        if (totalGeometry == screenGeometry)
                        {
                            size = pabd.rc.right - pabd.rc.left;
                            size = size * screenGeometry.height() / (pabd.rc.bottom - pabd.rc.top);
                            screenGeometry.setRight(screenGeometry.right() - size);
                        }
                        break;
                    case ABE_TOP:
                        position = screenGeometry.topRight();
                        if (totalGeometry == screenGeometry)
                        {
                            size = pabd.rc.bottom - pabd.rc.top;
                            size = size * screenGeometry.width() / (pabd.rc.right - pabd.rc.left);
                            screenGeometry.setTop(screenGeometry.top() + size);
                        }
                        break;
                    case ABE_BOTTOM:
                        position = screenGeometry.bottomRight();
                        if (totalGeometry == screenGeometry)
                        {
                            size = pabd.rc.bottom - pabd.rc.top;
                            size = size * screenGeometry.width() / (pabd.rc.right - pabd.rc.left);
                            screenGeometry.setBottom(screenGeometry.bottom() - size);
                        }
                        break;
                }
            }
        #endif

        if (position.x() > (screenGeometry.right() / 2))
        {
            *posx = screenGeometry.right() - dialog->width() - 2;
        }
        else
        {
            *posx = screenGeometry.left() + 2;
        }

        if (position.y() > (screenGeometry.bottom() / 2))
        {
            *posy = screenGeometry.bottom() - dialog->height() - 2;
        }
        else
        {
            *posy = screenGeometry.top() + 2;
        }
    #endif

}

void MegaApplication::deleteMenu(QMenu *menu)
{
    if (menu)
    {
        QList<QAction *> actions = menu->actions();
        for (int i = 0; i < actions.size(); i++)
        {
            menu->removeAction(actions[i]);
            delete actions[i];
        }
        delete menu;
    }
}

void MegaApplication::startHttpServer()
{
    if (!httpServer)
    {
        //Start the HTTP server
        httpServer = new HTTPServer(megaApi, Preferences::HTTP_PORT, false);
        connect(httpServer, SIGNAL(onLinkReceived(QString, QString)), this, SLOT(externalDownload(QString, QString)), Qt::QueuedConnection);
        connect(httpServer, SIGNAL(onExternalDownloadRequested(QQueue<mega::MegaNode *>)), this, SLOT(externalDownload(QQueue<mega::MegaNode *>)));
        connect(httpServer, SIGNAL(onExternalDownloadRequestFinished()), this, SLOT(processDownloads()), Qt::QueuedConnection);
        connect(httpServer, SIGNAL(onExternalFileUploadRequested(qlonglong)), this, SLOT(externalFileUpload(qlonglong)), Qt::QueuedConnection);
        connect(httpServer, SIGNAL(onExternalFolderUploadRequested(qlonglong)), this, SLOT(externalFolderUpload(qlonglong)), Qt::QueuedConnection);
        connect(httpServer, SIGNAL(onExternalFolderSyncRequested(qlonglong)), this, SLOT(externalFolderSync(qlonglong)), Qt::QueuedConnection);
        connect(httpServer, SIGNAL(onExternalOpenTransferManagerRequested(int)), this, SLOT(externalOpenTransferManager(int)), Qt::QueuedConnection);
        connect(httpServer, SIGNAL(onExternalShowInFolderRequested(QString)), this, SLOT(openFolderPath(QString)), Qt::QueuedConnection);

        MegaApi::log(MegaApi::LOG_LEVEL_INFO, "Local HTTP server started");
    }
}

void MegaApplication::startHttpsServer()
{
    if (!httpsServer)
    {
        //Start the HTTPS server
        httpsServer = new HTTPServer(megaApi, Preferences::HTTPS_PORT, true);
        connect(httpsServer, SIGNAL(onLinkReceived(QString, QString)), this, SLOT(externalDownload(QString, QString)), Qt::QueuedConnection);
        connect(httpsServer, SIGNAL(onExternalDownloadRequested(QQueue<mega::MegaNode *>)), this, SLOT(externalDownload(QQueue<mega::MegaNode *>)));
        connect(httpsServer, SIGNAL(onExternalDownloadRequestFinished()), this, SLOT(processDownloads()), Qt::QueuedConnection);
        connect(httpsServer, SIGNAL(onExternalFileUploadRequested(qlonglong)), this, SLOT(externalFileUpload(qlonglong)), Qt::QueuedConnection);
        connect(httpsServer, SIGNAL(onExternalFolderUploadRequested(qlonglong)), this, SLOT(externalFolderUpload(qlonglong)), Qt::QueuedConnection);
        connect(httpsServer, SIGNAL(onExternalFolderSyncRequested(qlonglong)), this, SLOT(externalFolderSync(qlonglong)), Qt::QueuedConnection);
        connect(httpsServer, SIGNAL(onExternalOpenTransferManagerRequested(int)), this, SLOT(externalOpenTransferManager(int)), Qt::QueuedConnection);
        connect(httpsServer, SIGNAL(onConnectionError()), this, SLOT(renewLocalSSLcert()), Qt::QueuedConnection);
        connect(httpsServer, SIGNAL(onExternalShowInFolderRequested(QString)), this, SLOT(openFolderPath(QString)), Qt::QueuedConnection);

        MegaApi::log(MegaApi::LOG_LEVEL_INFO, "Local HTTPS server started");
    }
}

void MegaApplication::initLocalServer()
{
    // Run both servers for now, until we receive the confirmation of the criteria to start them dynamically
    if (!httpServer) // && Platform::shouldRunHttpServer())
    {
        startHttpServer();
    }

    if (!updatingSSLcert) // && (httpsServer || Platform::shouldRunHttpsServer()))
    {
        long long currentTime = QDateTime::currentMSecsSinceEpoch() / 1000;
        if ((currentTime - lastSSLcertUpdate) > Preferences::LOCAL_HTTPS_CERT_RENEW_INTERVAL_SECS)
        {
            renewLocalSSLcert();
        }
    }
}

void MegaApplication::sendOverStorageNotification(int state)
{
    switch (state)
    {
        case Preferences::STATE_ALMOST_OVER_STORAGE:
        {
            MegaNotification *notification = new MegaNotification();
            notification->setTitle(tr("Your account is almost full."));
            notification->setText(tr("Upgrade now to a PRO account."));
            notification->setActions(QStringList() << tr("Get PRO"));
            connect(notification, SIGNAL(activated(int)), this, SLOT(redirectToUpgrade(int)));
            notificator->notify(notification);
            break;
        }
        case Preferences::STATE_OVER_STORAGE:
        {
            MegaNotification *notification = new MegaNotification();
            notification->setTitle(tr("Your account is full."));
            notification->setText(tr("Upgrade now to a PRO account."));
            notification->setActions(QStringList() << tr("Get PRO"));
            connect(notification, SIGNAL(activated(int)), this, SLOT(redirectToUpgrade(int)));
            notificator->notify(notification);
            break;
        }
        default:
            break;
    }
}

bool MegaApplication::eventFilter(QObject *obj, QEvent *e)
{
    if (obj == trayMenu)
    {
        if (e->type() == QEvent::Leave)
        {
            if (lastHovered)
            {
                lastHovered->setHighlight(false);
                lastHovered = NULL;
            }
        }
    }

#ifdef _WIN32    
    if (e->type() == QEvent::ApplicationDeactivate)
    {
        lastApplicationDeactivation = chrono::steady_clock::now();
    }
#endif

    return QApplication::eventFilter(obj, e);
}

TransferMetaData* MegaApplication::getTransferAppData(unsigned long long appDataID)
{
    QHash<unsigned long long, TransferMetaData*>::const_iterator it = transferAppData.find(appDataID);
    if(it == transferAppData.end())
    {
        return NULL;
    }

    TransferMetaData* value = it.value();
    return value;
}

void MegaApplication::renewLocalSSLcert()
{
    if (!updatingSSLcert)
    {
        updatingSSLcert = true;
        lastSSLcertUpdate = QDateTime::currentMSecsSinceEpoch() / 1000;
        megaApi->getLocalSSLCertificate();
    }
}

void MegaApplication::triggerInstallUpdate()
{
    if (appfinished)
    {
        return;
    }

    emit installUpdate();
}

void MegaApplication::scanningAnimationStep()
{
    if (appfinished)
    {
        return;
    }

    scanningAnimationIndex = scanningAnimationIndex%4;
    scanningAnimationIndex++;
    QIcon ic = QIcon(QString::fromAscii("://images/icon_syncing_mac") +
                     QString::number(scanningAnimationIndex) + QString::fromAscii(".png"));
#ifdef __APPLE__
    ic.setIsMask(true);
#endif
    trayIcon->setIcon(ic);
}

void MegaApplication::runConnectivityCheck()
{
    if (appfinished)
    {
        return;
    }

    QNetworkProxy proxy;
    proxy.setType(QNetworkProxy::NoProxy);
    if (preferences->proxyType() == Preferences::PROXY_TYPE_CUSTOM)
    {
        int proxyProtocol = preferences->proxyProtocol();
        switch (proxyProtocol)
        {
        case Preferences::PROXY_PROTOCOL_SOCKS5H:
            proxy.setType(QNetworkProxy::Socks5Proxy);
            break;
        default:
            proxy.setType(QNetworkProxy::HttpProxy);
            break;
        }

        proxy.setHostName(preferences->proxyServer());
        proxy.setPort(preferences->proxyPort());
        if (preferences->proxyRequiresAuth())
        {
            proxy.setUser(preferences->getProxyUsername());
            proxy.setPassword(preferences->getProxyPassword());
        }
    }
    else if (preferences->proxyType() == MegaProxy::PROXY_AUTO)
    {
        MegaProxy* autoProxy = megaApi->getAutoProxySettings();
        if (autoProxy && autoProxy->getProxyType()==MegaProxy::PROXY_CUSTOM)
        {
            string sProxyURL = autoProxy->getProxyURL();
            QString proxyURL = QString::fromUtf8(sProxyURL.data());

            QStringList parts = proxyURL.split(QString::fromAscii("://"));
            if (parts.size() == 2 && parts[0].startsWith(QString::fromUtf8("socks")))
            {
                proxy.setType(QNetworkProxy::Socks5Proxy);
            }
            else
            {
                proxy.setType(QNetworkProxy::HttpProxy);
            }

            QStringList arguments = parts[parts.size()-1].split(QString::fromAscii(":"));
            if (arguments.size() == 2)
            {
                proxy.setHostName(arguments[0]);
                proxy.setPort(arguments[1].toInt());
            }
        }
        delete autoProxy;
    }

    ConnectivityChecker *connectivityChecker = new ConnectivityChecker(Preferences::PROXY_TEST_URL);
    connectivityChecker->setProxy(proxy);
    connectivityChecker->setTestString(Preferences::PROXY_TEST_SUBSTRING);
    connectivityChecker->setTimeout(Preferences::PROXY_TEST_TIMEOUT_MS);

    connect(connectivityChecker, SIGNAL(testError()), this, SLOT(onConnectivityCheckError()));
    connect(connectivityChecker, SIGNAL(testSuccess()), this, SLOT(onConnectivityCheckSuccess()));
    connect(connectivityChecker, SIGNAL(testFinished()), connectivityChecker, SLOT(deleteLater()));

    connectivityChecker->startCheck();
    MegaApi::log(MegaApi::LOG_LEVEL_INFO, "Running connectivity test...");
}

void MegaApplication::onConnectivityCheckSuccess()
{
    if (appfinished)
    {
        return;
    }

    MegaApi::log(MegaApi::LOG_LEVEL_INFO, "Connectivity test finished OK");
}

void MegaApplication::onConnectivityCheckError()
{
    if (appfinished)
    {
        return;
    }

    showErrorMessage(tr("MEGAsync is unable to connect. Please check your Internet connectivity and local firewall configuration. Note that most antivirus software includes a firewall."));
}

void MegaApplication::setupWizardFinished(int result)
{
    if (appfinished)
    {
        return;
    }

    if (setupWizard)
    {
        setupWizard->deleteLater();
        setupWizard = NULL;
    }

    if (result == QDialog::Rejected)
    {
        if (!infoWizard && (downloadQueue.size() || pendingLinks.size()))
        {
            QQueue<MegaNode *>::iterator it;
            for (it = downloadQueue.begin(); it != downloadQueue.end(); ++it)
            {
                HTTPServer::onTransferDataUpdate((*it)->getHandle(), MegaTransfer::STATE_CANCELLED, 0, 0, 0, QString());
            }

            for (QMap<QString, QString>::iterator it = pendingLinks.begin(); it != pendingLinks.end(); it++)
            {
                QString link = it.key();
                QString handle = link.mid(18, 8);
                HTTPServer::onTransferDataUpdate(megaApi->base64ToHandle(handle.toUtf8().constData()),
                                                 MegaTransfer::STATE_CANCELLED, 0, 0, 0, QString());
            }

            qDeleteAll(downloadQueue);
            downloadQueue.clear();
            pendingLinks.clear();
            showInfoMessage(tr("Transfer canceled"));
        }
        return;
    }

    QStringList exclusions = preferences->getExcludedSyncNames();
    vector<string> vExclusions;
    for (int i = 0; i < exclusions.size(); i++)
    {
        vExclusions.push_back(exclusions[i].toUtf8().constData());
    }
    megaApi->setExcludedNames(&vExclusions);

    QStringList exclusionPaths = preferences->getExcludedSyncPaths();
    vector<string> vExclusionPaths;
    for (int i = 0; i < exclusionPaths.size(); i++)
    {
        vExclusionPaths.push_back(exclusionPaths[i].toUtf8().constData());
    }
    megaApi->setExcludedPaths(&vExclusionPaths);

    if (preferences->lowerSizeLimit())
    {
        megaApi->setExclusionLowerSizeLimit(preferences->lowerSizeLimitValue() * pow((float)1024, preferences->lowerSizeLimitUnit()));
    }
    else
    {
        megaApi->setExclusionLowerSizeLimit(0);
    }

    if (preferences->upperSizeLimit())
    {
        megaApi->setExclusionUpperSizeLimit(preferences->upperSizeLimitValue() * pow((float)1024, preferences->upperSizeLimitUnit()));
    }
    else
    {
        megaApi->setExclusionUpperSizeLimit(0);
    }

    if (infoDialog && infoDialog->isVisible())
    {
        infoDialog->hide();
    }

    loggedIn();
    startSyncs();
    applyStorageState(storageState);
}

void MegaApplication::overquotaDialogFinished(int)
{
    if (appfinished)
    {
        return;
    }

    if (bwOverquotaDialog)
    {
        bwOverquotaDialog->deleteLater();
        bwOverquotaDialog = NULL;
    }

    if (storageOverquotaDialog)
    {
        storageOverquotaDialog->deleteLater();
        storageOverquotaDialog = NULL;
    }
}

void MegaApplication::infoWizardDialogFinished(int result)
{
    if (appfinished)
    {
        return;
    }

    if (infoWizard)
    {
        infoWizard->deleteLater();
        infoWizard = NULL;
    }

    if (result != QDialog::Accepted)
    {
        if (!setupWizard && (downloadQueue.size() || pendingLinks.size()))
        {
            QQueue<MegaNode *>::iterator it;
            for (it = downloadQueue.begin(); it != downloadQueue.end(); ++it)
            {
                HTTPServer::onTransferDataUpdate((*it)->getHandle(), MegaTransfer::STATE_CANCELLED, 0, 0, 0, QString());
            }

            for (QMap<QString, QString>::iterator it = pendingLinks.begin(); it != pendingLinks.end(); it++)
            {
                QString link = it.key();
                QString handle = link.mid(18, 8);
                HTTPServer::onTransferDataUpdate(megaApi->base64ToHandle(handle.toUtf8().constData()),
                                                 MegaTransfer::STATE_CANCELLED, 0, 0, 0, QString());
            }

            qDeleteAll(downloadQueue);
            downloadQueue.clear();
            pendingLinks.clear();
            showInfoMessage(tr("Transfer canceled"));
        }
    }
}

void MegaApplication::unlink()
{
    if (appfinished)
    {
        return;
    }

    //Reset fields that will be initialized again upon login
    qDeleteAll(downloadQueue);
    downloadQueue.clear();
    megaApi->logout();
    Platform::notifyAllSyncFoldersRemoved();
}

void MegaApplication::cleanLocalCaches(bool all)
{
    if (!preferences->logged())
    {
        return;
    }

    if (all || preferences->cleanerDaysLimit())
    {
        int timeLimitDays = preferences->cleanerDaysLimitValue();
        for (int i = 0; i < preferences->getNumSyncedFolders(); i++)
        {
            QString syncPath = preferences->getLocalFolder(i);
            if (!syncPath.isEmpty())
            {
                QDir cacheDir(syncPath + QDir::separator() + QString::fromAscii(MEGA_DEBRIS_FOLDER));
                if (cacheDir.exists())
                {
                    QFileInfoList dailyCaches = cacheDir.entryInfoList(QDir::AllEntries | QDir::NoDotAndDotDot);
                    for (int i = 0; i < dailyCaches.size(); i++)
                    {
                        QFileInfo cacheFolder = dailyCaches[i];
                        if (!cacheFolder.fileName().compare(QString::fromUtf8("tmp"))) //DO NOT REMOVE tmp subfolder
                        {
                            continue;
                        }

                        QDateTime creationTime(cacheFolder.created());
                        if (all || (creationTime.isValid() && creationTime.daysTo(QDateTime::currentDateTime()) > timeLimitDays) )
                        {
                            Utilities::removeRecursively(cacheFolder.canonicalFilePath());
                        }
                    }
                }
            }
        }
    }
}

void MegaApplication::showInfoMessage(QString message, QString title)
{
    if (appfinished)
    {
        return;
    }

    MegaApi::log(MegaApi::LOG_LEVEL_INFO, message.toUtf8().constData());

    if (notificator)
    {
#ifdef __APPLE__
        if (infoDialog && infoDialog->isVisible())
        {
            infoDialog->hide();
        }
#endif
        lastTrayMessage = message;
        notificator->notify(Notificator::Information, title, message,
                            QIcon(QString::fromUtf8("://images/app_128.png")));
    }
    else
    {
        QMegaMessageBox::information(NULL, title, message, Utilities::getDevicePixelRatio());
    }
}

void MegaApplication::showWarningMessage(QString message, QString title)
{
    if (appfinished)
    {
        return;
    }

    MegaApi::log(MegaApi::LOG_LEVEL_WARNING, message.toUtf8().constData());

    if (!preferences->showNotifications())
    {
        return;
    }

    if (notificator)
    {
        lastTrayMessage = message;
        notificator->notify(Notificator::Warning, title, message,
                                    QIcon(QString::fromUtf8("://images/app_128.png")));
    }
    else QMegaMessageBox::warning(NULL, title, message, Utilities::getDevicePixelRatio());
}

void MegaApplication::showErrorMessage(QString message, QString title)
{
    if (appfinished)
    {
        return;
    }

    MegaApi::log(MegaApi::LOG_LEVEL_ERROR, message.toUtf8().constData());
    if (notificator)
    {
#ifdef __APPLE__
        if (infoDialog && infoDialog->isVisible())
        {
            infoDialog->hide();
        }
#endif
        notificator->notify(Notificator::Critical, title, message,
                            QIcon(QString::fromUtf8("://images/app_128.png")));
    }
    else
    {
        QMegaMessageBox::critical(NULL, title, message, Utilities::getDevicePixelRatio());
    }
}

void MegaApplication::showNotificationMessage(QString message, QString title)
{
    if (appfinished)
    {
        return;
    }

    MegaApi::log(MegaApi::LOG_LEVEL_INFO, message.toUtf8().constData());

    if (!preferences->showNotifications())
    {
        return;
    }

    if (notificator)
    {
        lastTrayMessage = message;
        notificator->notify(Notificator::Information, title, message,
                                    QIcon(QString::fromUtf8("://images/app_128.png")));
    }
}

//KB/s
void MegaApplication::setUploadLimit(int limit)
{
    if (appfinished)
    {
        return;
    }

    if (limit < 0)
    {
        megaApi->setUploadLimit(-1);
    }
    else
    {
        megaApi->setUploadLimit(limit * 1024);
    }
}

void MegaApplication::setMaxUploadSpeed(int limit)
{
    if (appfinished)
    {
        return;
    }

    if (limit <= 0)
    {
        megaApi->setMaxUploadSpeed(0);
    }
    else
    {
        megaApi->setMaxUploadSpeed(limit * 1024);
    }
}

void MegaApplication::setMaxDownloadSpeed(int limit)
{
    if (appfinished)
    {
        return;
    }

    if (limit <= 0)
    {
        megaApi->setMaxDownloadSpeed(0);
    }
    else
    {
        megaApi->setMaxDownloadSpeed(limit * 1024);
    }
}

void MegaApplication::setMaxConnections(int direction, int connections)
{
    if (appfinished)
    {
        return;
    }

    if (connections > 0 && connections <= 6)
    {
        megaApi->setMaxConnections(direction, connections);
    }
}

void MegaApplication::setUseHttpsOnly(bool httpsOnly)
{
    if (appfinished)
    {
        return;
    }

    megaApi->useHttpsOnly(httpsOnly);
}

void MegaApplication::startUpdateTask()
{
    if (appfinished)
    {
        return;
    }

#if defined(WIN32) || defined(__APPLE__)
    if (!updateThread && preferences->canUpdate(MegaApplication::applicationFilePath()))
    {
        updateThread = new QThread();
        updateTask = new UpdateTask(megaApi, MegaApplication::applicationDirPath(), isPublic);
        updateTask->moveToThread(updateThread);

        connect(this, SIGNAL(startUpdaterThread()), updateTask, SLOT(startUpdateThread()), Qt::UniqueConnection);
        connect(this, SIGNAL(tryUpdate()), updateTask, SLOT(checkForUpdates()), Qt::UniqueConnection);
        connect(this, SIGNAL(installUpdate()), updateTask, SLOT(installUpdate()), Qt::UniqueConnection);

        connect(updateTask, SIGNAL(updateCompleted()), this, SLOT(onUpdateCompleted()), Qt::UniqueConnection);
        connect(updateTask, SIGNAL(updateAvailable(bool)), this, SLOT(onUpdateAvailable(bool)), Qt::UniqueConnection);
        connect(updateTask, SIGNAL(installingUpdate(bool)), this, SLOT(onInstallingUpdate(bool)), Qt::UniqueConnection);
        connect(updateTask, SIGNAL(updateNotFound(bool)), this, SLOT(onUpdateNotFound(bool)), Qt::UniqueConnection);
        connect(updateTask, SIGNAL(updateError()), this, SLOT(onUpdateError()), Qt::UniqueConnection);

        connect(updateThread, SIGNAL(finished()), updateTask, SLOT(deleteLater()), Qt::UniqueConnection);
        connect(updateThread, SIGNAL(finished()), updateThread, SLOT(deleteLater()), Qt::UniqueConnection);

        updateThread->start();
        emit startUpdaterThread();
    }
#endif
}

void MegaApplication::stopUpdateTask()
{
    if (updateThread)
    {
        updateThread->quit();
        updateThread = NULL;
        updateTask = NULL;
    }
}

void MegaApplication::applyProxySettings()
{
    if (appfinished)
    {
        return;
    }

    QNetworkProxy proxy(QNetworkProxy::NoProxy);
    MegaProxy *proxySettings = new MegaProxy();
    proxySettings->setProxyType(preferences->proxyType());

    if (preferences->proxyType() == MegaProxy::PROXY_CUSTOM)
    {
        int proxyProtocol = preferences->proxyProtocol();
        QString proxyString = preferences->proxyHostAndPort();
        switch (proxyProtocol)
        {
            case Preferences::PROXY_PROTOCOL_SOCKS5H:
                proxy.setType(QNetworkProxy::Socks5Proxy);
                proxyString.insert(0, QString::fromUtf8("socks5h://"));
                break;
            default:
                proxy.setType(QNetworkProxy::HttpProxy);
                break;
        }

        proxySettings->setProxyURL(proxyString.toUtf8().constData());

        proxy.setHostName(preferences->proxyServer());
        proxy.setPort(preferences->proxyPort());
        if (preferences->proxyRequiresAuth())
        {
            QString username = preferences->getProxyUsername();
            QString password = preferences->getProxyPassword();
            proxySettings->setCredentials(username.toUtf8().constData(), password.toUtf8().constData());

            proxy.setUser(preferences->getProxyUsername());
            proxy.setPassword(preferences->getProxyPassword());
        }
    }
    else if (preferences->proxyType() == MegaProxy::PROXY_AUTO)
    {
        MegaProxy* autoProxy = megaApi->getAutoProxySettings();
        delete proxySettings;
        proxySettings = autoProxy;

        if (proxySettings->getProxyType()==MegaProxy::PROXY_CUSTOM)
        {
            string sProxyURL = proxySettings->getProxyURL();
            QString proxyURL = QString::fromUtf8(sProxyURL.data());

            QStringList arguments = proxyURL.split(QString::fromAscii(":"));
            if (arguments.size() == 2)
            {
                proxy.setType(QNetworkProxy::HttpProxy);
                proxy.setHostName(arguments[0]);
                proxy.setPort(arguments[1].toInt());
            }
        }
    }

    megaApi->setProxySettings(proxySettings);
    megaApiFolders->setProxySettings(proxySettings);
    delete proxySettings;
    QNetworkProxy::setApplicationProxy(proxy);
    megaApi->retryPendingConnections(true, true);
    megaApiFolders->retryPendingConnections(true, true);
}

void MegaApplication::showUpdatedMessage(int lastVersion)
{
    updated = true;
    prevVersion = lastVersion;
}

void MegaApplication::handleMEGAurl(const QUrl &url)
{
    if (appfinished)
    {
        return;
    }

    megaApi->getSessionTransferURL(url.fragment().toUtf8().constData());
}

void MegaApplication::handleLocalPath(const QUrl &url)
{
    if (appfinished)
    {
        return;
    }

    QString path = QDir::toNativeSeparators(url.fragment());
    if (path.endsWith(QDir::separator()))
    {
        path.truncate(path.size() - 1);
        QtConcurrent::run(QDesktopServices::openUrl, QUrl::fromLocalFile(path));
    }
    else
    {
        #ifdef WIN32
        if (path.startsWith(QString::fromAscii("\\\\?\\")))
        {
            path = path.mid(4);
        }
        #endif
        Platform::showInFolder(path);
    }
}

void MegaApplication::clearUserAttributes()
{
    if (infoDialog)
    {
        infoDialog->clearUserAttributes();
    }

    QString pathToAvatar = Utilities::getAvatarPath(preferences->email());
    if (QFileInfo(pathToAvatar).exists())
    {
        QFile::remove(pathToAvatar);
    }
}

void MegaApplication::clearViewedTransfers()
{
    nUnviewedTransfers = 0;
    if (transferManager)
    {
        transferManager->updateNumberOfCompletedTransfers(nUnviewedTransfers);
    }
}

void MegaApplication::onCompletedTransfersTabActive(bool active)
{
    completedTabActive = active;
}

void MegaApplication::checkFirstTransfer()
{
    if (appfinished || !megaApi)
    {
        return;
    }

    if (numTransfers[MegaTransfer::TYPE_DOWNLOAD] && activeTransferPriority[MegaTransfer::TYPE_DOWNLOAD] == 0xFFFFFFFFFFFFFFFFULL)
    {
        MegaTransfer *nextTransfer = megaApi->getFirstTransfer(MegaTransfer::TYPE_DOWNLOAD);
        if (nextTransfer)
        {
            onTransferUpdate(megaApi, nextTransfer);
            delete nextTransfer;
        }
    }

    if (numTransfers[MegaTransfer::TYPE_UPLOAD] && activeTransferPriority[MegaTransfer::TYPE_UPLOAD] == 0xFFFFFFFFFFFFFFFFULL)
    {
        MegaTransfer *nextTransfer = megaApi->getFirstTransfer(MegaTransfer::TYPE_UPLOAD);
        if (nextTransfer)
        {
            onTransferUpdate(megaApi, nextTransfer);
            delete nextTransfer;
        }
    }
}

void MegaApplication::checkOperatingSystem()
{
    if (!preferences->isOneTimeActionDone(Preferences::ONE_TIME_ACTION_OS_TOO_OLD))
    {
        bool isOSdeprecated = false;
#ifdef MEGASYNC_DEPRECATED_OS
        isOSdeprecated = true;
#endif

#ifdef __APPLE__
        char releaseStr[256];
        size_t size = sizeof(releaseStr);
        if (!sysctlbyname("kern.osrelease", releaseStr, &size, NULL, 0)  && size > 0)
        {
            if (strchr(releaseStr,'.'))
            {
                char *token = strtok(releaseStr, ".");
                if (token)
                {
                    errno = 0;
                    char *endPtr = NULL;
                    long majorVersion = strtol(token, &endPtr, 10);
                    if (endPtr != token && errno != ERANGE && majorVersion >= INT_MIN && majorVersion <= INT_MAX)
                    {
                        if((int)majorVersion < 13) // Older versions from 10.9 (mavericks)
                        {
                            isOSdeprecated = true;
                        }
                    }
                }
            }
        }
#endif
        if (isOSdeprecated)
        {
            QMessageBox::warning(NULL, tr("MEGAsync"),
                                 tr("Please consider updating your operating system.") + QString::fromUtf8("\n")
#ifdef __APPLE__
                                 + tr("MEGAsync will continue to work, however updates will no longer be supported for versions prior to OS X Mavericks soon.")
#else
                                 + tr("MEGAsync will continue to work, however you might not receive new updates.")
#endif
                                 );
            preferences->setOneTimeActionDone(Preferences::ONE_TIME_ACTION_OS_TOO_OLD, true);
        }
    }
}

void MegaApplication::notifyItemChange(QString path, int newState)
{
    string localPath;
#ifdef _WIN32
    localPath.assign((const char *)path.utf16(), path.size() * sizeof(wchar_t));
#else
    localPath = path.toUtf8().constData();
#endif
    Platform::notifyItemChange(&localPath, newState);
}

int MegaApplication::getPrevVersion()
{
    return prevVersion;
}

void MegaApplication::showNotificationFinishedTransfers(unsigned long long appDataId)
{
    QHash<unsigned long long, TransferMetaData*>::iterator it
           = transferAppData.find(appDataId);
    if (it == transferAppData.end())
    {
        return;
    }

    TransferMetaData *data = it.value();
    if (!preferences->showNotifications())
    {
        if (data->pendingTransfers == 0)
        {
            transferAppData.erase(it);
            delete data;
        }

        return;
    }

    if (data->pendingTransfers == 0)
    {
        MegaNotification *notification = new MegaNotification();
        QString title;
        QString message;

        if (data->transfersFileOK || data->transfersFolderOK)
        {
            switch (data->transferDirection)
            {
                case MegaTransfer::TYPE_UPLOAD:
                {
                    if (data->transfersFileOK && data->transfersFolderOK)
                    {
                        title = tr("Upload");
                        if (data->transfersFolderOK == 1)
                        {
                            if (data->transfersFileOK == 1)
                            {
                                message = tr("1 file and 1 folder were successfully uploaded");
                            }
                            else
                            {
                                message = tr("%1 files and 1 folder were successfully uploaded").arg(data->transfersFileOK);
                            }
                        }
                        else
                        {
                            if (data->transfersFileOK == 1)
                            {
                                message = tr("1 file and %1 folders were successfully uploaded").arg(data->transfersFolderOK);
                            }
                            else
                            {
                                message = tr("%1 files and %2 folders were successfully uploaded").arg(data->transfersFileOK).arg(data->transfersFolderOK);
                            }
                        }
                    }
                    else if (!data->transfersFileOK)
                    {
                        title = tr("Folder Upload");
                        if (data->transfersFolderOK == 1)
                        {
                            message = tr("1 folder was successfully uploaded");
                        }
                        else
                        {
                            message = tr("%1 folders were successfully uploaded").arg(data->transfersFolderOK);
                        }
                    }
                    else
                    {
                        title = tr("File Upload");
                        if (data->transfersFileOK == 1)
                        {
                            message = tr("1 file was successfully uploaded");
                        }
                        else
                        {
                            message = tr("%1 files were successfully uploaded").arg(data->transfersFileOK);
                        }
                    }
                    break;
                }
                case MegaTransfer::TYPE_DOWNLOAD:
                {
                    if (data->transfersFileOK && data->transfersFolderOK)
                    {
                        title = tr("Download");
                        if (data->transfersFolderOK == 1)
                        {
                            if (data->transfersFileOK == 1)
                            {
                                message = tr("1 file and 1 folder were successfully downloaded");
                            }
                            else
                            {
                                message = tr("%1 files and 1 folder were successfully downloaded").arg(data->transfersFileOK);
                            }
                        }
                        else
                        {
                            if (data->transfersFileOK == 1)
                            {
                                message = tr("1 file and %1 folders were successfully downloaded").arg(data->transfersFolderOK);
                            }
                            else
                            {
                                message = tr("%1 files and %2 folders were successfully downloaded").arg(data->transfersFileOK).arg(data->transfersFolderOK);
                            }
                        }
                    }
                    else if (!data->transfersFileOK)
                    {
                        title = tr("Folder Download");
                        if (data->transfersFolderOK == 1)
                        {
                            message = tr("1 folder was successfully downloaded");
                        }
                        else
                        {
                            message = tr("%1 folders were successfully downloaded").arg(data->transfersFolderOK);
                        }
                    }
                    else
                    {
                        title = tr("File Download");
                        if (data->transfersFileOK == 1)
                        {
                            message = tr("1 file was successfully downloaded");
                        }
                        else
                        {
                            message = tr("%1 files were successfully downloaded").arg(data->transfersFileOK);
                        }
                    }
                    break;
                }
                default:
                    break;
            }
        }

        if (notificator && !message.isEmpty())
        {           
            preferences->setLastTransferNotificationTimestamp();
            notification->setTitle(title);
            notification->setText(message);
            notification->setActions(QStringList() << tr("Show in folder"));
            notification->setData(((data->totalTransfers == 1) ? QString::number(1) : QString::number(0)) + data->localPath);
            connect(notification, SIGNAL(activated(int)), this, SLOT(showInFolder(int)));
            notificator->notify(notification);
        }

        transferAppData.erase(it);
        delete data;
    }
}

#ifdef __APPLE__
void MegaApplication::enableFinderExt()
{
    // We need to wait from OS X El capitan to reload system db before enable the extension
    Platform::enableFinderExtension(true);
    preferences->setOneTimeActionDone(Preferences::ONE_TIME_ACTION_ACTIVE_FINDER_EXT, true);
}
#endif

void MegaApplication::showInFolder(int activationButton)
{
    MegaNotification *notification = ((MegaNotification *)QObject::sender());

    if ((activationButton == MegaNotification::ActivationActionButtonClicked
         || activationButton == MegaNotification::ActivationLegacyNotificationClicked
     #ifndef _WIN32
         || activationButton == MegaNotification::ActivationContentClicked
     #endif
         )
            && notification->getData().size() > 1)
    {
        QString localPath = QDir::toNativeSeparators(notification->getData().mid(1));
        if (notification->getData().at(0) == QChar::fromAscii('1'))
        {
            Platform::showInFolder(localPath);
        }
        else
        {
            QtConcurrent::run(QDesktopServices::openUrl, QUrl::fromLocalFile(localPath));
        }
    }
}

void MegaApplication::openFolderPath(QString localPath)
{
    if (!localPath.isEmpty())
    {
        #ifdef WIN32
        if (localPath.startsWith(QString::fromAscii("\\\\?\\")))
        {
            localPath = localPath.mid(4);
        }
        #endif
        Platform::showInFolder(localPath);
    }
}

void MegaApplication::redirectToUpgrade(int activationButton)
{
    if (activationButton == MegaNotification::ActivationActionButtonClicked
            || activationButton == MegaNotification::ActivationLegacyNotificationClicked
        #ifndef _WIN32
            || activationButton == MegaNotification::ActivationContentClicked
        #endif
            )
    {
        QString userAgent = QString::fromUtf8(QUrl::toPercentEncoding(QString::fromUtf8(megaApi->getUserAgent())));
        QString url = QString::fromUtf8("pro/uao=%1").arg(userAgent);
        Preferences *preferences = Preferences::instance();
        if (preferences->lastPublicHandleTimestamp() && (QDateTime::currentMSecsSinceEpoch() - preferences->lastPublicHandleTimestamp()) < 86400000)
        {
            MegaHandle aff = preferences->lastPublicHandle();
            if (aff != INVALID_HANDLE)
            {
                char *base64aff = MegaApi::handleToBase64(aff);
                url.append(QString::fromUtf8("/aff=%1/aff_time=%2").arg(QString::fromUtf8(base64aff)).arg(preferences->lastPublicHandleTimestamp() / 1000));
                delete [] base64aff;
            }
        }

        megaApi->getSessionTransferURL(url.toUtf8().constData());
    }
}

void MegaApplication::registerUserActivity()
{
    lastUserActivityExecution = QDateTime::currentMSecsSinceEpoch();
}

void MegaApplication::PSAseen(int id)
{
    if (id >= 0)
    {
        megaApi->setPSA(id);
    }
}

void MegaApplication::onDismissOQ(bool overStorage)
{
    if (overStorage)
    {
        preferences->setOverStorageDismissExecution(QDateTime::currentMSecsSinceEpoch());
    }
    else
    {
        preferences->setAlmostOverStorageDismissExecution(QDateTime::currentMSecsSinceEpoch());
    }
}

void MegaApplication::updateUserStats(bool storage, bool transfer, bool pro, bool force)
{
    if (appfinished)
    {
        return;
    }

    // if any are already pending, we don't need to fetch again
    if (inflightUserStats[0]) storage = false;
    if (inflightUserStats[1]) transfer = false;
    if (inflightUserStats[2]) pro = false;

    if (!storage && !transfer && !pro)
    {
        MegaApi::log(MegaApi::LOG_LEVEL_DEBUG, "Skipped call to getSpecificAccountDetails()");
        return;
    }

    // if the oldest of the ones we want is too recent, skip (unless force)
    long long lastRequest = 0;
    if (storage  && (!lastRequest || lastRequest > userStatsLastRequest[0])) lastRequest = userStatsLastRequest[0];
    if (transfer && (!lastRequest || lastRequest > userStatsLastRequest[1])) lastRequest = userStatsLastRequest[1];
    if (pro      && (!lastRequest || lastRequest > userStatsLastRequest[2])) lastRequest = userStatsLastRequest[2];

    if (force || !lastRequest || (QDateTime::currentMSecsSinceEpoch() - lastRequest) > Preferences::MIN_UPDATE_STATS_INTERVAL)
    {
        megaApi->getSpecificAccountDetails(storage, transfer, pro);
        if (storage)  inflightUserStats[0] = true;
        if (transfer) inflightUserStats[1] = true;
        if (pro)      inflightUserStats[2] = true;

        if (storage)  userStatsLastRequest[0] = QDateTime::currentMSecsSinceEpoch();
        if (transfer) userStatsLastRequest[1] = QDateTime::currentMSecsSinceEpoch();
        if (pro)      userStatsLastRequest[2] = QDateTime::currentMSecsSinceEpoch();
    }
    else
    {
        if (storage)  queuedUserStats[0] = true;
        if (transfer) queuedUserStats[1] = true;
        if (pro)      queuedUserStats[2] = true;
    }
}

void MegaApplication::addRecentFile(QString fileName, long long fileHandle, QString localPath, QString nodeKey)
{
    if (appfinished)
    {
        return;
    }
}

void MegaApplication::checkForUpdates()
{
    if (appfinished)
    {
        return;
    }

    this->showInfoMessage(tr("Checking for updates..."));
    emit tryUpdate();
}

void MegaApplication::showTrayMenu(QPoint *point)
{
    if (appfinished)
    {
        return;
    }

    if (trayGuestMenu && !preferences->logged())
    {
        if (trayGuestMenu->isVisible())
        {
            trayGuestMenu->close();
        }

        QPoint p = point ? (*point) - QPoint(trayGuestMenu->sizeHint().width(), 0)
                         : QCursor::pos();

        trayGuestMenu->update();
        trayGuestMenu->popup(p);
    }
    else if (trayMenu)
    {
        if (trayMenu->isVisible())
        {
            trayMenu->close();
        }

        QPoint p = point ? (*point) - QPoint(trayMenu->sizeHint().width(), 0)
                                 : QCursor::pos();
        trayMenu->update();
        trayMenu->popup(p);
    }
}

void MegaApplication::toggleLogging()
{
    if (appfinished)
    {
        return;
    }

    if (logger->isLogToFileEnabled() || logger->isLogToStdoutEnabled())
    {
        Preferences::HTTPS_ORIGIN_CHECK_ENABLED = true;
        logger->sendLogsToFile(false);
        logger->sendLogsToStdout(false);
        MegaApi::setLogLevel(MegaApi::LOG_LEVEL_WARNING);
        showInfoMessage(tr("DEBUG mode disabled"));
    }
    else
    {
        Preferences::HTTPS_ORIGIN_CHECK_ENABLED = false;
        logger->sendLogsToFile(true);
        MegaApi::setLogLevel(MegaApi::LOG_LEVEL_MAX);
        showInfoMessage(tr("DEBUG mode enabled. A log is being created in your desktop (MEGAsync.log)"));
        if (megaApi)
        {
            MegaApi::log(MegaApi::LOG_LEVEL_INFO, QString::fromUtf8("Version string: %1   Version code: %2.%3   User-Agent: %4").arg(Preferences::VERSION_STRING)
                     .arg(Preferences::VERSION_CODE).arg(Preferences::BUILD_ID).arg(QString::fromUtf8(megaApi->getUserAgent())).toUtf8().constData());
        }
    }
}

void MegaApplication::removeFinishedTransfer(int transferTag)
{
    QMap<int, MegaTransfer*>::iterator it = finishedTransfers.find(transferTag);
    if (it != finishedTransfers.end())
    {     
        for (QList<MegaTransfer*>::iterator it2 = finishedTransferOrder.begin(); it2 != finishedTransferOrder.end(); it2++)
        {
            if ((*it2)->getTag() == transferTag)
            {
                finishedTransferOrder.erase(it2);
                break;
            }
        }
        delete it.value();
        finishedTransfers.erase(it);

        emit clearFinishedTransfer(transferTag);

        if (!finishedTransfers.size() && infoDialog)
        {
            infoDialog->updateDialogState();
        }
    }
}

void MegaApplication::removeAllFinishedTransfers()
{
    qDeleteAll(finishedTransfers);
    finishedTransferOrder.clear();
    finishedTransfers.clear();

    emit clearAllFinishedTransfers();

    if (infoDialog)
    {
        infoDialog->updateDialogState();
    }
}

QList<MegaTransfer*> MegaApplication::getFinishedTransfers()
{
    return finishedTransferOrder;
}

int MegaApplication::getNumUnviewedTransfers()
{
    return nUnviewedTransfers;
}

MegaTransfer* MegaApplication::getFinishedTransferByTag(int tag)
{
    if (!finishedTransfers.contains(tag))
    {
        return NULL;
    }
    return finishedTransfers.value(tag);
}

void MegaApplication::pauseTransfers()
{
    pauseTransfers(!preferences->getGlobalPaused());
}

void MegaApplication::officialWeb()
{
    QString webUrl = QString::fromAscii("https://mega.nz/");
    QtConcurrent::run(QDesktopServices::openUrl, QUrl(webUrl));
}

//Called when the "Import links" menu item is clicked
void MegaApplication::importLinks()
{
    if (appfinished)
    {
        return;
    }

    if (!preferences->logged())
    {
        openInfoWizard();
        return;
    }

    if (pasteMegaLinksDialog)
    {
        pasteMegaLinksDialog->activateWindow();
        pasteMegaLinksDialog->raise();
        return;
    }

    if (importDialog)
    {
        importDialog->activateWindow();
        importDialog->raise();
        return;
    }

    //Show the dialog to paste public links
    pasteMegaLinksDialog = new PasteMegaLinksDialog();
    pasteMegaLinksDialog->exec();
    if (!pasteMegaLinksDialog)
    {
        return;
    }

    //If the dialog isn't accepted, return
    if (pasteMegaLinksDialog->result()!=QDialog::Accepted)
    {
        delete pasteMegaLinksDialog;
        pasteMegaLinksDialog = NULL;
        return;
    }

    //Get the list of links from the dialog
    QStringList linkList = pasteMegaLinksDialog->getLinks();
    delete pasteMegaLinksDialog;
    pasteMegaLinksDialog = NULL;

    //Send links to the link processor
    LinkProcessor *linkProcessor = new LinkProcessor(linkList, megaApi, megaApiFolders);

    //Open the import dialog
    importDialog = new ImportMegaLinksDialog(megaApi, preferences, linkProcessor);
    importDialog->exec();
    if (!importDialog)
    {
        return;
    }

    if (importDialog->result() != QDialog::Accepted)
    {
        delete importDialog;
        importDialog = NULL;
        return;
    }

    //If the user wants to download some links, do it
    if (importDialog->shouldDownload())
    {
        if (!preferences->hasDefaultDownloadFolder())
        {
            preferences->setDownloadFolder(importDialog->getDownloadPath());
        }
        linkProcessor->downloadLinks(importDialog->getDownloadPath());
    }

    //If the user wants to import some links, do it
    if (preferences->logged() && importDialog->shouldImport())
    {
        preferences->setOverStorageDismissExecution(0);

        connect(linkProcessor, SIGNAL(onLinkImportFinish()), this, SLOT(onLinkImportFinished()));
        connect(linkProcessor, SIGNAL(onDupplicateLink(QString, QString, mega::MegaHandle)),
                this, SLOT(onDupplicateLink(QString, QString, mega::MegaHandle)));
        linkProcessor->importLinks(importDialog->getImportPath());
    }
    else
    {
        //If importing links isn't needed, we can delete the link processor
        //It doesn't track transfers, only the importation of links
        delete linkProcessor;
    }

    delete importDialog;
    importDialog = NULL;
}

void MegaApplication::showChangeLog()
{
    if (appfinished)
    {
        return;
    }

    if (changeLogDialog)
    {
        changeLogDialog->show();
        return;
    }

    changeLogDialog = new ChangeLogDialog(Preferences::VERSION_STRING, Preferences::SDK_ID, Preferences::CHANGELOG);
    changeLogDialog->show();
}

void MegaApplication::uploadActionClicked()
{
    if (appfinished)
    {
        return;
    }

    #ifdef __APPLE__
         if (QSysInfo::MacintoshVersion >= QSysInfo::MV_10_7)
         {
                infoDialog->hide();
                QApplication::processEvents();
                if (appfinished)
                {
                    return;
                }

                QStringList files = MacXPlatform::multipleUpload(QCoreApplication::translate("ShellExtension", "Upload to MEGA"));
                if (files.size())
                {
                    QQueue<QString> qFiles;
                    foreach(QString file, files)
                    {
                        qFiles.append(file);
                    }

                    shellUpload(qFiles);
                }
         return;
         }
    #endif

    if (multiUploadFileDialog)
    {
        multiUploadFileDialog->activateWindow();
        multiUploadFileDialog->raise();
        return;
    }

#if QT_VERSION < 0x050000
    QString defaultFolderPath = QDesktopServices::storageLocation(QDesktopServices::HomeLocation);
#else
    QString  defaultFolderPath;
    QStringList paths = QStandardPaths::standardLocations(QStandardPaths::HomeLocation);
    if (paths.size())
    {
        defaultFolderPath = paths.at(0);
    }
#endif

    multiUploadFileDialog = new MultiQFileDialog(NULL,
           QCoreApplication::translate("ShellExtension", "Upload to MEGA"),
           defaultFolderPath);

    int result = multiUploadFileDialog->exec();
    if (!multiUploadFileDialog)
    {
        return;
    }

    if (result == QDialog::Accepted)
    {
        QStringList files = multiUploadFileDialog->selectedFiles();
        if (files.size())
        {
            QQueue<QString> qFiles;
            foreach(QString file, files)
                qFiles.append(file);
            shellUpload(qFiles);
        }
    }

    delete multiUploadFileDialog;
    multiUploadFileDialog = NULL;
}

void MegaApplication::downloadActionClicked()
{
    if (appfinished)
    {
        return;
    }

    if (downloadNodeSelector)
    {
        downloadNodeSelector->activateWindow();
        downloadNodeSelector->raise();
        return;
    }

    downloadNodeSelector = new NodeSelector(megaApi, NodeSelector::DOWNLOAD_SELECT, NULL);
    int result = downloadNodeSelector->exec();
    if (!downloadNodeSelector)
    {
        return;
    }

    if (result != QDialog::Accepted)
    {
        delete downloadNodeSelector;
        downloadNodeSelector = NULL;
        return;
    }

    long long selectedMegaFolderHandle = downloadNodeSelector->getSelectedFolderHandle();
    MegaNode *selectedNode = megaApi->getNodeByHandle(selectedMegaFolderHandle);
    delete downloadNodeSelector;
    downloadNodeSelector = NULL;
    if (!selectedNode)
    {
        selectedMegaFolderHandle = INVALID_HANDLE;
        return;
    }

    if (selectedNode)
    {
        downloadQueue.append(selectedNode);
        processDownloads();
    }
}

void MegaApplication::streamActionClicked()
{
    if (appfinished)
    {
        return;
    }

    if (streamSelector)
    {
        streamSelector->showNormal();
        streamSelector->activateWindow();
        streamSelector->raise();
        return;
    }

    streamSelector = new StreamingFromMegaDialog(megaApi);
    streamSelector->show();
}

void MegaApplication::transferManagerActionClicked(int tab)
{
    if (appfinished)
    {
        return;
    }

    if (transferManager)
    {
        transferManager->setActiveTab(tab);
        transferManager->showNormal();
        transferManager->activateWindow();
        transferManager->raise();
        transferManager->updateState();
        return;
    }

    transferManager = new TransferManager(megaApi);
    // Signal/slot to notify the tracking of unseen completed transfers of Transfer Manager. If Completed tab is
    // active, tracking is disabled
    connect(transferManager, SIGNAL(viewedCompletedTransfers()), this, SLOT(clearViewedTransfers()));
    connect(transferManager, SIGNAL(completedTransfersTabActive(bool)), this, SLOT(onCompletedTransfersTabActive(bool)));
    connect(transferManager, SIGNAL(userActivity()), this, SLOT(registerUserActivity()));
    transferManager->setActiveTab(tab);

    Platform::activateBackgroundWindow(transferManager);
    transferManager->show();
}

void MegaApplication::loginActionClicked()
{
    if (appfinished)
    {
        return;
    }

    userAction(GuestWidget::LOGIN_CLICKED);
}

void MegaApplication::userAction(int action)
{
    if (appfinished)
    {
        return;
    }

    if (!preferences->logged())
    {
        switch (action)
        {
            case InfoWizard::LOGIN_CLICKED:
                showInfoDialog();
                break;
            default:
                if (setupWizard)
                {
                    setupWizard->goToStep(action);
                    setupWizard->activateWindow();
                    setupWizard->raise();
                    return;
                }
                setupWizard = new SetupWizard(this);
                setupWizard->setModal(false);
                connect(setupWizard, SIGNAL(finished(int)), this, SLOT(setupWizardFinished(int)));
                setupWizard->goToStep(action);
                setupWizard->show();
                break;
        }
    }
}

void MegaApplication::changeState()
{
    if (appfinished)
    {
        return;
    }

    if (infoDialog)
    {
        infoDialog->regenerateLayout();
    }
}

void MegaApplication::createTrayIcon()
{
    if (appfinished)
    {
        return;
    }

    createTrayMenu();
    createGuestMenu();

    if (!trayIcon)
    {
        trayIcon = new QSystemTrayIcon();

        connect(trayIcon, SIGNAL(messageClicked()), this, SLOT(onMessageClicked()));
        connect(trayIcon, SIGNAL(activated(QSystemTrayIcon::ActivationReason)),
                this, SLOT(trayIconActivated(QSystemTrayIcon::ActivationReason)));

    #ifdef __APPLE__
        scanningTimer = new QTimer();
        scanningTimer->setSingleShot(false);
        scanningTimer->setInterval(500);
        scanningAnimationIndex = 1;
        connect(scanningTimer, SIGNAL(timeout()), this, SLOT(scanningAnimationStep()));
    #endif
    }

    if (isLinux)
    {
        return;
    }

#ifdef _WIN32
    if (preferences && preferences->logged() && megaApi && megaApi->isFilesystemAvailable()
            && bwOverquotaTimestamp <= QDateTime::currentMSecsSinceEpoch() / 1000)
    {
        trayIcon->setContextMenu(windowsMenu);
    }
    else
    {
        trayIcon->setContextMenu(initialMenu);
    }
#else
    trayIcon->setContextMenu(&emptyMenu);
#endif

    trayIcon->setToolTip(QCoreApplication::applicationName()
                     + QString::fromAscii(" ")
                     + Preferences::VERSION_STRING
                     + QString::fromAscii("\n")
                     + tr("Starting"));

#ifndef __APPLE__
    #ifdef _WIN32
        trayIcon->setIcon(QIcon(QString::fromAscii("://images/tray_sync.ico")));
    #else
        setTrayIconFromTheme(QString::fromAscii("://images/synching.svg"));
    #endif
#else
    QIcon ic = QIcon(QString::fromAscii("://images/icon_syncing_mac.png"));
    ic.setIsMask(true);
    trayIcon->setIcon(ic);

    if (!scanningTimer->isActive())
    {
        scanningAnimationIndex = 1;
        scanningTimer->start();
    }
#endif
}

void MegaApplication::processUploads()
{
    if (appfinished)
    {
        return;
    }

    if (!uploadQueue.size())
    {
        return;
    }

    if (!preferences->logged())
    {
        openInfoWizard();
        return;
    }

    //If the dialog to select the upload folder is active, return.
    //Files will be uploaded when the user selects the upload folder
    if (uploadFolderSelector)
    {
        uploadFolderSelector->activateWindow();
        uploadFolderSelector->raise();
        return;
    }

    //If there is a default upload folder in the preferences
    MegaNode *node = megaApi->getNodeByHandle(preferences->uploadFolder());
    if (node)
    {
        const char *path = megaApi->getNodePath(node);
        if (path && !strncmp(path, "//bin", 5))
        {
            preferences->setHasDefaultUploadFolder(false);
            preferences->setUploadFolder(INVALID_HANDLE);
        }

        if (preferences->hasDefaultUploadFolder())
        {
            //use it to upload the list of files
            processUploadQueue(node->getHandle());
            delete node;
            delete [] path;
            return;
        }

        delete node;
        delete [] path;
    }
    uploadFolderSelector = new UploadToMegaDialog(megaApi);
    uploadFolderSelector->setDefaultFolder(preferences->uploadFolder());
    Platform::activateBackgroundWindow(uploadFolderSelector);
    uploadFolderSelector->exec();
    if (!uploadFolderSelector)
    {
        return;
    }

    if (uploadFolderSelector->result()==QDialog::Accepted)
    {
        //If the dialog is accepted, get the destination node
        MegaHandle nodeHandle = uploadFolderSelector->getSelectedHandle();
        preferences->setHasDefaultUploadFolder(uploadFolderSelector->isDefaultFolder());
        preferences->setUploadFolder(nodeHandle);
        if (settingsDialog)
        {
            settingsDialog->loadSettings();
        }
        processUploadQueue(nodeHandle);
    }
    //If the dialog is rejected, cancel uploads
    else uploadQueue.clear();

    delete uploadFolderSelector;
    uploadFolderSelector = NULL;
    return;

}

void MegaApplication::processDownloads()
{
    if (appfinished)
    {
        return;
    }

    if (!downloadQueue.size())
    {
        return;
    }

    if (!preferences->logged())
    {
        openInfoWizard();
        return;
    }

    if (downloadFolderSelector)
    {
        downloadFolderSelector->activateWindow();
        downloadFolderSelector->raise();
        return;
    }

    QString defaultPath = preferences->downloadFolder();
    if (preferences->hasDefaultDownloadFolder()
            && QFile(defaultPath).exists())
    {
        QTemporaryFile *test = new QTemporaryFile(defaultPath + QDir::separator());
        if (test->open())
        {
            delete test;
            processDownloadQueue(defaultPath);
            return;
        }
        delete test;

        preferences->setHasDefaultDownloadFolder(false);
        preferences->setDownloadFolder(QString());
    }

    downloadFolderSelector = new DownloadFromMegaDialog(preferences->downloadFolder());
    Platform::activateBackgroundWindow(downloadFolderSelector);
    downloadFolderSelector->exec();
    if (!downloadFolderSelector)
    {
        return;
    }

    if (downloadFolderSelector->result()==QDialog::Accepted)
    {
        //If the dialog is accepted, get the destination node
        QString path = downloadFolderSelector->getPath();
        preferences->setHasDefaultDownloadFolder(downloadFolderSelector->isDefaultDownloadOption());
        preferences->setDownloadFolder(path);
        if (settingsDialog)
        {
            settingsDialog->loadSettings();
        }
        processDownloadQueue(path);
    }
    else
    {
        QQueue<MegaNode *>::iterator it;
        for (it = downloadQueue.begin(); it != downloadQueue.end(); ++it)
        {
            HTTPServer::onTransferDataUpdate((*it)->getHandle(), MegaTransfer::STATE_CANCELLED, 0, 0, 0, QString());
        }

        //If the dialog is rejected, cancel uploads
        qDeleteAll(downloadQueue);
        downloadQueue.clear();
    }

    delete downloadFolderSelector;
    downloadFolderSelector = NULL;
    return;
}

void MegaApplication::logoutActionClicked()
{
    if (appfinished)
    {
        return;
    }

    unlink();
}

//Called when the user wants to generate the public link for a node
void MegaApplication::copyFileLink(MegaHandle fileHandle, QString nodeKey)
{
    if (appfinished)
    {
        return;
    }

    if (nodeKey.size())
    {
        //Public node
        const char* base64Handle = MegaApi::handleToBase64(fileHandle);
        QString handle = QString::fromUtf8(base64Handle);
        QString linkForClipboard = QString::fromUtf8("https://mega.nz/#!%1!%2").arg(handle).arg(nodeKey);
        delete [] base64Handle;
        QApplication::clipboard()->setText(linkForClipboard);
        showInfoMessage(tr("The link has been copied to the clipboard"));
        return;
    }

    MegaNode *node = megaApi->getNodeByHandle(fileHandle);
    if (!node)
    {
        showErrorMessage(tr("Error getting link:") + QString::fromUtf8(" ") + tr("File not found"));
        return;
    }

    char *path = megaApi->getNodePath(node);
    if (path && strncmp(path, "//bin/", 6) && megaApi->checkAccess(node, MegaShare::ACCESS_OWNER).getErrorCode() == MegaError::API_OK)
    {
        //Launch the creation of the import link, it will be handled in the "onRequestFinish" callback
        megaApi->exportNode(node);

        delete node;
        delete [] path;
        return;
    }
    delete [] path;

    const char *fp = megaApi->getFingerprint(node);
    if (!fp)
    {
        showErrorMessage(tr("Error getting link:") + QString::fromUtf8(" ") + tr("File not found"));
        delete node;
        return;
    }
    MegaNode *exportableNode = megaApi->getExportableNodeByFingerprint(fp, node->getName());
    if (exportableNode)
    {
        //Launch the creation of the import link, it will be handled in the "onRequestFinish" callback
        megaApi->exportNode(exportableNode);

        delete node;
        delete [] fp;
        delete exportableNode;
        return;
    }

    delete node;
    delete [] fp;
    showErrorMessage(tr("The link can't be generated because the file is in an incoming shared folder or in your Rubbish Bin"));
}

//Called when the user wants to upload a list of files and/or folders from the shell
void MegaApplication::shellUpload(QQueue<QString> newUploadQueue)
{
    if (appfinished)
    {
        return;
    }

    //Append the list of files to the upload queue
    uploadQueue.append(newUploadQueue);
    processUploads();
}

void MegaApplication::shellExport(QQueue<QString> newExportQueue)
{
    if (appfinished || !megaApi->isLoggedIn())
    {
        return;
    }

    ExportProcessor *processor = new ExportProcessor(megaApi, newExportQueue);
    connect(processor, SIGNAL(onRequestLinksFinished()), this, SLOT(onRequestLinksFinished()));
    processor->requestLinks();
    exportOps++;
}

void MegaApplication::shellViewOnMega(QByteArray localPath, bool versions)
{
    MegaNode *node = NULL;

#ifdef WIN32   
    if (!localPath.startsWith(QByteArray((const char *)L"\\\\", 4)))
    {
        localPath.insert(0, QByteArray((const char *)L"\\\\?\\", 8));
    }

    string tmpPath((const char*)localPath.constData(), localPath.size() - 2);
#else
    string tmpPath((const char*)localPath.constData());
#endif

    node = megaApi->getSyncedNode(&tmpPath);
    if (!node)
    {
        return;
    }

    char *base64handle = node->getBase64Handle();
    QString url = QString::fromUtf8("fm%1/%2").arg(versions ? QString::fromUtf8("/versions") : QString::fromUtf8(""))
                                              .arg(QString::fromUtf8(base64handle));
    megaApi->getSessionTransferURL(url.toUtf8().constData());
    delete [] base64handle;
    delete node;
}

void MegaApplication::exportNodes(QList<MegaHandle> exportList, QStringList extraLinks)
{
    if (appfinished || !megaApi->isLoggedIn())
    {
        return;
    }

    this->extraLinks.append(extraLinks);
    ExportProcessor *processor = new ExportProcessor(megaApi, exportList);
    connect(processor, SIGNAL(onRequestLinksFinished()), this, SLOT(onRequestLinksFinished()));
    processor->requestLinks();
    exportOps++;
}

void MegaApplication::externalDownload(QQueue<MegaNode *> newDownloadQueue)
{
    if (appfinished)
    {
        return;
    }

    downloadQueue.append(newDownloadQueue);

    if (preferences->getDownloadsPaused())
    {
        megaApi->pauseTransfers(false, MegaTransfer::TYPE_DOWNLOAD);
    }
}

void MegaApplication::externalDownload(QString megaLink, QString auth)
{
    if (appfinished)
    {
        return;
    }

    pendingLinks.insert(megaLink, auth);

    if (preferences->logged())
    {
        if (preferences->getDownloadsPaused())
        {
            megaApi->pauseTransfers(false, MegaTransfer::TYPE_DOWNLOAD);
        }

        megaApi->getPublicNode(megaLink.toUtf8().constData());
    }
    else
    {
        openInfoWizard();
    }
}

void MegaApplication::externalFileUpload(qlonglong targetFolder)
{
    if (appfinished)
    {
        return;
    }

    if (!preferences->logged())
    {
        openInfoWizard();
        return;
    }

    if (folderUploadSelector)
    {
        folderUploadSelector->activateWindow();
        folderUploadSelector->raise();
        return;
    }

    fileUploadTarget = targetFolder;
    if (fileUploadSelector)
    {
        fileUploadSelector->activateWindow();
        fileUploadSelector->raise();
        return;
    }

    fileUploadSelector = new QFileDialog();
    fileUploadSelector->setFileMode(QFileDialog::ExistingFiles);
    fileUploadSelector->setOption(QFileDialog::DontUseNativeDialog, false);

#if QT_VERSION < 0x050000
    QString defaultFolderPath = QDesktopServices::storageLocation(QDesktopServices::HomeLocation);
#else
    QString  defaultFolderPath;
    QStringList paths = QStandardPaths::standardLocations(QStandardPaths::HomeLocation);
    if (paths.size())
    {
        defaultFolderPath = paths.at(0);
    }
#endif
    fileUploadSelector->setDirectory(defaultFolderPath);

    Platform::execBackgroundWindow(fileUploadSelector);
    if (!fileUploadSelector)
    {
        return;
    }

    if (fileUploadSelector->result() == QDialog::Accepted)
    {
        QStringList paths = fileUploadSelector->selectedFiles();
        MegaNode *target = megaApi->getNodeByHandle(fileUploadTarget);
        int files = 0;
        for (int i = 0; i < paths.size(); i++)
        {
            files++;
            megaApi->startUpload(QDir::toNativeSeparators(paths[i]).toUtf8().constData(), target);
        }
        delete target;

        HTTPServer::onUploadSelectionAccepted(files, 0);
    }
    else
    {
        HTTPServer::onUploadSelectionDiscarded();
    }

    delete fileUploadSelector;
    fileUploadSelector = NULL;
    return;
}

void MegaApplication::externalFolderUpload(qlonglong targetFolder)
{
    if (appfinished)
    {
        return;
    }

    if (!preferences->logged())
    {
        openInfoWizard();
        return;
    }

    if (fileUploadSelector)
    {
        fileUploadSelector->activateWindow();
        fileUploadSelector->raise();
        return;
    }

    folderUploadTarget = targetFolder;
    if (folderUploadSelector)
    {
        folderUploadSelector->activateWindow();
        folderUploadSelector->raise();
        return;
    }

    folderUploadSelector = new QFileDialog();
    folderUploadSelector->setFileMode(QFileDialog::Directory);
    folderUploadSelector->setOption(QFileDialog::ShowDirsOnly, true);

#if QT_VERSION < 0x050000
    QString defaultFolderPath = QDesktopServices::storageLocation(QDesktopServices::HomeLocation);
#else
    QString  defaultFolderPath;
    QStringList paths = QStandardPaths::standardLocations(QStandardPaths::HomeLocation);
    if (paths.size())
    {
        defaultFolderPath = paths.at(0);
    }
#endif
    folderUploadSelector->setDirectory(defaultFolderPath);

    Platform::execBackgroundWindow(folderUploadSelector);
    if (!folderUploadSelector)
    {
        return;
    }

    if (folderUploadSelector->result() == QDialog::Accepted)
    {
        QStringList paths = folderUploadSelector->selectedFiles();
        MegaNode *target = megaApi->getNodeByHandle(folderUploadTarget);
        int files = 0;
        int folders = 0;
        for (int i = 0; i < paths.size(); i++)
        {
            folders++;
            QDirIterator it (paths[i], QDir::AllEntries | QDir::Hidden | QDir::System | QDir::NoDotAndDotDot, QDirIterator::Subdirectories);
            while (it.hasNext())
            {
                it.next();
                if (it.fileInfo().isDir())
                {
                    folders++;
                }
                else if (it.fileInfo().isFile())
                {
                    files++;
                }
            }
            megaApi->startUpload(QDir::toNativeSeparators(paths[i]).toUtf8().constData(), target);
        }
        delete target;

        HTTPServer::onUploadSelectionAccepted(files, folders);
    }
    else
    {
        HTTPServer::onUploadSelectionDiscarded();
    }

    delete folderUploadSelector;
    folderUploadSelector = NULL;
    return;
}

void MegaApplication::externalFolderSync(qlonglong targetFolder)
{
    if (appfinished)
    {
        return;
    }

    if (!preferences->logged())
    {
        openInfoWizard();
        return;
    }

    if (infoDialog)
    {
        infoDialog->addSync(targetFolder);
    }
}

void MegaApplication::externalOpenTransferManager(int tab)
{
    if (appfinished)
    {
        return;
    }

    if (!preferences->logged())
    {
        openInfoWizard();
        return;
    }
    transferManagerActionClicked(tab);
}

void MegaApplication::internalDownload(long long handle)
{
    if (appfinished)
    {
        return;
    }

    MegaNode *node = megaApi->getNodeByHandle(handle);
    if (!node)
    {
        return;
    }

    downloadQueue.append(node);
    processDownloads();
}

//Called when the link import finishes
void MegaApplication::onLinkImportFinished()
{
    if (appfinished)
    {
        return;
    }

    LinkProcessor *linkProcessor = ((LinkProcessor *)QObject::sender());
    preferences->setImportFolder(linkProcessor->getImportParentFolder());
    linkProcessor->deleteLater();
}

void MegaApplication::onRequestLinksFinished()
{
    if (appfinished)
    {
        return;
    }

    ExportProcessor *exportProcessor = ((ExportProcessor *)QObject::sender());
    QStringList links = exportProcessor->getValidLinks();
    links.append(extraLinks);
    extraLinks.clear();

    if (!links.size())
    {
        exportOps--;
        return;
    }
    QString linkForClipboard(links.join(QChar::fromAscii('\n')));
    QApplication::clipboard()->setText(linkForClipboard);
    if (links.size() == 1)
    {
        showInfoMessage(tr("The link has been copied to the clipboard"));
    }
    else
    {
        showInfoMessage(tr("The links have been copied to the clipboard"));
    }
    exportProcessor->deleteLater();
    exportOps--;
}

void MegaApplication::onUpdateCompleted()
{
    if (appfinished)
    {
        return;
    }

#ifdef __APPLE__
    QFile exeFile(MegaApplication::applicationFilePath());
    exeFile.setPermissions(QFile::ExeOwner | QFile::ReadOwner | QFile::WriteOwner |
                              QFile::ExeGroup | QFile::ReadGroup |
                              QFile::ExeOther | QFile::ReadOther);
#endif

    updateAvailable = false;

    if (trayMenu)
    {
        createTrayIcon();
    }

    if (trayGuestMenu)
    {
        createGuestMenu();
    }

    rebootApplication();
}

void MegaApplication::onUpdateAvailable(bool requested)
{
    if (appfinished)
    {
        return;
    }

    updateAvailable = true;

    if (trayMenu)
    {
        createTrayIcon();
    }

    if (trayGuestMenu)
    {
        createGuestMenu();
    }

    if (settingsDialog)
    {
        settingsDialog->setUpdateAvailable(true);
    }

    if (requested)
    {
#ifdef WIN32
        showInfoMessage(tr("A new version of MEGAsync is available! Click on this message to install it"));
#else
        showInfoMessage(tr("A new version of MEGAsync is available!"));
#endif
    }
}

void MegaApplication::onInstallingUpdate(bool requested)
{
    if (appfinished)
    {
        return;
    }

    if (requested)
    {
        showInfoMessage(tr("Update available. Downloading..."));
    }
}

void MegaApplication::onUpdateNotFound(bool requested)
{
    if (appfinished)
    {
        return;
    }

    if (requested)
    {
        if (!updateAvailable)
        {
            showInfoMessage(tr("No update available at this time"));
        }
        else
        {
            showInfoMessage(tr("There was a problem installing the update. Please try again later or download the last version from:\nhttps://mega.co.nz/#sync")
                            .replace(QString::fromUtf8("mega.co.nz"), QString::fromUtf8("mega.nz"))
                            .replace(QString::fromUtf8("#sync"), QString::fromUtf8("sync")));
        }
    }
}

void MegaApplication::onUpdateError()
{
    if (appfinished)
    {
        return;
    }

    showInfoMessage(tr("There was a problem installing the update. Please try again later or download the last version from:\nhttps://mega.co.nz/#sync")
                    .replace(QString::fromUtf8("mega.co.nz"), QString::fromUtf8("mega.nz"))
                    .replace(QString::fromUtf8("#sync"), QString::fromUtf8("sync")));
}

//Called when users click in the tray icon
void MegaApplication::trayIconActivated(QSystemTrayIcon::ActivationReason reason)
{
#ifdef Q_OS_LINUX
    if (getenv("XDG_CURRENT_DESKTOP") && (
                !strcmp(getenv("XDG_CURRENT_DESKTOP"),"ubuntu:GNOME")
                || !strcmp(getenv("XDG_CURRENT_DESKTOP"),"LXDE")
                                          )
            )
    {
        MegaApi::log(MegaApi::LOG_LEVEL_DEBUG, QString::fromUtf8("Ignoring unexpected trayIconActivated detected in %1")
                     .arg(QString::fromUtf8(getenv("XDG_CURRENT_DESKTOP"))).toUtf8().constData());
        return;
    }
#endif

    if (appfinished)
    {
        return;
    }

    // Code temporarily preserved here for testing
    /*if (httpServer)
    {
        HTTPRequest request;
        request.data = QString::fromUtf8("{\"a\":\"ufi\",\"h\":\"%1\"}")
        //request.data = QString::fromUtf8("{\"a\":\"ufo\",\"h\":\"%1\"}")
        //request.data = QString::fromUtf8("{\"a\":\"s\",\"h\":\"%1\"}")
        //request.data = QString::fromUtf8("{\"a\":\"t\",\"h\":\"908TDC6J\"}")
                .arg(QString::fromUtf8(megaApi->getNodeByPath("/MEGAsync Uploads")->getBase64Handle()));
        httpServer->processRequest(NULL, request);
    }*/

    registerUserActivity();
    megaApi->retryPendingConnections();

    if (reason == QSystemTrayIcon::Trigger || reason == QSystemTrayIcon::Context)
    {
        if (!infoDialog)
        {
            if (setupWizard)
            {
                setupWizard->activateWindow();
                setupWizard->raise();
            }
            else if (reason == QSystemTrayIcon::Trigger)
            {
                if (!megaApi->isLoggedIn())
                {
                    showInfoMessage(tr("Logging in..."));
                }
                else
                {
                    showInfoMessage(tr("Fetching file list..."));
                }
            }
            return;
        }

#ifdef _WIN32
        if (reason == QSystemTrayIcon::Context)
        {
            return;
        }
#endif

#ifndef __APPLE__
        if (isLinux)
        {
            if (trayMenu && trayMenu->isVisible())
            {
                trayMenu->close();
            }
        }
#ifdef _WIN32
        // in windows, a second click on the task bar icon first deactivates the app which closes the infoDialg.  
        // This statement prevents us opening it again, so that we have one-click to open the infoDialog, and a second closes it.
        if (chrono::steady_clock::now() - lastApplicationDeactivation > 500ms)
#endif
        {
            infoDialogTimer->start(200);
        }
#else
        showInfoDialog();
#endif
    }
#ifndef __APPLE__
    else if (reason == QSystemTrayIcon::DoubleClick)
    {
        if (!infoDialog)
        {
            if (setupWizard)
            {
                setupWizard->activateWindow();
                setupWizard->raise();
            }
            else
            {
                if (!megaApi->isLoggedIn())
                {
                    showInfoMessage(tr("Logging in..."));
                }
                else
                {
                    showInfoMessage(tr("Fetching file list..."));
                }
            }

            return;
        }

        int i;
        for (i = 0; i < preferences->getNumSyncedFolders(); i++)
        {
            if (preferences->isFolderActive(i))
            {
                break;
            }
        }
        if (i == preferences->getNumSyncedFolders())
        {
            return;
        }

        infoDialogTimer->stop();
        infoDialog->hide();
        QString localFolderPath = preferences->getLocalFolder(i);
        if (!localFolderPath.isEmpty())
        {
            QtConcurrent::run(QDesktopServices::openUrl, QUrl::fromLocalFile(localFolderPath));
        }
    }
    else if (reason == QSystemTrayIcon::MiddleClick)
    {
        showTrayMenu();
    }
#endif
}

void MegaApplication::onMessageClicked()
{
    if (appfinished)
    {
        return;
    }

    if (lastTrayMessage == tr("A new version of MEGAsync is available! Click on this message to install it"))
    {
        triggerInstallUpdate();
    }
    else if (lastTrayMessage == tr("MEGAsync is now running. Click here to open the status window."))
    {
        trayIconActivated(QSystemTrayIcon::Trigger);
    }
}

//Called when the user wants to open the settings dialog
void MegaApplication::openSettings(int tab)
{
    if (appfinished)
    {
        return;
    }

    if (settingsDialog)
    {
        //If the dialog is active
        if (settingsDialog->isVisible())
        {
            //and visible -> show it
            if (infoOverQuota)
            {
                settingsDialog->setOverQuotaMode(true);
            }
            else
            {
                settingsDialog->setOverQuotaMode(false);
                settingsDialog->openSettingsTab(tab);
            }
            settingsDialog->loadSettings();
            settingsDialog->activateWindow();
            settingsDialog->raise();
            return;
        }

        //Otherwise, delete it
        delete settingsDialog;
        settingsDialog = NULL;
    }

    //Show a new settings dialog
    settingsDialog = new SettingsDialog(this);
    connect(settingsDialog, SIGNAL(userActivity()), this, SLOT(registerUserActivity()));
    if (infoOverQuota)
    {
        settingsDialog->setOverQuotaMode(true);
    }
    else
    {
        if (!megaApi->isFilesystemAvailable() || !preferences->logged())
        {
            changeProxy();
            return;
        }
        settingsDialog->setOverQuotaMode(false);
        settingsDialog->openSettingsTab(tab);
    }
    settingsDialog->setUpdateAvailable(updateAvailable);
    settingsDialog->setModal(false);
    settingsDialog->show();
}

void MegaApplication::openInfoWizard()
{
    if (appfinished)
    {
        return;
    }

    if (infoWizard)
    {
        infoWizard->activateWindow();
        infoWizard->raise();
        return;
    }

    infoWizard = new InfoWizard();
    connect(infoWizard, SIGNAL(actionButtonClicked(int)), this, SLOT(userAction(int)));
    connect(infoWizard, SIGNAL(finished(int)), this, SLOT(infoWizardDialogFinished(int)));
    Platform::activateBackgroundWindow(infoWizard);
    infoWizard->show();
}

void MegaApplication::openBwOverquotaDialog()
{
    if (appfinished)
    {
        return;
    }

    if (!bwOverquotaDialog)
    {
        bwOverquotaDialog = new UpgradeDialog(megaApi, pricing);
        connect(bwOverquotaDialog, SIGNAL(finished(int)), this, SLOT(overquotaDialogFinished(int)));
        Platform::activateBackgroundWindow(bwOverquotaDialog);
        bwOverquotaDialog->show();

        if (!bwOverquotaEvent)
        {
            megaApi->sendEvent(99506, "Bandwidth overquota");
            bwOverquotaEvent = true;
        }
    }
    else if (!bwOverquotaDialog->isVisible())
    {
        bwOverquotaDialog->activateWindow();
        bwOverquotaDialog->raise();
    }

    bwOverquotaDialog->setTimestamp(bwOverquotaTimestamp);
    bwOverquotaDialog->refreshAccountDetails();
}

void MegaApplication::changeProxy()
{
    if (appfinished)
    {
        return;
    }

    bool proxyOnly = true;

    if (megaApi)
    {
        proxyOnly = !megaApi->isFilesystemAvailable() || !preferences->logged();
        megaApi->retryPendingConnections();
    }

#ifndef __MACH__
    if (preferences && !proxyOnly)
    {
        updateUserStats(true, true, true, true);
        if (bwOverquotaTimestamp > QDateTime::currentMSecsSinceEpoch() / 1000)
        {
            openBwOverquotaDialog();
            return;
        }
        else if (bwOverquotaTimestamp)
        {
            bwOverquotaTimestamp = 0;
            preferences->clearTemporalBandwidth();
            if (bwOverquotaDialog)
            {
                bwOverquotaDialog->refreshAccountDetails();
            }
    #ifdef __MACH__
            trayIcon->setContextMenu(&emptyMenu);
    #elif defined(_WIN32)
            trayIcon->setContextMenu(windowsMenu);
    #endif
        }
    }
#endif

    if (settingsDialog)
    {
        settingsDialog->setProxyOnly(proxyOnly);

        //If the dialog is active
        if (settingsDialog->isVisible())
        {
            if (isLinux && !proxyOnly)
            {
                if (infoOverQuota)
                {
                    settingsDialog->setOverQuotaMode(true);
                }
                else
                {
                    settingsDialog->setOverQuotaMode(false);
                }
            }

            //and visible -> show it
            settingsDialog->loadSettings();
            settingsDialog->activateWindow();
            settingsDialog->raise();
            return;
        }

        //Otherwise, delete it
        delete settingsDialog;
        settingsDialog = NULL;
    }

    //Show a new settings dialog
    settingsDialog = new SettingsDialog(this, proxyOnly);
    connect(settingsDialog, SIGNAL(userActivity()), this, SLOT(registerUserActivity()));
    if (isLinux && !proxyOnly)
    {
        if (infoOverQuota)
        {
            settingsDialog->setOverQuotaMode(true);
        }
        else
        {
            settingsDialog->setOverQuotaMode(false);
        }
    }
    settingsDialog->setModal(false);
    settingsDialog->show();
}

//This function creates the tray icon
void MegaApplication::createTrayMenu()
{
    if (appfinished)
    {
        return;
    }

    lastHovered = NULL;

    if (!initialMenu)
    {
        initialMenu = new QMenu();
    }
    else
    {
        QList<QAction *> actions = initialMenu->actions();
        for (int i = 0; i < actions.size(); i++)
        {
            initialMenu->removeAction(actions[i]);
        }
    }

    if (changeProxyAction)
    {
        changeProxyAction->deleteLater();
        changeProxyAction = NULL;
    }
    changeProxyAction = new QAction(tr("Settings"), this);
    connect(changeProxyAction, SIGNAL(triggered()), this, SLOT(changeProxy()));

    if (initialExitAction)
    {
        initialExitAction->deleteLater();
        initialExitAction = NULL;
    }
    initialExitAction = new QAction(tr("Exit"), this);
    connect(initialExitAction, SIGNAL(triggered()), this, SLOT(exitApplication()));

    initialMenu->addAction(changeProxyAction);
    initialMenu->addAction(initialExitAction);


    if (isLinux && infoDialog)
    {
        if (showStatusAction)
        {
            showStatusAction->deleteLater();
            showStatusAction = NULL;
        }

        showStatusAction = new QAction(tr("Show status"), this);
        connect(showStatusAction, SIGNAL(triggered()), this, SLOT(showInfoDialog()));

        initialMenu->insertAction(changeProxyAction, showStatusAction);
    }


#ifdef _WIN32
    if (!windowsMenu)
    {
        windowsMenu = new QMenu();
    }
    else
    {
        QList<QAction *> actions = windowsMenu->actions();
        for (int i = 0; i < actions.size(); i++)
        {
            windowsMenu->removeAction(actions[i]);
        }
    }

    if (windowsExitAction)
    {
        windowsExitAction->deleteLater();
        windowsExitAction = NULL;
    }

    windowsExitAction = new QAction(tr("Exit"), this);
    connect(windowsExitAction, SIGNAL(triggered()), this, SLOT(exitApplication()));

    if (windowsSettingsAction)
    {
        windowsSettingsAction->deleteLater();
        windowsSettingsAction = NULL;
    }

    windowsSettingsAction = new QAction(tr("Settings"), this);
    connect(windowsSettingsAction, SIGNAL(triggered()), this, SLOT(openSettings()));

    if (windowsImportLinksAction)
    {
        windowsImportLinksAction->deleteLater();
        windowsImportLinksAction = NULL;
    }

    windowsImportLinksAction = new QAction(tr("Import links"), this);
    connect(windowsImportLinksAction, SIGNAL(triggered()), this, SLOT(importLinks()));

    if (windowsUploadAction)
    {
        windowsUploadAction->deleteLater();
        windowsUploadAction = NULL;
    }

    windowsUploadAction = new QAction(tr("Upload"), this);
    connect(windowsUploadAction, SIGNAL(triggered()), this, SLOT(uploadActionClicked()));

    if (windowsDownloadAction)
    {
        windowsDownloadAction->deleteLater();
        windowsDownloadAction = NULL;
    }

    windowsDownloadAction = new QAction(tr("Download"), this);
    connect(windowsDownloadAction, SIGNAL(triggered()), this, SLOT(downloadActionClicked()));

    if (windowsStreamAction)
    {
        windowsStreamAction->deleteLater();
        windowsStreamAction = NULL;
    }

    windowsStreamAction = new QAction(tr("Stream"), this);
    connect(windowsStreamAction, SIGNAL(triggered()), this, SLOT(streamActionClicked()));

    if (windowsTransferManagerAction)
    {
        windowsTransferManagerAction->deleteLater();
        windowsTransferManagerAction = NULL;
    }

    windowsTransferManagerAction = new QAction(tr("Transfer manager"), this);
    connect(windowsTransferManagerAction, SIGNAL(triggered()), this, SLOT(transferManagerActionClicked()));

    if (windowsUpdateAction)
    {
        windowsUpdateAction->deleteLater();
        windowsUpdateAction = NULL;
    }

    if (updateAvailable)
    {
        windowsUpdateAction = new QAction(tr("Install update"), this);
    }
    else
    {
        windowsUpdateAction = new QAction(tr("About"), this);
    }
    connect(windowsUpdateAction, SIGNAL(triggered()), this, SLOT(onInstallUpdateClicked()));

    windowsMenu->addAction(windowsUpdateAction);
    windowsMenu->addSeparator();
    windowsMenu->addAction(windowsImportLinksAction);
    windowsMenu->addAction(windowsUploadAction);
    windowsMenu->addAction(windowsDownloadAction);
    windowsMenu->addAction(windowsStreamAction);
    windowsMenu->addAction(windowsTransferManagerAction);
    windowsMenu->addAction(windowsSettingsAction);
    windowsMenu->addSeparator();
    windowsMenu->addAction(windowsExitAction);
#endif

    if (!trayMenu)
    {
        trayMenu = new QMenu();
#ifdef __APPLE__
        trayMenu->setStyleSheet(QString::fromAscii("QMenu {background: #ffffff; padding-top: 8px; padding-bottom: 8px;}"));
#else
        trayMenu->setStyleSheet(QString::fromAscii("QMenu { border: 1px solid #B8B8B8; border-radius: 5px; background: #ffffff; padding-top: 5px; padding-bottom: 5px;}"));
#endif

        //Highlight menu entry on mouse over
        connect(trayMenu, SIGNAL(hovered(QAction*)), this, SLOT(highLightMenuEntry(QAction*)), Qt::QueuedConnection);

        //Hide highlighted menu entry when mouse over
        trayMenu->installEventFilter(this);
    }
    else
    {
        QList<QAction *> actions = trayMenu->actions();
        for (int i = 0; i < actions.size(); i++)
        {
            trayMenu->removeAction(actions[i]);
        }
    }

    if (exitAction)
    {
        exitAction->deleteLater();
        exitAction = NULL;
    }

#ifndef __APPLE__
    exitAction = new MenuItemAction(tr("Exit"), QIcon(QString::fromAscii("://images/ico_quit_out.png")), QIcon(QString::fromAscii("://images/ico_quit_over.png")), true);
#else
    exitAction = new MenuItemAction(tr("Quit"), QIcon(QString::fromAscii("://images/ico_quit_out.png")), QIcon(QString::fromAscii("://images/ico_quit_over.png")), true);
#endif
    connect(exitAction, SIGNAL(triggered()), this, SLOT(exitApplication()), Qt::QueuedConnection);

    if (settingsAction)
    {
        settingsAction->deleteLater();
        settingsAction = NULL;
    }

#ifndef __APPLE__
    settingsAction = new MenuItemAction(tr("Settings"), QIcon(QString::fromAscii("://images/ico_preferences_out.png")), QIcon(QString::fromAscii("://images/ico_preferences_over.png")), true);
#else
    settingsAction = new MenuItemAction(tr("Preferences"), QIcon(QString::fromAscii("://images/ico_preferences_out.png")), QIcon(QString::fromAscii("://images/ico_preferences_over.png")), true);
#endif
    connect(settingsAction, SIGNAL(triggered()), this, SLOT(openSettings()), Qt::QueuedConnection);

    if (webAction)
    {
        webAction->deleteLater();
        webAction = NULL;
    }

    webAction = new MenuItemAction(tr("MEGA website"), QIcon(QString::fromAscii("://images/ico_MEGA_website_out.png")), QIcon(QString::fromAscii("://images/ico_MEGA_website_over.png")), true);
    connect(webAction, SIGNAL(triggered()), this, SLOT(officialWeb()), Qt::QueuedConnection);

    if (addSyncAction)
    {
        addSyncAction->deleteLater();
        addSyncAction = NULL;
    }

    int num = (megaApi && preferences->logged()) ? preferences->getNumSyncedFolders() : 0;
    if (num == 0)
    {
        addSyncAction = new MenuItemAction(tr("Add Sync"), QIcon(QString::fromAscii("://images/ico_syncs_out.png")), QIcon(QString::fromAscii("://images/ico_syncs_over.png")), true);
        connect(addSyncAction, SIGNAL(triggered()), infoDialog, SLOT(addSync()),Qt::QueuedConnection);
    }
    else
    {
        addSyncAction = new MenuItemAction(tr("Syncs"), QIcon(QString::fromAscii("://images/ico_syncs_out.png")), QIcon(QString::fromAscii("://images/ico_syncs_over.png")), true);

        if (syncsMenu)
        {
            syncsMenu->deleteLater();
            syncsMenu = NULL;
        }

        syncsMenu = new QMenu();

#ifdef __APPLE__
        syncsMenu->setStyleSheet(QString::fromAscii("QMenu {background: #ffffff; padding-top: 8px; padding-bottom: 8px;}"));
#else
        syncsMenu->setStyleSheet(QString::fromAscii("QMenu { border: 1px solid #B8B8B8; border-radius: 5px; background: #ffffff; padding-top: 8px; padding-bottom: 8px;}"));
#endif

        QSignalMapper *menuSignalMapper = new QSignalMapper();
        connect(menuSignalMapper, SIGNAL(mapped(QString)), infoDialog, SLOT(openFolder(QString)));

        int activeFolders = 0;
        for (int i = 0; i < num; i++)
        {
            if (!preferences->isFolderActive(i))
            {
                continue;
            }

            activeFolders++;
            MenuItemAction *action = new MenuItemAction(preferences->getSyncName(i), QIcon(QString::fromAscii("://images/ico_drop_synched_folder.png")),
                                                        QIcon(QString::fromAscii("://images/ico_drop_synched_folder_over.png")), true);
            connect(action, SIGNAL(triggered()), menuSignalMapper, SLOT(map()));

            syncsMenu->addAction(action);
            menuSignalMapper->setMapping(action, preferences->getLocalFolder(i));
        }

        if (!activeFolders)
        {
            addSyncAction->setLabelText(tr("Add Sync"));
            connect(addSyncAction, SIGNAL(triggered()), infoDialog, SLOT(addSync()), Qt::QueuedConnection);
        }
        else
        {
            long long firstSyncHandle = INVALID_HANDLE;
            if (num == 1)
            {
                firstSyncHandle = preferences->getMegaFolderHandle(0);
            }

            MegaNode *rootNode = megaApi->getRootNode();
            if (rootNode)
            {
                long long rootHandle = rootNode->getHandle();
                if ((num > 1) || (firstSyncHandle != rootHandle))
                {
                    MenuItemAction *addAction = new MenuItemAction(tr("Add Sync"), QIcon(QString::fromAscii("://images/ico_add_sync.png")),
                                                                       QIcon(QString::fromAscii("://images/ico_drop_add_sync_over.png")), true);
                    connect(addAction, SIGNAL(triggered()), infoDialog, SLOT(addSync()));

                    if (activeFolders)
                    {
                        syncsMenu->addSeparator();
                    }
                    syncsMenu->addAction(addAction);
                }
                delete rootNode;
            }

            addSyncAction->setMenu(syncsMenu);
        }
    }

    if (importLinksAction)
    {
        importLinksAction->deleteLater();
        importLinksAction = NULL;
    }

    importLinksAction = new MenuItemAction(tr("Import links"), QIcon(QString::fromAscii("://images/ico_Import_links_out.png")), QIcon(QString::fromAscii("://images/ico_Import_links_over.png")), true);
    connect(importLinksAction, SIGNAL(triggered()), this, SLOT(importLinks()), Qt::QueuedConnection);

    if (uploadAction)
    {
        uploadAction->deleteLater();
        uploadAction = NULL;
    }

    uploadAction = new MenuItemAction(tr("Upload"), QIcon(QString::fromAscii("://images/ico_upload_out.png")), QIcon(QString::fromAscii("://images/ico_upload_over.png")), true);
    connect(uploadAction, SIGNAL(triggered()), this, SLOT(uploadActionClicked()), Qt::QueuedConnection);

    if (downloadAction)
    {
        downloadAction->deleteLater();
        downloadAction = NULL;
    }

    downloadAction = new MenuItemAction(tr("Download"), QIcon(QString::fromAscii("://images/ico_download_out.png")), QIcon(QString::fromAscii("://images/ico_download_over.png")), true);
    connect(downloadAction, SIGNAL(triggered()), this, SLOT(downloadActionClicked()), Qt::QueuedConnection);

    if (streamAction)
    {
        streamAction->deleteLater();
        streamAction = NULL;
    }

    streamAction = new MenuItemAction(tr("Stream"), QIcon(QString::fromAscii("://images/ico_stream_out.png")), QIcon(QString::fromAscii("://images/ico_stream_over.png")), true);
    connect(streamAction, SIGNAL(triggered()), this, SLOT(streamActionClicked()), Qt::QueuedConnection);

    if (updateAction)
    {
        updateAction->deleteLater();
        updateAction = NULL;
    }

    if (updateAvailable)
    {
        updateAction = new MenuItemAction(tr("Install update"), QIcon(QString::fromAscii("://images/ico_about_MEGA_out.png")), QIcon(QString::fromAscii("://images/ico_about_MEGA_over.png")), true);
    }
    else
    {
        updateAction = new MenuItemAction(tr("About MEGAsync"), QIcon(QString::fromAscii("://images/ico_about_MEGA_out.png")), QIcon(QString::fromAscii("://images/ico_about_MEGA_over.png")), true);
    }
    connect(updateAction, SIGNAL(triggered()), this, SLOT(onInstallUpdateClicked()), Qt::QueuedConnection);

    trayMenu->addAction(updateAction);
    trayMenu->addAction(webAction);
    trayMenu->addSeparator();
    trayMenu->addAction(addSyncAction);
    trayMenu->addAction(importLinksAction);
    trayMenu->addAction(uploadAction);
    trayMenu->addAction(downloadAction);
    trayMenu->addAction(streamAction);
    trayMenu->addAction(settingsAction);
    trayMenu->addSeparator();
    trayMenu->addAction(exitAction);
}

void MegaApplication::createGuestMenu()
{
    if (appfinished)
    {
        return;
    }

    if (!trayGuestMenu)
    {
        trayGuestMenu = new QMenu();

#ifdef __APPLE__
        trayGuestMenu->setStyleSheet(QString::fromAscii("QMenu {background: #ffffff; padding-top: 8px; padding-bottom: 8px;}"));
#else
        trayGuestMenu->setStyleSheet(QString::fromAscii("QMenu { border: 1px solid #B8B8B8; border-radius: 5px; background: #ffffff; padding-top: 5px; padding-bottom: 5px;}"));
#endif
    }
    else
    {
        QList<QAction *> actions = trayGuestMenu->actions();
        for (int i = 0; i < actions.size(); i++)
        {
            trayGuestMenu->removeAction(actions[i]);
        }
    }

    if (exitActionGuest)
    {
        exitActionGuest->deleteLater();
        exitActionGuest = NULL;
    }

#ifndef __APPLE__
    exitActionGuest = new MenuItemAction(tr("Exit"), QIcon(QString::fromAscii("://images/ico_quit_out.png")), QIcon(QString::fromAscii("://images/ico_quit_over.png")));
#else
    exitActionGuest = new MenuItemAction(tr("Quit"), QIcon(QString::fromAscii("://images/ico_quit_out.png")), QIcon(QString::fromAscii("://images/ico_quit_over.png")));
#endif
    connect(exitActionGuest, SIGNAL(triggered()), this, SLOT(exitApplication()));

    if (updateActionGuest)
    {
        updateActionGuest->deleteLater();
        updateActionGuest = NULL;
    }

    if (updateAvailable)
    {
        updateActionGuest = new MenuItemAction(tr("Install update"), QIcon(QString::fromAscii("://images/ico_about_MEGA_out.png")), QIcon(QString::fromAscii("://images/ico_about_MEGA_over.png")));
    }
    else
    {
        updateActionGuest = new MenuItemAction(tr("About MEGAsync"), QIcon(QString::fromAscii("://images/ico_about_MEGA_out.png")), QIcon(QString::fromAscii("://images/ico_about_MEGA_over.png")));
    }
    connect(updateActionGuest, SIGNAL(triggered()), this, SLOT(onInstallUpdateClicked()));

    if (settingsActionGuest)
    {
        settingsActionGuest->deleteLater();
        settingsActionGuest = NULL;
    }

#ifndef __APPLE__
    settingsActionGuest = new MenuItemAction(tr("Settings"), QIcon(QString::fromAscii("://images/ico_preferences_out.png")), QIcon(QString::fromAscii("://images/ico_preferences_over.png")));
#else
    settingsActionGuest = new MenuItemAction(tr("Preferences"), QIcon(QString::fromAscii("://images/ico_preferences_out.png")), QIcon(QString::fromAscii("://images/ico_preferences_over.png")));
#endif
    connect(settingsActionGuest, SIGNAL(triggered()), this, SLOT(changeProxy()));

    trayGuestMenu->addAction(updateActionGuest);
    trayGuestMenu->addSeparator();
    trayGuestMenu->addAction(settingsActionGuest);
    trayGuestMenu->addSeparator();
    trayGuestMenu->addAction(exitActionGuest);
}

void MegaApplication::onEvent(MegaApi *api, MegaEvent *event)
{
    if (event->getType() == MegaEvent::EVENT_CHANGE_TO_HTTPS)
    {
        preferences->setUseHttpsOnly(true);
    }
    else if (event->getType() == MegaEvent::EVENT_ACCOUNT_BLOCKED)
    {
        QMegaMessageBox::critical(NULL, QString::fromUtf8("MEGAsync"),
                                  QCoreApplication::translate("MegaError", event->getText()),
                                  Utilities::getDevicePixelRatio());
    }
    else if (event->getType() == MegaEvent::EVENT_NODES_CURRENT)
    {
        nodescurrent = true;
    }
    else if (event->getType() == MegaEvent::EVENT_STORAGE)
    {
        applyStorageState(event->getNumber());
    }
}

//Called when a request is about to start
void MegaApplication::onRequestStart(MegaApi* , MegaRequest *request)
{
    if (appfinished)
    {
        return;
    }

    if (request->getType() == MegaRequest::TYPE_LOGIN)
    {
        connectivityTimer->start();
    }
}

//Called when a request has finished
void MegaApplication::onRequestFinish(MegaApi*, MegaRequest *request, MegaError* e)
{
    if (appfinished)
    {
        return;
    }

    if (sslKeyPinningError && request->getType() != MegaRequest::TYPE_LOGOUT)
    {
        delete sslKeyPinningError;
        sslKeyPinningError = NULL;
    }

    switch (request->getType())
    {
    case MegaRequest::TYPE_EXPORT:
    {
        if (!exportOps && e->getErrorCode() == MegaError::API_OK)
        {
            //A public link has been created, put it in the clipboard and inform users
            QString linkForClipboard(QString::fromUtf8(request->getLink()));
            QApplication::clipboard()->setText(linkForClipboard);
            showInfoMessage(tr("The link has been copied to the clipboard"));
        }

        if (e->getErrorCode() != MegaError::API_OK)
        {
            showErrorMessage(tr("Error getting link: ") + QString::fromUtf8(" ") + QCoreApplication::translate("MegaError", e->getErrorString()));
        }

        break;
    }
    case MegaRequest::TYPE_GET_PRICING:
    {
        if (e->getErrorCode() == MegaError::API_OK)
        {
            if (pricing)
            {
                delete pricing;
            }
            pricing = request->getPricing();
            if (bwOverquotaDialog)
            {
                bwOverquotaDialog->setPricing(pricing);
            }

            if (storageOverquotaDialog)
            {
                storageOverquotaDialog->setPricing(pricing);
            }
        }
        break;
    }
    case MegaRequest::TYPE_SET_ATTR_USER:
    {
        if (!preferences->logged())
        {
            break;
        }

        if (e->getErrorCode() != MegaError::API_OK)
        {
            break;
        }

        if (request->getParamType() == MegaApi::USER_ATTR_DISABLE_VERSIONS)
        {
            preferences->disableFileVersioning(!strcmp(request->getText(), "1"));
        }
        else if (request->getParamType() == MegaApi::USER_ATTR_LAST_PSA)
        {
            megaApi->getPSA();
        }

        break;
    }
    case MegaRequest::TYPE_GET_ATTR_USER:
    {
        if (!preferences->logged())
        {
            break;
        }

        if (e->getErrorCode() != MegaError::API_OK && e->getErrorCode() != MegaError::API_ENOENT)
        {
            break;
        }

        if (request->getParamType() == MegaApi::USER_ATTR_FIRSTNAME)
        {
            QString firstname(QString::fromUtf8(""));
            if (e->getErrorCode() == MegaError::API_OK && request->getText())
            {
                firstname = QString::fromUtf8(request->getText());
            }
            preferences->setFirstName(firstname);
        }
        else if (request->getParamType() == MegaApi::USER_ATTR_LASTNAME)
        {
            QString lastName(QString::fromUtf8(""));
            if (e->getErrorCode() == MegaError::API_OK && request->getText())
            {
                lastName = QString::fromUtf8(request->getText());
            }
            preferences->setLastName(lastName);
        }
        else if (request->getParamType() == MegaApi::USER_ATTR_AVATAR)
        {
            if (e->getErrorCode() == MegaError::API_ENOENT)
            {
                const char *email = megaApi->getMyEmail();
                if (email)
                {
                    QFile::remove(Utilities::getAvatarPath(QString::fromUtf8(email)));
                    delete [] email;
                }
            }

            if (infoDialog)
            {
                infoDialog->setAvatar();
            }
        }
        else if (request->getParamType() == MegaApi::USER_ATTR_DISABLE_VERSIONS)
        {
            if (e->getErrorCode() == MegaError::API_OK
                    || e->getErrorCode() == MegaError::API_ENOENT)
            {
                // API_ENOENT is expected when the user has never disabled versioning
                preferences->disableFileVersioning(request->getFlag());
            }
        }

        break;
    }
    case MegaRequest::TYPE_LOGIN:
    {
        connectivityTimer->stop();

        //This prevents to handle logins in the initial setup wizard
        if (preferences->logged())
        {
            Platform::prepareForSync();
            int errorCode = e->getErrorCode();
            if (errorCode == MegaError::API_OK)
            {
                const char *session = megaApi->dumpSession();
                if (session)
                {
                    QString sessionKey = QString::fromUtf8(session);
                    preferences->setSession(sessionKey);
                    delete [] session;

                    //Successful login, fetch nodes
                    megaApi->fetchNodes();
                    break;
                }
            }
            else if (errorCode == MegaError::API_EBLOCKED)
            {
                QMegaMessageBox::critical(NULL, tr("MEGAsync"), tr("Your account has been blocked. Please contact support@mega.co.nz"), Utilities::getDevicePixelRatio());
            }
            else if (errorCode != MegaError::API_ESID && errorCode != MegaError::API_ESSL)
            //Invalid session or public key, already managed in TYPE_LOGOUT
            {
                QMegaMessageBox::warning(NULL, tr("MEGAsync"), tr("Login error: %1").arg(QCoreApplication::translate("MegaError", e->getErrorString())), Utilities::getDevicePixelRatio());
            }

            //Wrong login -> logout
            unlink();
        }
        onGlobalSyncStateChanged(megaApi);
        break;
    }
    case MegaRequest::TYPE_LOGOUT:
    {
        int errorCode = e->getErrorCode();
        if (errorCode)
        {
            if (errorCode == MegaError::API_EINCOMPLETE && request->getParamType() == MegaError::API_ESSL)
            {
                if (!sslKeyPinningError)
                {
                    sslKeyPinningError = new QMessageBox(QMessageBox::Critical, QString::fromAscii("MEGAsync"),
                                                tr("Our SSL key can't be verified. You could be affected by a man-in-the-middle attack or your antivirus software could be intercepting your communications and causing this problem. Please disable it and try again.")
                                                + QString::fromUtf8(" (Issuer: %1)").arg(QString::fromUtf8(request->getText() ? request->getText() : "Unknown")),
                                                         QMessageBox::Retry | QMessageBox::Yes | QMessageBox::Cancel);

            //        TO-DO: Uncomment when asset is included to the project
            //        sslKeyPinningError->setIconPixmap(QPixmap(Utilities::getDevicePixelRatio() < 2 ? QString::fromUtf8(":/images/mbox-critical.png")
            //                                                    : QString::fromUtf8(":/images/mbox-critical@2x.png")));

                    sslKeyPinningError->setButtonText(QMessageBox::Yes, trUtf8("I don't care"));
                    sslKeyPinningError->setButtonText(QMessageBox::Cancel, trUtf8("Logout"));
                    sslKeyPinningError->setButtonText(QMessageBox::Retry, trUtf8("Retry"));
                    sslKeyPinningError->setDefaultButton(QMessageBox::Retry);
                    int result = sslKeyPinningError->exec();
                    if (!sslKeyPinningError)
                    {
                        return;
                    }

                    if (result == QMessageBox::Cancel)
                    {
                        // Logout
                        megaApi->localLogout();
                        delete sslKeyPinningError;
                        sslKeyPinningError = NULL;
                        return;
                    }
                    else if (result == QMessageBox::Retry)
                    {
                        // Retry
                        megaApi->retryPendingConnections();
                        delete sslKeyPinningError;
                        sslKeyPinningError = NULL;
                        return;
                    }

                    // Ignore
                    QPointer<ConfirmSSLexception> ex = new ConfirmSSLexception(sslKeyPinningError);
                    result = ex->exec();
                    if (!ex || !result)
                    {
                        megaApi->retryPendingConnections();
                        delete sslKeyPinningError;
                        sslKeyPinningError = NULL;
                        return;
                    }

                    if (ex->dontAskAgain())
                    {
                        preferences->setSSLcertificateException(true);
                    }

                    megaApi->setPublicKeyPinning(false);
                    megaApi->retryPendingConnections(true);
                    delete sslKeyPinningError;
                    sslKeyPinningError = NULL;
                }

                break;
            }

            if (errorCode == MegaError::API_ESID)
            {
                QMegaMessageBox::information(NULL, QString::fromAscii("MEGAsync"), tr("You have been logged out on this computer from another location"), Utilities::getDevicePixelRatio());
            }
            else if (errorCode == MegaError::API_ESSL)
            {
                QMegaMessageBox::critical(NULL, QString::fromAscii("MEGAsync"),
                                      tr("Our SSL key can't be verified. You could be affected by a man-in-the-middle attack or your antivirus software could be intercepting your communications and causing this problem. Please disable it and try again.")
                                       + QString::fromUtf8(" (Issuer: %1)").arg(QString::fromUtf8(request->getText() ? request->getText() : "Unknown")), Utilities::getDevicePixelRatio());
            }
            else if (errorCode != MegaError::API_EACCESS)
            {
                QMegaMessageBox::information(NULL, QString::fromAscii("MEGAsync"), tr("You have been logged out because of this error: %1")
                                         .arg(QCoreApplication::translate("MegaError", e->getErrorString())), Utilities::getDevicePixelRatio());
            }
            unlink();
        }

        if (preferences && preferences->logged())
        {
            clearUserAttributes();
            preferences->unlink();
            closeDialogs();
            removeAllFinishedTransfers();
            clearViewedTransfers();

            preferences->setFirstStartDone();
            start();
            periodicTasks();
        }
        break;
    }
    case MegaRequest::TYPE_GET_LOCAL_SSL_CERT:
    {
        updatingSSLcert = false;
        if (e->getErrorCode() == MegaError::API_OK)
        {
            MegaStringMap *data = request->getMegaStringMap();
            preferences->setHttpsKey(QString::fromUtf8(data->get("key")));
            preferences->setHttpsCert(QString::fromUtf8(data->get("cert")));

            QString intermediates;
            QString key = QString::fromUtf8("intermediate_");
            const char *value;
            int i = 1;
            while ((value = data->get((key + QString::number(i)).toUtf8().constData())))
            {
                if (i != 1)
                {
                    intermediates.append(QString::fromUtf8(";"));
                }
                intermediates.append(QString::fromUtf8(value));
                i++;
            }

            preferences->setHttpsCertIntermediate(intermediates);
            preferences->setHttpsCertExpiration(request->getNumber());
            megaApi->sendEvent(99517, "Local SSL certificate renewed");
            delete httpsServer;
            httpsServer = NULL;
            startHttpsServer();
            break;
        }

        MegaApi::log(MegaApi::LOG_LEVEL_INFO, "Error renewing the local SSL certificate");
        if (e->getErrorCode() == MegaError::API_EACCESS)
        {
            static bool retried = false;
            if (!retried)
            {
                retried = true;
                MegaApi::log(MegaApi::LOG_LEVEL_INFO, "Trying to renew the local SSL certificate again");
                renewLocalSSLcert();
                break;
            }
        }

        break;
    }
    case MegaRequest::TYPE_FETCH_NODES:
    {
        //This prevents to handle node requests in the initial setup wizard
        if (preferences->logged())
        {
            if (e->getErrorCode() == MegaError::API_OK)
            {
                if (megaApi->isFilesystemAvailable())
                {
                    //If we have got the filesystem, start the app
                    loggedIn();
                    restoreSyncs();
                }
                else
                {
                    preferences->setCrashed(true);
                }
            }
            else
            {
                MegaApi::log(MegaApi::LOG_LEVEL_ERROR, QString::fromUtf8("Error fetching nodes: %1")
                             .arg(QString::fromUtf8(e->getErrorString())).toUtf8().constData());
            }
        }

        break;
    }
    case MegaRequest::TYPE_CHANGE_PW:
    {
        if (e->getErrorCode() == MegaError::API_OK)
        {
            QMessageBox::information(NULL, tr("Password changed"), tr("Your password has been changed."));
        }
        break;
    }
    case MegaRequest::TYPE_ACCOUNT_DETAILS:
    {
        bool storage = (request->getNumDetails() & 0x01) != 0;
        bool transfer = (request->getNumDetails() & 0x02) != 0;
        bool pro = (request->getNumDetails() & 0x04) != 0;

        if (storage)  inflightUserStats[0] = false;
        if (transfer) inflightUserStats[1] = false;
        if (pro)      inflightUserStats[2] = false;

        if (!preferences->logged())
        {
            break;
        }

        if (e->getErrorCode() != MegaError::API_OK)
        {
            break;
        }

        MegaNode *root = megaApi->getRootNode();
        MegaNode *inbox = megaApi->getInboxNode();
        MegaNode *rubbish = megaApi->getRubbishNode();
        MegaNodeList *inShares = megaApi->getInShares();
        if (!root || !inbox || !rubbish || !inShares)
        {
            preferences->setCrashed(true);
            delete root;
            delete inbox;
            delete rubbish;
            delete inShares;
            break;
        }

        //Account details retrieved, update the preferences and the information dialog
        MegaAccountDetails *details = request->getMegaAccountDetails();
        preferences->setAccountType(details->getProLevel());
        preferences->setTotalStorage(details->getStorageMax());
        preferences->setUsedStorage(details->getStorageUsed());
        preferences->setTotalBandwidth(details->getTransferMax());
        preferences->setBandwidthInterval(details->getTemporalBandwidthInterval());
        preferences->setUsedBandwidth(details->getProLevel() ? details->getTransferOwnUsed() : details->getTemporalBandwidth());
        preferences->setVersionsStorage(details->getVersionStorageUsed());

        MegaHandle rootHandle = root->getHandle();
        preferences->setCloudDriveStorage(details->getStorageUsed(rootHandle));
        preferences->setCloudDriveFiles(details->getNumFiles(rootHandle));
        preferences->setCloudDriveFolders(details->getNumFolders(rootHandle));
        delete root;

        MegaHandle inboxHandle = inbox->getHandle();
        preferences->setInboxStorage(details->getStorageUsed(inboxHandle));
        preferences->setInboxFiles(details->getNumFiles(inboxHandle));
        preferences->setInboxFolders(details->getNumFolders(inboxHandle));
        delete inbox;

        MegaHandle rubbishHandle = rubbish->getHandle();
        preferences->setRubbishStorage(details->getStorageUsed(rubbishHandle));
        preferences->setRubbishFiles(details->getNumFiles(rubbishHandle));
        preferences->setRubbishFolders(details->getNumFolders(rubbishHandle));
        delete rubbish;

        if (!megaApi->getBandwidthOverquotaDelay() && preferences->accountType() != Preferences::ACCOUNT_TYPE_FREE)
        {
            bwOverquotaTimestamp = 0;
            preferences->clearTemporalBandwidth();
#ifdef __MACH__
            trayIcon->setContextMenu(&emptyMenu);
#elif defined(_WIN32)
            trayIcon->setContextMenu(windowsMenu);
#endif
            if (bwOverquotaDialog)
            {
                bwOverquotaDialog->close();
            }
        }

        preferences->setTemporalBandwidthInterval(details->getTemporalBandwidthInterval());
        preferences->setTemporalBandwidth(details->getTemporalBandwidth());
        preferences->setTemporalBandwidthValid(details->isTemporalBandwidthValid());

        long long inShareSize = 0, inShareFiles = 0, inShareFolders  = 0;
        for (int i = 0; i < inShares->size(); i++)
        {
            MegaNode *node = inShares->get(i);
            if (!node)
            {
                continue;
            }

            MegaHandle handle = node->getHandle();
            inShareSize    += details->getStorageUsed(handle);
            inShareFiles   += details->getNumFiles(handle);
            inShareFolders += details->getNumFolders(handle);
        }
        preferences->setInShareStorage(inShareSize);
        preferences->setInShareFiles(inShareFiles);
        preferences->setInShareFolders(inShareFolders);
        delete inShares;

        preferences->sync();

        if (infoDialog)
        {
            infoDialog->setUsage();
            infoDialog->setAccountType(preferences->accountType());
        }

        if (settingsDialog)
        {
            settingsDialog->loadSettings();
        }

        if (bwOverquotaDialog)
        {
            bwOverquotaDialog->refreshAccountDetails();
        }

        if (storageOverquotaDialog)
        {
            storageOverquotaDialog->refreshUsedStorage();
        }

        delete details;
        break;
    }
    case MegaRequest::TYPE_PAUSE_TRANSFERS:
    {
        bool paused = request->getFlag();
        switch (request->getNumber())
        {
            case MegaTransfer::TYPE_DOWNLOAD:
                preferences->setDownloadsPaused(paused);
                break;
            case MegaTransfer::TYPE_UPLOAD:
                preferences->setUploadsPaused(paused);
                break;
            default:
                preferences->setUploadsPaused(paused);
                preferences->setDownloadsPaused(paused);
                preferences->setGlobalPaused(paused);
                this->paused = paused;
                break;
        }
        if (preferences->getDownloadsPaused() == preferences->getUploadsPaused())
        {
            preferences->setGlobalPaused(paused);
            this->paused = paused;
        }
        else
        {
            preferences->setGlobalPaused(false);
            this->paused = false;
        }

        if (transferManager)
        {
            transferManager->updatePauseState();
        }

        if (infoDialog)
        {
            infoDialog->refreshTransferItems();
            infoDialog->updateDialogState();
        }

        onGlobalSyncStateChanged(megaApi);
        break;
    }
    case MegaRequest::TYPE_ADD_SYNC:
    {
        for (int i = preferences->getNumSyncedFolders() - 1; i >= 0; i--)
        {
            if ((request->getNodeHandle() == preferences->getMegaFolderHandle(i)))
            {
                QString localFolder = preferences->getLocalFolder(i);

        #ifdef WIN32
                string path, fsname;
                path.resize(MAX_PATH * sizeof(WCHAR));
                if (GetVolumePathNameW((LPCWSTR)localFolder.utf16(), (LPWSTR)path.data(), MAX_PATH))
                {
                    fsname.resize(MAX_PATH * sizeof(WCHAR));
                    if (!GetVolumeInformationW((LPCWSTR)path.data(), NULL, 0, NULL, NULL, NULL, (LPWSTR)fsname.data(), MAX_PATH))
                    {
                        fsname.clear();
                    }
                }
        #endif

                if (e->getErrorCode() != MegaError::API_OK)
                {
                    MegaNode *node = megaApi->getNodeByHandle(preferences->getMegaFolderHandle(i));
                    const char *nodePath = megaApi->getNodePath(node);
                    delete node;

                    if (!QFileInfo(localFolder).isDir())
                    {
                        showErrorMessage(tr("Your sync \"%1\" has been disabled because the local folder doesn't exist")
                                         .arg(preferences->getSyncName(i)));
                    }
                    else if (nodePath && QString::fromUtf8(nodePath).startsWith(QString::fromUtf8("//bin")))
                    {
                        showErrorMessage(tr("Your sync \"%1\" has been disabled because the remote folder is in the rubbish bin")
                                         .arg(preferences->getSyncName(i)));
                    }
                    else if (!nodePath || preferences->getMegaFolder(i).compare(QString::fromUtf8(nodePath)))
                    {
                        showErrorMessage(tr("Your sync \"%1\" has been disabled because the remote folder doesn't exist")
                                         .arg(preferences->getSyncName(i)));
                    }
                    else if (e->getErrorCode() == MegaError::API_EFAILED)
                    {
#ifdef WIN32
                        WCHAR VBoxSharedFolderFS[] = L"VBoxSharedFolderFS";
                        if (fsname.size() && !memcmp(fsname.data(), VBoxSharedFolderFS, sizeof(VBoxSharedFolderFS)))
                        {
                            QMegaMessageBox::critical(NULL, tr("MEGAsync"),
                                tr("Your sync \"%1\" has been disabled because the synchronization of VirtualBox shared folders is not supported due to deficiencies in that filesystem.")
                                .arg(preferences->getSyncName(i)), Utilities::getDevicePixelRatio());
                        }
                        else
                        {
#endif
                            showErrorMessage(tr("Your sync \"%1\" has been disabled because the local folder has changed")
                                         .arg(preferences->getSyncName(i)));
#ifdef WIN32
                        }
#endif
                    }
                    else if (e->getErrorCode() == MegaError::API_EACCESS)
                    {
                        showErrorMessage(tr("Your sync \"%1\" has been disabled. The remote folder (or part of it) doesn't have full access")
                                         .arg(preferences->getSyncName(i)));

                        if (megaApi->isLoggedIn())
                        {
                            megaApi->fetchNodes();
                        }
                    }
                    else if (e->getErrorCode() != MegaError::API_ENOENT) // Managed in onNodesUpdate
                    {
                        showErrorMessage(QCoreApplication::translate("MegaError", e->getErrorString()));
                    }

                    delete[] nodePath;

                    MegaApi::log(MegaApi::LOG_LEVEL_ERROR, "Error adding sync");
                    Platform::syncFolderRemoved(localFolder,
                                                preferences->getSyncName(i),
                                                preferences->getSyncID(i));

                    if (preferences->isFolderActive(i))
                    {
                        preferences->setSyncState(i, false);
                        createTrayMenu();
                    }

                    if (settingsDialog)
                    {
                        settingsDialog->loadSettings();
                    }
                }
                else
                {
                    preferences->setLocalFingerprint(i, request->getNumber());
                    if (!isFirstSyncDone && !preferences->isFirstSyncDone())
                    {
                        megaApi->sendEvent(99501, "MEGAsync first sync");
                        isFirstSyncDone = true;
                    }

#ifdef _WIN32
                    QString debrisPath = QDir::toNativeSeparators(preferences->getLocalFolder(i) +
                            QDir::separator() + QString::fromAscii(MEGA_DEBRIS_FOLDER));

                    WIN32_FILE_ATTRIBUTE_DATA fad;
                    if (GetFileAttributesExW((LPCWSTR)debrisPath.utf16(),
                                             GetFileExInfoStandard, &fad))
                    {
                        SetFileAttributesW((LPCWSTR)debrisPath.utf16(),
                                           fad.dwFileAttributes | FILE_ATTRIBUTE_HIDDEN);
                    }

                    if (fsname.size())
                    {
                        if ((!memcmp(fsname.data(), L"FAT", 6) || !memcmp(fsname.data(), L"exFAT", 10)) && !preferences->isFatWarningShown())
                        {
                            QMessageBox::warning(NULL, tr("MEGAsync"),
                                             tr("You are syncing a local folder formatted with a FAT filesystem. That filesystem has deficiencies managing big files and modification times that can cause synchronization problems (e.g. when daylight saving changes), so it's strongly recommended that you only sync folders formatted with more reliable filesystems like NTFS (more information [A]here[/A]).")
                                                 .replace(QString::fromUtf8("[A]"), QString::fromUtf8("<a href=\"https://help.mega.nz/megasync/syncing.html#can-i-sync-fat-fat32-partitions-under-windows\">"))
                                                 .replace(QString::fromUtf8("[/A]"), QString::fromUtf8("</a>")));
                            preferences->setFatWarningShown();
                        }
                        else if (!memcmp(fsname.data(), L"HGFS", 8) && !preferences->isOneTimeActionDone(Preferences::ONE_TIME_ACTION_HGFS_WARNING))
                        {
                            QMessageBox::warning(NULL, tr("MEGAsync"),
                                tr("You are syncing a local folder shared with VMWare. Those folders do not support filesystem notifications so MEGAsync will have to be continuously scanning to detect changes in your files and folders. Please use a different folder if possible to reduce the CPU usage."));
                            preferences->setOneTimeActionDone(Preferences::ONE_TIME_ACTION_HGFS_WARNING, true);
                        }
                    }
#endif
                }
                break;
            }
        }

        if (settingsDialog)
        {
            settingsDialog->loadSettings();
        }

        break;
    }
    case MegaRequest::TYPE_REMOVE_SYNC:
    {
        if (e->getErrorCode() == MegaError::API_OK)
        {
            QString syncPath = QString::fromUtf8(request->getFile());

            #ifdef WIN32
            if (syncPath.startsWith(QString::fromAscii("\\\\?\\")))
            {
                syncPath = syncPath.mid(4);
            }
            #endif

            notifyItemChange(syncPath, MegaApi::STATE_NONE);
        }

        if (settingsDialog)
        {
            settingsDialog->loadSettings();
        }

        onGlobalSyncStateChanged(megaApi);
        break;
    }
    case MegaRequest::TYPE_GET_SESSION_TRANSFER_URL:
    {
        const char *url = request->getText();
        if (url && !memcmp(url, "pro", 3))
        {
            megaApi->sendEvent(99508, "Redirection to PRO");
        }

        QtConcurrent::run(QDesktopServices::openUrl, QUrl(QString::fromUtf8(request->getLink())));
        break;
    }
    case MegaRequest::TYPE_GET_PUBLIC_NODE:
    {
        MegaNode *node = NULL;
        QString link = QString::fromUtf8(request->getLink());
        QMap<QString, QString>::iterator it = pendingLinks.find(link);
        if (e->getErrorCode() == MegaError::API_OK)
        {
            node = request->getPublicMegaNode();
            if (node)
            {
                preferences->setLastPublicHandle(node->getHandle());
            }
        }

        if (it != pendingLinks.end())
        {
            QString auth = it.value();
            pendingLinks.erase(it);
            if (e->getErrorCode() == MegaError::API_OK && node)
            {
                if (auth.size())
                {
                    node->setPrivateAuth(auth.toUtf8().constData());
                }

                downloadQueue.append(node);
                processDownloads();
                break;
            }
            else
            {
                showErrorMessage(tr("Error getting link information"));
            }
        }
        delete node;
        break;
    }
    case MegaRequest::TYPE_GET_PSA:
    {
        if (!preferences->logged())
        {
            break;
        }

        if (e->getErrorCode() == MegaError::API_OK)
        {
            if (infoDialog)
            {
                infoDialog->setPSAannouncement(request->getNumber(),
                                               QString::fromUtf8(request->getName() ? request->getName() : ""),
                                               QString::fromUtf8(request->getText() ? request->getText() : ""),
                                               QString::fromUtf8(request->getFile() ? request->getFile() : ""),
                                               QString::fromUtf8(request->getPassword() ? request->getPassword() : ""),
                                               QString::fromUtf8(request->getLink() ? request->getLink() : ""));
            }
        }

        break;
    }
    case MegaRequest::TYPE_SEND_EVENT:
    {
        switch (request->getNumber())
        {
            case 99500:
                preferences->setFirstStartDone();
                break;
            case 99501:
                preferences->setFirstSyncDone();
                break;
            case 99502:
                preferences->setFirstFileSynced();
                break;
            case 99503:
                preferences->setFirstWebDownloadDone();
                break;
            default:
                break;
        }
    }
    default:
        break;
    }
}

//Called when a transfer is about to start
void MegaApplication::onTransferStart(MegaApi *api, MegaTransfer *transfer)
{
    if (appfinished || transfer->isStreamingTransfer() || transfer->isFolderTransfer())
    {
        return;
    }

    if (transfer->getType() == MegaTransfer::TYPE_DOWNLOAD)
    {
        HTTPServer::onTransferDataUpdate(transfer->getNodeHandle(),
                                             transfer->getState(),
                                             transfer->getTransferredBytes(),
                                             transfer->getTotalBytes(),
                                             transfer->getSpeed(),
                                             QString::fromUtf8(transfer->getPath()));
    }

    if (transferManager)
    {
        transferManager->onTransferStart(megaApi, transfer);
    }

    onTransferUpdate(api, transfer);
    if (!numTransfers[MegaTransfer::TYPE_DOWNLOAD]
            && !numTransfers[MegaTransfer::TYPE_UPLOAD])
    {
        onGlobalSyncStateChanged(megaApi);
    }
    numTransfers[transfer->getType()]++;
}

//Called when there is a temporal problem in a request
void MegaApplication::onRequestTemporaryError(MegaApi *, MegaRequest *, MegaError* )
{
}

//Called when a transfer has finished
void MegaApplication::onTransferFinish(MegaApi* , MegaTransfer *transfer, MegaError* e)
{
    if (appfinished || transfer->isStreamingTransfer())
    {
        return;
    }

    // check if it's a top level transfer
    int folderTransferTag = transfer->getFolderTransferTag();
    if (folderTransferTag == 0 // file transfer
            || folderTransferTag == -1) // folder transfer
    {
        const char *notificationKey = transfer->getAppData();
        if (notificationKey)
        {
            char *endptr;
            unsigned long long notificationId = strtoll(notificationKey, &endptr, 10);
            QHash<unsigned long long, TransferMetaData*>::iterator it
                   = transferAppData.find(notificationId);
            if (it != transferAppData.end())
            {
                TransferMetaData *data = it.value();
                if ((endptr - notificationKey) != strlen(notificationKey))
                {
                    if (e->getErrorCode() == MegaError::API_EINCOMPLETE)
                    {
                        data->transfersCancelled++;
                    }
                    else if (e->getErrorCode() != MegaError::API_OK)
                    {
                        data->transfersFailed++;
                    }
                    else
                    {
                        !folderTransferTag ? data->transfersFileOK++ : data->transfersFolderOK++;
                    }
                }

                data->pendingTransfers--;
                showNotificationFinishedTransfers(notificationId);
            }
        }
    }

    if (transfer->isFolderTransfer())
    {
        return;
    }

    if (transfer->getState() == MegaTransfer::STATE_COMPLETED || transfer->getState() == MegaTransfer::STATE_FAILED)
    {
        MegaTransfer *t = transfer->copy();
        if (finishedTransfers.count(transfer->getTag()))
        {
            assert(false);
            megaApi->sendEvent(99512, QString::fromUtf8("Duplicated finished transfer: %1").arg(QString::number(transfer->getTag())).toUtf8().constData());
            removeFinishedTransfer(transfer->getTag());
        }

        finishedTransfers.insert(transfer->getTag(), t);
        finishedTransferOrder.push_back(t);

        if (!transferManager)
        {
            completedTabActive = false;
        }

        if (!completedTabActive)
        {
            ++nUnviewedTransfers;
        }

        if (transferManager)
        {
            transferManager->updateNumberOfCompletedTransfers(nUnviewedTransfers);
        }
    }

    if (transfer->getType() == MegaTransfer::TYPE_DOWNLOAD)
    {
        HTTPServer::onTransferDataUpdate(transfer->getNodeHandle(),
                                             transfer->getState(),
                                             transfer->getTransferredBytes(),
                                             transfer->getTotalBytes(),
                                             transfer->getSpeed(),
                                             QString::fromUtf8(transfer->getPath()));
    }

    if (transferManager)
    {
        transferManager->onTransferFinish(megaApi, transfer, e);
    }

    if (infoDialog)
    {
        infoDialog->onTransferFinish(megaApi, transfer, e);
    }

    if (finishedTransferOrder.size() > (int)Preferences::MAX_COMPLETED_ITEMS)
    {
        removeFinishedTransfer(finishedTransferOrder.first()->getTag());
    }

    //Show the transfer in the "recently updated" list
    if (e->getErrorCode() == MegaError::API_OK && transfer->getNodeHandle() != INVALID_HANDLE)
    {
        QString localPath;
        if (transfer->getPath())
        {
            localPath = QString::fromUtf8(transfer->getPath());
        }

#ifdef WIN32
        if (localPath.startsWith(QString::fromAscii("\\\\?\\")))
        {
            localPath = localPath.mid(4);
        }
#endif

        MegaNode *node = transfer->getPublicMegaNode();
        QString publicKey;
        if (node)
        {
            const char* key = node->getBase64Key();
            publicKey = QString::fromUtf8(key);
            delete [] key;
            delete node;
        }

        addRecentFile(QString::fromUtf8(transfer->getFileName()), transfer->getNodeHandle(), localPath, publicKey);
    }

    if (e->getErrorCode() == MegaError::API_OK
            && transfer->isSyncTransfer()
            && !isFirstFileSynced
            && !preferences->isFirstFileSynced())
    {
        megaApi->sendEvent(99502, "MEGAsync first synced file");
        isFirstFileSynced = true;
    }

    int type = transfer->getType();
    numTransfers[type]--;

    unsigned long long priority = transfer->getPriority();
    if (!priority)
    {
        priority = 0xFFFFFFFFFFFFFFFFULL;
    }
    if (priority <= activeTransferPriority[type]
            || activeTransferState[type] == MegaTransfer::STATE_PAUSED
            || transfer->getTag() == activeTransferTag[type])
    {
        activeTransferPriority[type] = 0xFFFFFFFFFFFFFFFFULL;
        activeTransferState[type] = MegaTransfer::STATE_NONE;
        activeTransferTag[type] = 0;

        //Send updated statics to the information dialog
        if (infoDialog)
        {
            infoDialog->setTransfer(transfer);
            infoDialog->transferFinished(e->getErrorCode());
            infoDialog->updateDialogState();
        }

        if (!firstTransferTimer->isActive())
        {
            firstTransferTimer->start();
        }
    }

    //If there are no pending transfers, reset the statics and update the state of the tray icon
    if (!numTransfers[MegaTransfer::TYPE_DOWNLOAD]
            && !numTransfers[MegaTransfer::TYPE_UPLOAD])
    {
        onGlobalSyncStateChanged(megaApi);
    }
}

//Called when a transfer has been updated
void MegaApplication::onTransferUpdate(MegaApi *, MegaTransfer *transfer)
{
    if (appfinished || transfer->isStreamingTransfer() || transfer->isFolderTransfer())
    {
        return;
    }

    if (transferManager)
    {
        transferManager->onTransferUpdate(megaApi, transfer);
    }

    int type = transfer->getType();
    if (type == MegaTransfer::TYPE_DOWNLOAD)
    {
        HTTPServer::onTransferDataUpdate(transfer->getNodeHandle(),
                                             transfer->getState(),
                                             transfer->getTransferredBytes(),
                                             transfer->getTotalBytes(),
                                             transfer->getSpeed(),
                                             QString::fromUtf8(transfer->getPath()));
    }

    unsigned long long priority = transfer->getPriority();
    if (!priority)
    {
        priority = 0xFFFFFFFFFFFFFFFFULL;
    }
    if (priority <= activeTransferPriority[type]
            || activeTransferState[type] == MegaTransfer::STATE_PAUSED)
    {
        activeTransferPriority[type] = priority;
        activeTransferState[type] = transfer->getState();
        activeTransferTag[type] = transfer->getTag();

        if (infoDialog)
        {
            infoDialog->setTransfer(transfer);
        }
    }
    else if (activeTransferTag[type] == transfer->getTag())
    {
        // First transfer moved to a lower priority
        activeTransferPriority[type] = 0xFFFFFFFFFFFFFFFFULL;
        activeTransferState[type] = MegaTransfer::STATE_NONE;
        activeTransferTag[type] = 0;
        if (!firstTransferTimer->isActive())
        {
            firstTransferTimer->start();
        }
    }
}

//Called when there is a temporal problem in a transfer
void MegaApplication::onTransferTemporaryError(MegaApi *api, MegaTransfer *transfer, MegaError* e)
{
    if (appfinished)
    {
        return;
    }

    if (transferManager)
    {
        transferManager->onTransferTemporaryError(megaApi, transfer, e);
    }

    onTransferUpdate(api, transfer);
    preferences->setTransferDownloadMethod(api->getDownloadMethod());
    preferences->setTransferUploadMethod(api->getUploadMethod());

    if (e->getErrorCode() == MegaError::API_EOVERQUOTA && e->getValue() && bwOverquotaTimestamp <= (QDateTime::currentMSecsSinceEpoch() / 1000))
    {
        preferences->clearTemporalBandwidth();
        megaApi->getPricing();
        updateUserStats(false, true, false, false);  // just get udpated transfer quota, and with !force, just in case
        bwOverquotaTimestamp = (QDateTime::currentMSecsSinceEpoch() / 1000) + e->getValue();
#ifdef __MACH__
        trayIcon->setContextMenu(initialMenu);
#elif defined(_WIN32)
        trayIcon->setContextMenu(initialMenu);
#endif
        closeDialogs(true);
        openBwOverquotaDialog();
    }
}

void MegaApplication::onAccountUpdate(MegaApi *)
{
    if (appfinished || !preferences->logged())
    {
        return;
    }

    preferences->clearTemporalBandwidth();
    if (bwOverquotaDialog)
    {
        bwOverquotaDialog->refreshAccountDetails();
    }

    updateUserStats(true, true, true, false);
}

//Called when contacts have been updated in MEGA
void MegaApplication::onUsersUpdate(MegaApi *, MegaUserList *userList)
{
    if (appfinished || !infoDialog || !userList || !preferences->logged())
    {
        return;
    }

    MegaHandle myHandle = megaApi->getMyUserHandleBinary();
    for (int i = 0; i < userList->size(); i++)
    {
        MegaUser *user = userList->get(i);
        if (!user->isOwnChange() && user->getHandle() == myHandle)
        {
            if (user->hasChanged(MegaUser::CHANGE_TYPE_FIRSTNAME))
            {
                megaApi->getUserAttribute(MegaApi::USER_ATTR_FIRSTNAME);
            }

            if (user->hasChanged(MegaUser::CHANGE_TYPE_LASTNAME))
            {
                megaApi->getUserAttribute(MegaApi::USER_ATTR_LASTNAME);
            }

            if (user->hasChanged(MegaUser::CHANGE_TYPE_AVATAR))
            {
                const char* email = megaApi->getMyEmail();
                if (email)
                {
                    megaApi->getUserAvatar(Utilities::getAvatarPath(QString::fromUtf8(email)).toUtf8().constData());
                    delete [] email;
                }
            }

            if (user->hasChanged(MegaUser::CHANGE_TYPE_DISABLE_VERSIONS))
            {
                megaApi->getFileVersionsOption();
            }
            break;
        }
    }
}

//Called when nodes have been updated in MEGA
void MegaApplication::onNodesUpdate(MegaApi* , MegaNodeList *nodes)
{
    if (appfinished || !infoDialog || !nodes || !preferences->logged())
    {
        return;
    }

    bool externalNodes = false;
    bool newNodes = false;
    bool nodesRemoved = false;
    long long usedStorage = preferences->usedStorage();
    MegaApi::log(MegaApi::LOG_LEVEL_INFO, QString::fromUtf8("%1 updated files/folders").arg(nodes->size()).toUtf8().constData());

    //Check all modified nodes
    QString localPath;
    for (int i = 0; i < nodes->size(); i++)
    {
        localPath.clear();
        MegaNode *node = nodes->get(i);

        for (int i = 0; i < preferences->getNumSyncedFolders(); i++)
        {
            if (!preferences->isFolderActive(i))
            {
                continue;
            }

            if (node->getType() == MegaNode::TYPE_FOLDER
                    && (node->getHandle() == preferences->getMegaFolderHandle(i)))
            {
                MegaNode *nodeByHandle = megaApi->getNodeByHandle(preferences->getMegaFolderHandle(i));
                const char *nodePath = megaApi->getNodePath(nodeByHandle);

                if (!nodePath || preferences->getMegaFolder(i).compare(QString::fromUtf8(nodePath)))
                {
                    if (nodePath && QString::fromUtf8(nodePath).startsWith(QString::fromUtf8("//bin")))
                    {
                        showErrorMessage(tr("Your sync \"%1\" has been disabled because the remote folder is in the rubbish bin")
                                         .arg(preferences->getSyncName(i)));
                    }
                    else
                    {
                        showErrorMessage(tr("Your sync \"%1\" has been disabled because the remote folder doesn't exist")
                                         .arg(preferences->getSyncName(i)));
                    }
                    Platform::syncFolderRemoved(preferences->getLocalFolder(i),
                                                preferences->getSyncName(i),
                                                preferences->getSyncID(i));
                    notifyItemChange(preferences->getLocalFolder(i), MegaApi::STATE_NONE);
                    MegaNode *node = megaApi->getNodeByHandle(preferences->getMegaFolderHandle(i));
                    megaApi->removeSync(node);
                    delete node;
                    preferences->setSyncState(i, false);
                    openSettings(SettingsDialog::SYNCS_TAB);
                    createTrayMenu();
                }

                delete nodeByHandle;
                delete [] nodePath;
            }
        }

        if (nodescurrent && node->isRemoved() && (node->getType() == MegaNode::TYPE_FILE) && node->getSize())
        {
            usedStorage -= node->getSize();
            nodesRemoved = true;
        }

        if (nodescurrent && !node->isRemoved() && !node->isSyncDeleted()
                && (node->getType() == MegaNode::TYPE_FILE)
                && node->getSize() && node->hasChanged(MegaNode::CHANGE_TYPE_NEW))
        {
            long long bytes = node->getSize();
            if (!megaApi->isInCloud(node))
            {
                preferences->setInShareStorage(preferences->inShareStorage() + bytes);
            }
            else
            {
                preferences->setCloudDriveStorage(preferences->cloudDriveStorage() + bytes);
            }

            usedStorage += bytes;
            newNodes = true;

            if (!externalNodes && !node->getTag()
                    && ((lastExit / 1000) < node->getCreationTime())
                    && megaApi->isInsideSync(node))
            {
                externalNodes = true;
            }
        }

        if (!node->isRemoved() && node->getTag()
                && !node->isSyncDeleted()
                && (node->getType() == MegaNode::TYPE_FILE)
                && node->getAttrString()->size())
        {
            //NO_KEY node created by this client detected
            if (!noKeyDetected)
            {
                if (megaApi->isLoggedIn())
                {
                    megaApi->fetchNodes();
                }
            }
            else if (noKeyDetected > 20)
            {
                QMegaMessageBox::critical(NULL, QString::fromUtf8("MEGAsync"),
                    QString::fromUtf8("Something went wrong. MEGAsync will restart now. If the problem persists please contact bug@mega.co.nz"), Utilities::getDevicePixelRatio());
                preferences->setCrashed(true);
                rebootApplication(false);
            }
            noKeyDetected++;
        }
    }

    if (nodesRemoved || newNodes)
    {
        preferences->setUsedStorage(usedStorage);
        preferences->sync();

        if (infoDialog)
        {
            infoDialog->setUsage();
        }

        if (settingsDialog)
        {
            settingsDialog->refreshAccountDetails();
        }

        if (bwOverquotaDialog)
        {
            bwOverquotaDialog->refreshAccountDetails();
        }

        if (storageOverquotaDialog)
        {
            storageOverquotaDialog->refreshUsedStorage();
        }
    }

    if (externalNodes)
    {
        if (QDateTime::currentMSecsSinceEpoch() - externalNodesTimestamp > Preferences::MIN_EXTERNAL_NODES_WARNING_MS)
        {
            externalNodesTimestamp = QDateTime::currentMSecsSinceEpoch();
            showNotificationMessage(tr("You have new or updated files in your account"));
        }
    }
}

void MegaApplication::onReloadNeeded(MegaApi*)
{
    if (appfinished)
    {
        return;
    }

    //Don't reload the filesystem here because it's unsafe
    //and the most probable cause for this callback is a false positive.
    //Simply set the crashed flag to force a filesystem reload in the next execution.
    preferences->setCrashed(true);
}

void MegaApplication::onGlobalSyncStateChangedTimeout()
{
    onGlobalSyncStateChanged(NULL, true);
}

void MegaApplication::onGlobalSyncStateChanged(MegaApi *, bool timeout)
{
    if (appfinished)
    {
        return;
    }

    // don't execute too often or the dialog locks up, eg. queueing a folder with 1k items for upload/download
    if (timeout)
    {
        onGlobalSyncStateChangedTimer.reset();
    }
    else 
    {
        if (!onGlobalSyncStateChangedTimer)
        {
            onGlobalSyncStateChangedTimer.reset(new QTimer(this));
            connect(onGlobalSyncStateChangedTimer.get(), SIGNAL(timeout()), this, SLOT(onGlobalSyncStateChangedTimeout()));

            onGlobalSyncStateChangedTimer->setSingleShot(true);
            onGlobalSyncStateChangedTimer->setInterval(200);
            onGlobalSyncStateChangedTimer->start();
        }
        return;
    }

    if (megaApi && infoDialog)
    {
        indexing = megaApi->isScanning();
        waiting = megaApi->isWaiting();

        int pendingUploads = megaApi->getNumPendingUploads();
        int pendingDownloads = megaApi->getNumPendingDownloads();
        if (pendingUploads)
        {
            MegaApi::log(MegaApi::LOG_LEVEL_INFO, QString::fromUtf8("Pending uploads: %1").arg(pendingUploads).toUtf8().constData());
        }

        if (pendingDownloads)
        {
            MegaApi::log(MegaApi::LOG_LEVEL_INFO, QString::fromUtf8("Pending downloads: %1").arg(pendingDownloads).toUtf8().constData());
        }

        infoDialog->setIndexing(indexing);
        infoDialog->setWaiting(waiting);
        infoDialog->updateDialogState();
        infoDialog->transferFinished(MegaError::API_OK);
    }

    if (transferManager)
    {
        transferManager->updateState();
    }

    MegaApi::log(MegaApi::LOG_LEVEL_INFO, QString::fromUtf8("Current state. Paused = %1   Indexing = %2   Waiting = %3")
                 .arg(paused).arg(indexing).arg(waiting).toUtf8().constData());

    updateTrayIcon();
}

void MegaApplication::onSyncStateChanged(MegaApi *api, MegaSync *)
{
    if (appfinished)
    {
        return;
    }

    onGlobalSyncStateChanged(api);
}

void MegaApplication::onSyncFileStateChanged(MegaApi *, MegaSync *, string *localPath, int newState)
{
    if (appfinished)
    {
        return;
    }

    Platform::notifyItemChange(localPath, newState);
}

MEGASyncDelegateListener::MEGASyncDelegateListener(MegaApi *megaApi, MegaListener *parent, MegaApplication *app)
    : QTMegaListener(megaApi, parent)
{
    this->app = app;
}

void MEGASyncDelegateListener::onRequestFinish(MegaApi *api, MegaRequest *request, MegaError *e)
{
    QTMegaListener::onRequestFinish(api, request, e);

    if (request->getType() != MegaRequest::TYPE_FETCH_NODES
            || e->getErrorCode() != MegaError::API_OK)
    {
        return;
    }

    megaApi->enableTransferResumption();
    Preferences *preferences = Preferences::instance();
    if (preferences->logged() && !api->getNumActiveSyncs())
    {
#ifdef _WIN32
        bool addToLeftPane = false;
        if (app && app->getPrevVersion() && app->getPrevVersion() <= 3001 && !preferences->leftPaneIconsDisabled())
        {
            addToLeftPane = true;
        }
#endif

        //Start syncs
        for (int i = 0; i < preferences->getNumSyncedFolders(); i++)
        {
            if (!preferences->isFolderActive(i))
            {
                continue;
            }

            MegaNode *node = api->getNodeByHandle(preferences->getMegaFolderHandle(i));
            if (!node)
            {
                preferences->setSyncState(i, false);
                continue;
            }

            QString localFolder = preferences->getLocalFolder(i);

#ifdef _WIN32
            if (addToLeftPane)
            {
                QString name = preferences->getSyncName(i);
                QString uuid = preferences->getSyncID(i);
                Platform::addSyncToLeftPane(localFolder, name, uuid);
            }
#endif

            api->resumeSync(localFolder.toUtf8().constData(), node, preferences->getLocalFingerprint(i));
            delete node;
        }
    }
}<|MERGE_RESOLUTION|>--- conflicted
+++ resolved
@@ -185,69 +185,8 @@
 
 #endif
 
-<<<<<<< HEAD
 #if defined(Q_OS_LINUX) && QT_VERSION >= 0x050600
     setScaleFactors();
-=======
-#ifdef Q_OS_LINUX
-#if QT_VERSION >= 0x050600
-
-    if (!(getenv("DO_NOT_SET_QT_PLUGIN_PATH")))
-    {
-        if (QDir(QString::fromUtf8("/opt/mega/plugins")).exists())
-        {
-            qputenv("QT_PLUGIN_PATH","/opt/mega/plugins");
-        }
-    }
-
-    qreal ratio = 1.0;
-    int xrdbdpi = 0;
-    if (!(getenv("DO_NOT_OVERRIDE_XDG_CURRENT_DESKTOP")))
-    {
-        if (getenv("XDG_CURRENT_DESKTOP") && !strcmp(getenv("XDG_CURRENT_DESKTOP"),"KDE") && (!getenv("XDG_SESSION_TYPE") || strcmp(getenv("XDG_SESSION_TYPE"),"wayland") ) )
-        {
-            qputenv("XDG_CURRENT_DESKTOP","GNOME");
-        }
-    }
-    if (!getenv("QT_SCALE_FACTOR"))
-    {
-        QProcess p;
-        p.start(QString::fromUtf8("bash -c \"xrdb -query | grep dpi | awk '{print $2}'\""));
-        p.waitForFinished(2000);
-        QString output = QString::fromUtf8(p.readAllStandardOutput().constData()).trimmed();
-        QString e = QString::fromUtf8(p.readAllStandardError().constData());
-        if (e.size())
-        {
-            MegaApi::log(MegaApi::LOG_LEVEL_ERROR, "Error for \"xrdb -query\" command:");
-            MegaApi::log(MegaApi::LOG_LEVEL_ERROR, e.toUtf8().constData());
-        }
-
-        xrdbdpi = qRound(output.toDouble());
-        if ( xrdbdpi > 96)
-        {
-            ratio = output.toDouble() / 96.0;
-            if (ratio > 3)
-            {
-                ratio = 3;
-            }
-        }
-        else
-        {
-            MegaApplication appaux(argc, argv); //needed to get geometry (it needs to be instantiated a second time to actually use scale factor)
-            QRect geom = appaux.desktop()->availableGeometry(QCursor::pos());
-            ratio = min(geom.width() / (1920.0),geom.height() / (1080.0)) * 0.75;
-            ratio = max(1.0, ratio);
-        }
-    }
-    else
-    {
-        ratio = QString::fromUtf8(getenv("QT_SCALE_FACTOR")).toDouble();
-    }
-
-    double increment = 1 / 6.0; // this seems to work fine with 24x24 images at least
-    ratio = qRound(ratio / increment) * increment;
-    qputenv("QT_SCALE_FACTOR", QString::number(ratio).toUtf8());
->>>>>>> 2f947e03
 #endif
 
 #if defined(Q_OS_LINUX)
