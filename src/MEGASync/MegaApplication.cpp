#include "MegaApplication.h"
#include "gui/CrashReportDialog.h"
#include "gui/MegaProxyStyle.h"
#include "gui/ConfirmSSLexception.h"
#include "control/Utilities.h"
#include "control/CrashHandler.h"
#include "control/ExportProcessor.h"
#include "platform/Platform.h"
#include "qtlockedfile/qtlockedfile.h"

#include <QTranslator>
#include <QClipboard>
#include <QDesktopWidget>
#include <QFontDatabase>
#include <QNetworkProxy>

#if QT_VERSION >= 0x050000
#include <QtConcurrent/QtConcurrent>
#endif

#ifndef WIN32
//sleep
#include <unistd.h>
#endif

using namespace mega;
using namespace std;

QString MegaApplication::appPath = QString();
QString MegaApplication::appDirPath = QString();
QString MegaApplication::dataPath = QString();

void msgHandler(QtMsgType type, const char *msg)
{
    switch (type) {
    case QtDebugMsg:
        MegaApi::log(MegaApi::LOG_LEVEL_DEBUG, QString::fromUtf8("QT Debug: %1").arg(QString::fromUtf8(msg)).toUtf8().constData());
        break;
    case QtWarningMsg:
        MegaApi::log(MegaApi::LOG_LEVEL_WARNING, QString::fromUtf8("QT Warning: %1").arg(QString::fromUtf8(msg)).toUtf8().constData());
        break;
    case QtCriticalMsg:
        MegaApi::log(MegaApi::LOG_LEVEL_ERROR, QString::fromUtf8("QT Critical: %1").arg(QString::fromUtf8(msg)).toUtf8().constData());
        break;
    case QtFatalMsg:
        MegaApi::log(MegaApi::LOG_LEVEL_FATAL, QString::fromUtf8("QT FATAL ERROR: %1").arg(QString::fromUtf8(msg)).toUtf8().constData());
        break;
    }
}

#if QT_VERSION >= 0x050000
    void messageHandler(QtMsgType type,const QMessageLogContext &context, const QString &msg)
    {
        switch (type) {
        case QtDebugMsg:
            MegaApi::log(MegaApi::LOG_LEVEL_DEBUG, QString::fromUtf8("QT Debug: %1").arg(msg).toUtf8().constData());
            MegaApi::log(MegaApi::LOG_LEVEL_DEBUG, QString::fromUtf8("QT Context: %1 %2 %3 %4 %5")
                         .arg(QString::fromUtf8(context.category))
                         .arg(QString::fromUtf8(context.file))
                         .arg(QString::fromUtf8(context.function))
                         .arg(QString::fromUtf8(context.file))
                         .arg(context.version).toUtf8().constData());
            break;
        case QtWarningMsg:
            MegaApi::log(MegaApi::LOG_LEVEL_WARNING, QString::fromUtf8("QT Warning: %1").arg(msg).toUtf8().constData());
            MegaApi::log(MegaApi::LOG_LEVEL_WARNING, QString::fromUtf8("QT Context: %1 %2 %3 %4 %5")
                         .arg(QString::fromUtf8(context.category))
                         .arg(QString::fromUtf8(context.file))
                         .arg(QString::fromUtf8(context.function))
                         .arg(QString::fromUtf8(context.file))
                         .arg(context.version).toUtf8().constData());
            break;
        case QtCriticalMsg:
            MegaApi::log(MegaApi::LOG_LEVEL_ERROR, QString::fromUtf8("QT Critical: %1").arg(msg).toUtf8().constData());
            MegaApi::log(MegaApi::LOG_LEVEL_ERROR, QString::fromUtf8("QT Context: %1 %2 %3 %4 %5")
                         .arg(QString::fromUtf8(context.category))
                         .arg(QString::fromUtf8(context.file))
                         .arg(QString::fromUtf8(context.function))
                         .arg(QString::fromUtf8(context.file))
                         .arg(context.version).toUtf8().constData());
            break;
        case QtFatalMsg:
            MegaApi::log(MegaApi::LOG_LEVEL_FATAL, QString::fromUtf8("QT FATAL ERROR: %1").arg(msg).toUtf8().constData());
            MegaApi::log(MegaApi::LOG_LEVEL_FATAL, QString::fromUtf8("QT Context: %1 %2 %3 %4 %5")
                         .arg(QString::fromUtf8(context.category))
                         .arg(QString::fromUtf8(context.file))
                         .arg(QString::fromUtf8(context.function))
                         .arg(QString::fromUtf8(context.file))
                         .arg(context.version).toUtf8().constData());
            break;
        }
    }
#endif

int main(int argc, char *argv[])
{
    // adds thread-safety to OpenSSL
    QSslSocket::supportsSsl();

#ifdef _WIN32
    HINSTANCE shcore = LoadLibrary(L"Shcore.dll");
    if (shcore)
    {
        enum MEGA_PROCESS_DPI_AWARENESS
        {
            MEGA_PROCESS_DPI_UNAWARE            = 0,
            MEGA_PROCESS_SYSTEM_DPI_AWARE       = 1,
            MEGA_PROCESS_PER_MONITOR_DPI_AWARE  = 2
        };
        typedef HRESULT (WINAPI* MEGA_SetProcessDpiAwarenessType)(MEGA_PROCESS_DPI_AWARENESS);
        MEGA_SetProcessDpiAwarenessType MEGA_SetProcessDpiAwareness = reinterpret_cast<MEGA_SetProcessDpiAwarenessType>(GetProcAddress(shcore, "SetProcessDpiAwareness"));
        if (MEGA_SetProcessDpiAwareness)
        {
            MEGA_SetProcessDpiAwareness(MEGA_PROCESS_DPI_UNAWARE);
        }
        FreeLibrary(shcore);
    }
#endif

#ifdef Q_OS_MACX
    if (!qputenv("QT_HARFBUZZ","old"))
    {
       MegaApi::log(MegaApi::LOG_LEVEL_WARNING, "Error setting QT_HARFBUZZ vble");
    }
#endif

#ifdef Q_OS_LINUX
    QApplication::setDesktopSettingsAware(false);
#endif
    MegaApplication app(argc, argv);

    qInstallMsgHandler(msgHandler);
#if QT_VERSION >= 0x050000
    qInstallMessageHandler(messageHandler);
#endif

    app.setStyle(new MegaProxyStyle());

#ifdef Q_OS_MACX
    if (QSysInfo::MacintoshVersion > QSysInfo::MV_10_8)
    {
        // fix Mac OS X 10.9 (mavericks) font issue
        // https://bugreports.qt-project.org/browse/QTBUG-32789
        QFont::insertSubstitution(QString::fromUtf8(".Lucida Grande UI"), QString::fromUtf8("Lucida Grande"));
    }

    app.setAttribute(Qt::AA_UseHighDpiPixmaps);
#endif

    QDir dataDir(app.applicationDataPath());
    QString crashPath = dataDir.filePath(QString::fromAscii("crashDumps"));
    QString appLockPath = dataDir.filePath(QString::fromAscii("megasync.lock"));
    QDir crashDir(crashPath);
    if (!crashDir.exists())
    {
        crashDir.mkpath(QString::fromAscii("."));
    }

#ifndef DEBUG
    CrashHandler::instance()->Init(QDir::toNativeSeparators(crashPath));
#endif
    if ((argc == 2) && !strcmp("/uninstall", argv[1]))
    {
        Preferences *preferences = Preferences::instance();
        preferences->initialize(app.applicationDataPath());
        if (!preferences->error())
        {
            if (preferences->logged())
            {
                preferences->unlink();
            }

            for (int i = 0; i < preferences->getNumUsers(); i++)
            {
                preferences->enterUser(i);
                for (int j = 0; j < preferences->getNumSyncedFolders(); j++)
                {
                    Platform::syncFolderRemoved(preferences->getLocalFolder(j), preferences->getSyncName(j));

                    #ifdef WIN32
                        QString debrisPath = QDir::toNativeSeparators(preferences->getLocalFolder(j) +
                                QDir::separator() + QString::fromAscii(MEGA_DEBRIS_FOLDER));

                        WIN32_FILE_ATTRIBUTE_DATA fad;
                        if (GetFileAttributesExW((LPCWSTR)debrisPath.utf16(), GetFileExInfoStandard, &fad))
                        {
                            SetFileAttributesW((LPCWSTR)debrisPath.utf16(), fad.dwFileAttributes & ~FILE_ATTRIBUTE_HIDDEN);
                        }

                        QDir dir(debrisPath);
                        QFileInfoList fList = dir.entryInfoList(QDir::Dirs | QDir::NoDotAndDotDot | QDir::Hidden);
                        for (int j = 0; j < fList.size(); j++)
                        {
                            QString folderPath = QDir::toNativeSeparators(fList[j].absoluteFilePath());
                            WIN32_FILE_ATTRIBUTE_DATA fa;
                            if (GetFileAttributesExW((LPCWSTR)folderPath.utf16(), GetFileExInfoStandard, &fa))
                            {
                                SetFileAttributesW((LPCWSTR)folderPath.utf16(), fa.dwFileAttributes & ~FILE_ATTRIBUTE_HIDDEN);
                            }
                        }
                    #endif
                }
                preferences->leaveUser();
            }
        }

        Utilities::removeRecursively(MegaApplication::applicationDataPath());

#ifdef WIN32
        if (preferences->installationTime() != -1)
        {
            MegaApi *megaApi = new MegaApi(Preferences::CLIENT_KEY, (char *)NULL, Preferences::USER_AGENT);
            QString stats = QString::fromUtf8("{\"it\":%1,\"act\":%2,\"lt\":%3}")
                    .arg(preferences->installationTime())
                    .arg(preferences->accountCreationTime())
                    .arg(preferences->hasLoggedIn());

            QByteArray base64stats = stats.toUtf8().toBase64();
            base64stats.replace('+', '-');
            base64stats.replace('/', '_');
            while (base64stats.size() && base64stats[base64stats.size() - 1] == '=')
            {
                base64stats.resize(base64stats.size() - 1);
            }

            megaApi->sendEvent(99504, base64stats.constData());
            Sleep(5000);
        }
#endif
        return 0;
    }

    QtLockedFile singleInstanceChecker(appLockPath);
    bool alreadyStarted = true;
    for (int i = 0; i < 10; i++)
    {
        singleInstanceChecker.open(QtLockedFile::ReadWrite);
        if (singleInstanceChecker.lock(QtLockedFile::WriteLock, false))
        {
            alreadyStarted = false;
            break;
        }

        #ifdef WIN32
            Sleep(1000);
        #else
            sleep(1);
        #endif
    }

    if (alreadyStarted)
    {
        MegaApi::log(MegaApi::LOG_LEVEL_WARNING, "MEGAsync is already started");
        return 0;
    }
    Platform::initialize(argc, argv);

#ifndef WIN32
#ifndef __APPLE__
    QFontDatabase::addApplicationFont(QString::fromAscii("://fonts/OpenSans-Regular.ttf"));
    QFontDatabase::addApplicationFont(QString::fromAscii("://fonts/OpenSans-Semibold.ttf"));

    QFont font(QString::fromAscii("Open Sans"), 8);
    app.setFont(font);
#endif
#endif

    app.initialize();
    app.start();
    return app.exec();

#if 0 //Strings for the translation system. These lines don't need to be built
    QT_TRANSLATE_NOOP("QDialogButtonBox", "&Yes");
    QT_TRANSLATE_NOOP("QDialogButtonBox", "&No");
    QT_TRANSLATE_NOOP("QDialogButtonBox", "&OK");
    QT_TRANSLATE_NOOP("QDialogButtonBox", "&Cancel");
    QT_TRANSLATE_NOOP("Installer", "Choose Users");
    QT_TRANSLATE_NOOP("Installer", "Choose for which users you want to install $(^NameDA).");
    QT_TRANSLATE_NOOP("Installer", "Select whether you want to install $(^NameDA) for yourself only or for all users of this computer. $(^ClickNext)");
    QT_TRANSLATE_NOOP("Installer", "Install for anyone using this computer");
    QT_TRANSLATE_NOOP("Installer", "Install just for me");

    QT_TRANSLATE_NOOP("MegaError", "No error");
    QT_TRANSLATE_NOOP("MegaError", "Internal error");
    QT_TRANSLATE_NOOP("MegaError", "Invalid argument");
    QT_TRANSLATE_NOOP("MegaError", "Request failed, retrying");
    QT_TRANSLATE_NOOP("MegaError", "Rate limit exceeded");
    QT_TRANSLATE_NOOP("MegaError", "Failed permanently");
    QT_TRANSLATE_NOOP("MegaError", "Too many concurrent connections or transfers");
    QT_TRANSLATE_NOOP("MegaError", "Out of range");
    QT_TRANSLATE_NOOP("MegaError", "Expired");
    QT_TRANSLATE_NOOP("MegaError", "Not found");
    QT_TRANSLATE_NOOP("MegaError", "Circular linkage detected");
    QT_TRANSLATE_NOOP("MegaError", "Access denied");
    QT_TRANSLATE_NOOP("MegaError", "Already exists");
    QT_TRANSLATE_NOOP("MegaError", "Incomplete");
    QT_TRANSLATE_NOOP("MegaError", "Invalid key/Decryption error");
    QT_TRANSLATE_NOOP("MegaError", "Bad session ID");
    QT_TRANSLATE_NOOP("MegaError", "Blocked");
    QT_TRANSLATE_NOOP("MegaError", "Over quota");
    QT_TRANSLATE_NOOP("MegaError", "Temporarily not available");
    QT_TRANSLATE_NOOP("MegaError", "Connection overflow");
    QT_TRANSLATE_NOOP("MegaError", "Write error");
    QT_TRANSLATE_NOOP("MegaError", "Read error");
    QT_TRANSLATE_NOOP("MegaError", "Invalid application key");
    QT_TRANSLATE_NOOP("MegaError", "Unknown error");
#endif
}

MegaApplication::MegaApplication(int &argc, char **argv) :
    QApplication(argc, argv)
{
    appfinished = false;
    logger = new MegaSyncLogger();

    #if defined(LOG_TO_STDOUT) || defined(LOG_TO_FILE) || defined(LOG_TO_LOGGER)
    #if defined(LOG_TO_STDOUT)
        logger->sendLogsToStdout(true);
    #endif

    #if defined(LOG_TO_FILE)
        logger->sendLogsToFile(true);
    #endif

    #ifdef DEBUG
        MegaApi::setLogLevel(MegaApi::LOG_LEVEL_MAX);
    #else
        MegaApi::setLogLevel(MegaApi::LOG_LEVEL_DEBUG);
    #endif
#else
    MegaApi::setLogLevel(MegaApi::LOG_LEVEL_WARNING);
#endif

#ifdef Q_OS_LINUX
    if (argc == 2)
    {
         if (!strcmp("--debug", argv[1]))
         {
             logger->sendLogsToStdout(true);
             MegaApi::setLogLevel(MegaApi::LOG_LEVEL_MAX);
         }
         else if (!strcmp("--version", argv[1]))
         {
            QTextStream(stdout) << "MEGAsync" << " v" << Preferences::VERSION_STRING << " (" << Preferences::SDK_ID << ")" << endl;
            ::exit(0);
         }
    }
#endif

    MegaApi::setLoggerObject(logger);

    //Set QApplication fields
    setOrganizationName(QString::fromAscii("Mega Limited"));
    setOrganizationDomain(QString::fromAscii("mega.co.nz"));
    setApplicationName(QString::fromAscii("MEGAsync"));
    setApplicationVersion(QString::number(Preferences::VERSION_CODE));
    appPath = QDir::toNativeSeparators(QCoreApplication::applicationFilePath());
    appDirPath = QDir::toNativeSeparators(QCoreApplication::applicationDirPath());

    //Set the working directory
#if QT_VERSION < 0x050000
    dataPath = QDesktopServices::storageLocation(QDesktopServices::DataLocation);
#else
    QStringList dataPaths = QStandardPaths::standardLocations(QStandardPaths::DataLocation);
    if (dataPaths.size())
    {
        dataPath = dataPaths.at(0);
    }
#endif

    if (dataPath.isEmpty())
    {
        dataPath = QDir::currentPath();
    }

    dataPath = QDir::toNativeSeparators(dataPath);
    QDir currentDir(dataPath);
    if (!currentDir.exists())
    {
        currentDir.mkpath(QString::fromAscii("."));
    }
    QDir::setCurrent(dataPath);

    updateAvailable = false;
    networkConnectivity = true;
    lastStartedDownload = 0;
    lastStartedUpload = 0;
    trayIcon = NULL;
    trayMenu = NULL;
    trayOverQuotaMenu = NULL;
    trayGuestMenu = NULL;
    megaApi = NULL;
    delegateListener = NULL;
    httpServer = NULL;
    totalDownloadSize = totalUploadSize = 0;
    totalDownloadedSize = totalUploadedSize = 0;
    uploadSpeed = downloadSpeed = 0;
    exportOps = 0;
    infoDialog = NULL;
    infoOverQuota = NULL;
    setupWizard = NULL;
    settingsDialog = NULL;
    streamSelector = NULL;
    reboot = false;
    translator = NULL;
    exitAction = NULL;
    exitActionOverquota = NULL;
    exitActionGuest = NULL;
    settingsAction = NULL;
    settingsActionOverquota = NULL;
    settingsActionGuest = NULL;
    importLinksAction = NULL;
    importLinksActionGuest = NULL;
    initialMenu = NULL;
#ifdef _WIN32
    windowsMenu = NULL;
    windowsExitAction = NULL;
#endif
    changeProxyAction = NULL;
    initialExitAction = NULL;
    uploadAction = NULL;
    downloadAction = NULL;
    streamAction = NULL;
    loginActionGuest = NULL;
    waiting = false;
    updated = false;
    updateAction = NULL;
    updateActionOverquota = NULL;
    updateActionGuest = NULL;
    logoutActionOverquota = NULL;
    showStatusAction = NULL;
    pasteMegaLinksDialog = NULL;
    changeLogDialog = NULL;
    importDialog = NULL;
    uploadFolderSelector = NULL;
    downloadFolderSelector = NULL;
    updateBlocked = false;
    updateThread = NULL;
    updateTask = NULL;
    multiUploadFileDialog = NULL;
    exitDialog = NULL;
    sslKeyPinningError = NULL;
    downloadNodeSelector = NULL;
    notificator = NULL;
    pricing = NULL;
    bwOverquotaTimestamp = 0;
    bwOverquotaDialog = NULL;
    bwOverquotaEvent = false;
    infoWizard = NULL;
    externalNodesTimestamp = 0;
    overquotaCheck = false;
    noKeyDetected = 0;
    isFirstSyncDone = false;
    isFirstFileSynced = false;
<<<<<<< HEAD
    transferManager = NULL;
=======
    queuedUserStats = 0;
>>>>>>> 4977c8e9

#ifdef __APPLE__
    scanningTimer = NULL;
#endif
}

MegaApplication::~MegaApplication()
{

}

void MegaApplication::initialize()
{
    if (megaApi)
    {
        return;
    }

    paused = false;
    indexing = false;
    setQuitOnLastWindowClosed(false);

#ifdef Q_OS_LINUX
    isLinux = true;
#else
    isLinux = false;
#endif

    //Register own url schemes
    QDesktopServices::setUrlHandler(QString::fromUtf8("mega"), this, "handleMEGAurl");
    QDesktopServices::setUrlHandler(QString::fromUtf8("local"), this, "handleLocalPath");

    //Register metatypes to use them in signals/slots
    qRegisterMetaType<QQueue<QString> >("QQueueQString");
    qRegisterMetaTypeStreamOperators<QQueue<QString> >("QQueueQString");

    preferences = Preferences::instance();
    connect(preferences, SIGNAL(stateChanged()), this, SLOT(changeState()));
    connect(preferences, SIGNAL(updated()), this, SLOT(showUpdatedMessage()));
    preferences->initialize(dataPath);
    if (preferences->error())
    {
        QMessageBox::critical(NULL, QString::fromAscii("MEGAsync"), tr("Your config is corrupt, please start over"));
    }

    preferences->setLastStatsRequest(0);
    lastExit = preferences->getLastExit();

    QString basePath = QDir::toNativeSeparators(dataPath + QString::fromAscii("/"));

#ifdef WIN32
    //Backwards compatibility code
    QDirIterator di(dataPath, QDir::Files | QDir::NoDotAndDotDot);
    while (di.hasNext())
    {
        di.next();
        const QFileInfo& fi = di.fileInfo();
        if (fi.fileName().startsWith(QString::fromAscii(".tmp.")))
        {
            QFile::remove(di.filePath());
        }
    }
#endif

    QString language = preferences->language();
    changeLanguage(language);
    trayIcon->show();

#ifdef __APPLE__
    notificator = new Notificator(applicationName(), NULL, NULL);
#else
    notificator = new Notificator(applicationName(), trayIcon, NULL);
#endif

    Qt::KeyboardModifiers modifiers = queryKeyboardModifiers();
    if (modifiers.testFlag(Qt::ControlModifier)
            && modifiers.testFlag(Qt::ShiftModifier))
    {
        toggleLogging();
    }

#ifndef __APPLE__
    megaApi = new MegaApi(Preferences::CLIENT_KEY, basePath.toUtf8().constData(), Preferences::USER_AGENT);
#else
    megaApi = new MegaApi(Preferences::CLIENT_KEY, basePath.toUtf8().constData(), Preferences::USER_AGENT, MacXPlatform::fd);
#endif

    megaApi->log(MegaApi::LOG_LEVEL_INFO, QString::fromUtf8("MEGAsync is starting. Version string: %1   Version code: %2.%3   User-Agent: %4").arg(Preferences::VERSION_STRING)
             .arg(Preferences::VERSION_CODE).arg(Preferences::BUILD_ID).arg(QString::fromUtf8(megaApi->getUserAgent())).toUtf8().constData());

    megaApi->setDownloadMethod(preferences->transferDownloadMethod());
    megaApi->setUploadMethod(preferences->transferUploadMethod());
    setUseHttpsOnly(preferences->usingHttpsOnly());

    megaApi->setDefaultFilePermissions(preferences->filePermissionsValue());
    megaApi->setDefaultFolderPermissions(preferences->folderPermissionsValue());
    megaApi->retrySSLerrors(true);
    megaApi->setPublicKeyPinning(!preferences->SSLcertificateException());

    delegateListener = new MEGASyncDelegateListener(megaApi, this);
    megaApi->addListener(delegateListener);
    uploader = new MegaUploader(megaApi);
    downloader = new MegaDownloader(megaApi);

    //Start the HTTP server
    httpServer = new HTTPServer(megaApi, Preferences::HTTPS_PORT, true);
    connect(httpServer, SIGNAL(onLinkReceived(QString, QString)), this, SLOT(externalDownload(QString, QString)), Qt::QueuedConnection);
    connect(httpServer, SIGNAL(onExternalDownloadRequested(QQueue<mega::MegaNode *>)), this, SLOT(externalDownload(QQueue<mega::MegaNode *>)));
    connect(httpServer, SIGNAL(onExternalDownloadRequestFinished()), this, SLOT(processDownloads()), Qt::QueuedConnection);
    connect(httpServer, SIGNAL(onSyncRequested(long long)), this, SLOT(syncFolder(long long)), Qt::QueuedConnection);

    connectivityTimer = new QTimer(this);
    connectivityTimer->setSingleShot(true);
    connectivityTimer->setInterval(Preferences::MAX_LOGIN_TIME_MS);
    connect(connectivityTimer, SIGNAL(timeout()), this, SLOT(runConnectivityCheck()));

    connect(uploader, SIGNAL(dupplicateUpload(QString, QString, mega::MegaHandle)), this, SLOT(onDupplicateTransfer(QString, QString, mega::MegaHandle)));
    connect(downloader, SIGNAL(dupplicateDownload(QString, QString, mega::MegaHandle)), this, SLOT(onDupplicateTransfer(QString, QString, mega::MegaHandle)));

    if (preferences->isCrashed())
    {
        preferences->setCrashed(false);
        QDirIterator di(dataPath, QDir::Files | QDir::NoDotAndDotDot);
        while (di.hasNext())
        {
            di.next();
            const QFileInfo& fi = di.fileInfo();
            if (fi.fileName().endsWith(QString::fromAscii(".db"))
                    || fi.fileName().endsWith(QString::fromAscii(".db-wal"))
                    || fi.fileName().endsWith(QString::fromAscii(".db-shm")))
            {
                QFile::remove(di.filePath());
            }
        }

        QStringList reports = CrashHandler::instance()->getPendingCrashReports();
        if (reports.size())
        {
            CrashReportDialog crashDialog(reports.join(QString::fromAscii("------------------------------\n")));
            if (crashDialog.exec() == QDialog::Accepted)
            {
                applyProxySettings();
                CrashHandler::instance()->sendPendingCrashReports(crashDialog.getUserMessage());
#ifndef __APPLE__
                QMessageBox::information(NULL, QString::fromAscii("MEGAsync"), tr("Thank you for your collaboration!"));
#endif
            }
        }
    }

    periodicTasksTimer = new QTimer();
    periodicTasksTimer->start(Preferences::STATE_REFRESH_INTERVAL_MS);
    connect(periodicTasksTimer, SIGNAL(timeout()), this, SLOT(periodicTasks()));

    infoDialogTimer = new QTimer();
    infoDialogTimer->setSingleShot(true);
    connect(infoDialogTimer, SIGNAL(timeout()), this, SLOT(showInfoDialog()));

    connect(this, SIGNAL(aboutToQuit()), this, SLOT(cleanAll()));

    if (preferences->logged() && preferences->wasPaused())
    {
        pauseTransfers(true);
    }
}

QString MegaApplication::applicationFilePath()
{
    return appPath;
}

QString MegaApplication::applicationDirPath()
{
    return appDirPath;
}

QString MegaApplication::applicationDataPath()
{
    return dataPath;
}

void MegaApplication::changeLanguage(QString languageCode)
{
    if (appfinished)
    {
        return;
    }

    if (translator)
    {
        removeTranslator(translator);
        delete translator;
        translator = NULL;
    }

    QTranslator *newTranslator = new QTranslator();
    if (newTranslator->load(Preferences::TRANSLATION_FOLDER
                            + Preferences::TRANSLATION_PREFIX
                            + languageCode)
            || newTranslator->load(Preferences::TRANSLATION_FOLDER
                                   + Preferences::TRANSLATION_PREFIX
                                   + QString::fromUtf8("en")))
    {
        installTranslator(newTranslator);
        translator = newTranslator;
    }
    else
    {
        delete newTranslator;
    }

    createTrayIcon();
}

void MegaApplication::updateTrayIcon()
{
    if (appfinished)
    {
        return;
    }

    if (!trayIcon)
    {
        return;
    }

    QString tooltip;
    QString icon;

#ifdef __APPLE__
    QString icon_white;
#endif

    if (infoOverQuota)
    {
        if (preferences->usedStorage() < preferences->totalStorage())
        {
            if (!overquotaCheck)
            {
                megaApi->getAccountDetails();
                overquotaCheck = true;
            }
            else
            {
                updateUserStats();
            }
        }

        tooltip = QCoreApplication::applicationName()
                + QString::fromAscii(" ")
                + Preferences::VERSION_STRING
                + QString::fromAscii("\n")
                + tr("Over quota");

#ifndef __APPLE__
    #ifdef _WIN32
        icon = QString::fromUtf8("://images/warning_ico.ico");
    #else
        icon = QString::fromUtf8("://images/22_warning.png");
    #endif
#else
        icon = QString::fromUtf8("://images/icon_overquota_mac.png");
        icon_white = QString::fromUtf8("://images/icon_overquota_mac_white.png");

        if (scanningTimer->isActive())
        {
            scanningTimer->stop();
        }
#endif
    }
    else if (!megaApi->isLoggedIn())
    {
        if (!infoDialog)
        {
            tooltip = QCoreApplication::applicationName()
                    + QString::fromAscii(" ")
                    + Preferences::VERSION_STRING
                    + QString::fromAscii("\n")
                    + tr("Logging in");

    #ifndef __APPLE__
        #ifdef _WIN32
            icon = QString::fromUtf8("://images/tray_sync.ico");
        #else
            icon = QString::fromUtf8("://images/22_synching.png");
        #endif
    #else
            icon = QString::fromUtf8("://images/icon_syncing_mac.png");
            icon_white = QString::fromUtf8("://images/icon_syncing_mac_white.png");

            if (!scanningTimer->isActive())
            {
                scanningAnimationIndex = 1;
                scanningTimer->start();
            }
    #endif
        }
        else
        {
            tooltip = QCoreApplication::applicationName()
                    + QString::fromAscii(" ")
                    + Preferences::VERSION_STRING
                    + QString::fromAscii("\n")
                    + tr("You are not logged in");

    #ifndef __APPLE__
        #ifdef _WIN32
            icon = QString::fromUtf8("://images/app_ico.ico");
        #else
            icon = QString::fromUtf8("://images/22_uptodate.png");
        #endif
    #else
            icon = QString::fromUtf8("://images/icon_synced_mac.png");
            icon_white = QString::fromUtf8("://images/icon_synced_mac_white.png");

            if (scanningTimer->isActive())
            {
                scanningTimer->stop();
            }
    #endif
        }
    }
    else if (!megaApi->isFilesystemAvailable())
    {
        tooltip = QCoreApplication::applicationName()
                + QString::fromAscii(" ")
                + Preferences::VERSION_STRING
                + QString::fromAscii("\n")
                + tr("Fetching file list...");

#ifndef __APPLE__
    #ifdef _WIN32
        icon = QString::fromUtf8("://images/tray_sync.ico");
    #else
        icon = QString::fromUtf8("://images/22_synching.png");
    #endif
#else
        icon = QString::fromUtf8("://images/icon_syncing_mac.png");
        icon_white = QString::fromUtf8("://images/icon_syncing_mac_white.png");

        if (!scanningTimer->isActive())
        {
            scanningAnimationIndex = 1;
            scanningTimer->start();
        }
#endif
    }
    else if (paused)
    {
        tooltip = QCoreApplication::applicationName()
                + QString::fromAscii(" ")
                + Preferences::VERSION_STRING
                + QString::fromAscii("\n")
                + tr("Paused");

#ifndef __APPLE__
    #ifdef _WIN32
        icon = QString::fromUtf8("://images/tray_pause.ico");
    #else
        icon = QString::fromUtf8("://images/22_paused.png");
    #endif
#else
        icon = QString::fromUtf8("://images/icon_paused_mac.png");
        icon_white = QString::fromUtf8("://images/icon_paused_mac_white.png");

        if (scanningTimer->isActive())
        {
            scanningTimer->stop();
        }
#endif
    }
    else if (indexing || waiting
             || megaApi->getNumPendingUploads()
             || megaApi->getNumPendingDownloads())
    {
        if (indexing)
        {
            tooltip = QCoreApplication::applicationName()
                    + QString::fromAscii(" ")
                    + Preferences::VERSION_STRING
                    + QString::fromAscii("\n")
                    + tr("Scanning");
        }
        else if (waiting || (bwOverquotaTimestamp > QDateTime::currentMSecsSinceEpoch() / 1000))
        {
            tooltip = QCoreApplication::applicationName()
                    + QString::fromAscii(" ")
                    + Preferences::VERSION_STRING
                    + QString::fromAscii("\n")
                    + tr("Waiting");
        }
        else
        {
            tooltip = QCoreApplication::applicationName()
                    + QString::fromAscii(" ")
                    + Preferences::VERSION_STRING
                    + QString::fromAscii("\n")
                    + tr("Syncing");
        }

#ifndef __APPLE__
    #ifdef _WIN32
        icon = QString::fromUtf8("://images/tray_sync.ico");
    #else
        icon = QString::fromUtf8("://images/22_synching.png");
    #endif
#else
        icon = QString::fromUtf8("://images/icon_syncing_mac.png");
        icon_white = QString::fromUtf8("://images/icon_syncing_mac_white.png");

        if (!scanningTimer->isActive())
        {
            scanningAnimationIndex = 1;
            scanningTimer->start();
        }
#endif
    }
    else
    {
        tooltip = QCoreApplication::applicationName()
                + QString::fromAscii(" ")
                + Preferences::VERSION_STRING
                + QString::fromAscii("\n")
                + tr("Up to date");

#ifndef __APPLE__
    #ifdef _WIN32
        icon = QString::fromUtf8("://images/app_ico.ico");
    #else
        icon = QString::fromUtf8("://images/22_uptodate.png");
    #endif
#else
        icon = QString::fromUtf8("://images/icon_synced_mac.png");
        icon_white = QString::fromUtf8("://images/icon_synced_mac_white.png");

        if (scanningTimer->isActive())
        {
            scanningTimer->stop();
        }
#endif
        if (reboot)
        {
            rebootApplication();
        }
    }

    if (!networkConnectivity)
    {
        //Override the current state
        tooltip = QCoreApplication::applicationName()
                + QString::fromAscii(" ")
                + Preferences::VERSION_STRING
                + QString::fromAscii("\n")
                + tr("No Internet connection");

#ifndef __APPLE__
    #ifdef _WIN32
        icon = QString::fromUtf8("://images/login_ico.ico");
    #else
        icon = QString::fromUtf8("://images/22_logging.png");
    #endif
#else
        icon = QString::fromUtf8("://images/icon_logging_mac.png");
        icon_white = QString::fromUtf8("://images/icon_logging_mac_white.png");
#endif
    }

    if (updateAvailable)
    {
        tooltip += QString::fromAscii("\n")
                + tr("Update available!");
    }

    if (!icon.isEmpty())
    {
#ifndef __APPLE__
        trayIcon->setIcon(QIcon(icon));
#else
        trayIcon->setIcon(QIcon(icon), QIcon(icon_white));
#endif
    }

    if (!tooltip.isEmpty())
    {
        trayIcon->setToolTip(tooltip);
    }
}

void MegaApplication::start()
{
    if (appfinished)
    {
        return;
    }

    indexing = false;
    overquotaCheck = false;

    if (isLinux && trayIcon->contextMenu())
    {
        if (showStatusAction)
        {
            initialMenu->removeAction(showStatusAction);

            delete showStatusAction;
            showStatusAction = NULL;
        }
    }
    else
    {
        trayIcon->setContextMenu(initialMenu);
    }

#ifndef __APPLE__
    #ifdef _WIN32
        trayIcon->setIcon(QIcon(QString::fromAscii("://images/tray_sync.ico")));
    #else
        trayIcon->setIcon(QIcon(QString::fromAscii("://images/22_synching.png")));
    #endif
#else
    trayIcon->setIcon(QIcon(QString::fromAscii("://images/icon_syncing_mac.png")),
                      QIcon(QString::fromAscii("://images/icon_syncing_mac_white.png")));

    if (!scanningTimer->isActive())
    {
        scanningAnimationIndex = 1;
        scanningTimer->start();
    }
#endif
    trayIcon->setToolTip(QCoreApplication::applicationName() + QString::fromAscii(" ") + Preferences::VERSION_STRING + QString::fromAscii("\n") + tr("Logging in"));
    trayIcon->show();

    if (!preferences->lastExecutionTime())
    {
        Platform::enableTrayIcon(QFileInfo(MegaApplication::applicationFilePath()).fileName());
    }

    if (updated)
    {
        showInfoMessage(tr("MEGAsync has been updated"));
        preferences->setFirstSyncDone();
        preferences->setFirstFileSynced();
        preferences->setFirstWebDownloadDone();

        if (!preferences->installationTime())
        {
            preferences->setInstallationTime(-1);
        }
    }

    applyProxySettings();
    Platform::startShellDispatcher(this);

    //Start the initial setup wizard if needed
    if (!preferences->logged())
    {
        if (!preferences->installationTime())
        {
            preferences->setInstallationTime(QDateTime::currentDateTime().toMSecsSinceEpoch() / 1000);
        }

        startUpdateTask();
        QString language = preferences->language();
        changeLanguage(language);
        updated = false;
        if (!infoDialog)
        {
            infoDialog = new InfoDialog(this);
        }

        if (!preferences->isFirstStartDone())
        {
            megaApi->sendEvent(99500, "MEGAsync first start");
            openInfoWizard();
        }

        onGlobalSyncStateChanged(megaApi);
        return;
    }
    else
    {
        QStringList exclusions = preferences->getExcludedSyncNames();
        vector<string> vExclusions;
        for (int i = 0; i < exclusions.size(); i++)
        {
            vExclusions.push_back(exclusions[i].toUtf8().constData());
        }
        megaApi->setExcludedNames(&vExclusions);

        if (preferences->lowerSizeLimit())
        {
            megaApi->setExclusionLowerSizeLimit(preferences->lowerSizeLimitValue() * pow((float)1024, preferences->lowerSizeLimitUnit()));
        }
        else
        {
            megaApi->setExclusionLowerSizeLimit(0);
        }

        if (preferences->upperSizeLimit())
        {
            megaApi->setExclusionUpperSizeLimit(preferences->upperSizeLimitValue() * pow((float)1024, preferences->upperSizeLimitUnit()));
        }
        else
        {
            megaApi->setExclusionUpperSizeLimit(0);
        }

        //Otherwise, login in the account
        if (preferences->getSession().size())
        {
            megaApi->fastLogin(preferences->getSession().toUtf8().constData());
        }
        else
        {
            megaApi->fastLogin(preferences->email().toUtf8().constData(),
                       preferences->emailHash().toUtf8().constData(),
                       preferences->privatePw().toUtf8().constData());
        }
    }
}

void MegaApplication::loggedIn()
{
    if (appfinished)
    {
        return;
    }

    if (infoWizard)
    {
        infoWizard->deleteLater();
        infoWizard = NULL;
    }

    if (transferManager)
    {
        transferManager->setVisible(true);
        #ifdef WIN32
            transferManager->showMinimized();
            transferManager->setWindowState(Qt::WindowActive);
            transferManager->showNormal();
        #endif
        transferManager->raise();
        transferManager->activateWindow();
        transferManager->setFocus();
        return;
    }

    transferManager = new TransferManager(megaApi);
#ifdef WIN32
    transferManager->showMinimized();
    transferManager->setWindowState(Qt::WindowActive);
    transferManager->showNormal();
#endif
    transferManager->raise();
    transferManager->activateWindow();
    transferManager->setFocus();
    transferManager->show();

    pauseTransfers(paused);
    megaApi->getAccountDetails();
    megaApi->getPricing();

    if (settingsDialog)
    {
        settingsDialog->setProxyOnly(false);
    }

    // Apply the "Start on startup" configuration, make sure configuration has the actual value
    // get the requested value
    bool startOnStartup = preferences->startOnStartup();
    // try to enable / disable startup (e.g. copy or delete desktop file)
    if (!Platform::startOnStartup(startOnStartup)) {
        // in case of failure - make sure configuration keeps the right value
        //LOG_debug << "Failed to " << (startOnStartup ? "enable" : "disable") << " MEGASync on startup.";
        preferences->setStartOnStartup(!startOnStartup);
    }

#ifdef WIN32
    if (!preferences->lastExecutionTime())
    {
        showInfoMessage(tr("MEGAsync is now running. Click here to open the status window."));
    }
    else if (!updated)
    {
        showNotificationMessage(tr("MEGAsync is now running. Click here to open the status window."));
    }
#else
    #ifdef __APPLE__
        if (!preferences->lastExecutionTime())
        {
            showInfoMessage(tr("MEGAsync is now running. Click the menu bar icon to open the status window."));
        }
        else if (!updated)
        {
            showNotificationMessage(tr("MEGAsync is now running. Click the menu bar icon to open the status window."));
        }
    #else
        if (!preferences->lastExecutionTime())
        {
            showInfoMessage(tr("MEGAsync is now running. Click the system tray icon to open the status window."));
        }
        else if (!updated)
        {
            showNotificationMessage(tr("MEGAsync is now running. Click the system tray icon to open the status window."));
        }
    #endif
#endif

    preferences->setLastExecutionTime(QDateTime::currentDateTime().toMSecsSinceEpoch());

    startUpdateTask();
    QString language = preferences->language();
    changeLanguage(language);
    updated = false;
    if (!infoDialog)
    {
        infoDialog = new InfoDialog(this);
    }

    //Set the upload limit
    setUploadLimit(preferences->uploadLimitKB());

    // Process any pending download/upload queued during GuestMode
    processDownloads();
    processUploads();
    for (QMap<QString, QString>::iterator it = pendingLinks.begin(); it != pendingLinks.end(); it++)
    {
        QString link = it.key();
        megaApi->getPublicNode(link.toUtf8().constData());
    }

    onGlobalSyncStateChanged(megaApi);
}

void MegaApplication::startSyncs()
{
    if (appfinished)
    {
        return;
    }

    //Start syncs
    MegaNode *rubbishNode =  megaApi->getRubbishNode();
    for (int i = 0; i < preferences->getNumSyncedFolders(); i++)
    {
        if (!preferences->isFolderActive(i))
        {
            continue;
        }

        MegaNode *node = megaApi->getNodeByHandle(preferences->getMegaFolderHandle(i));
        if (!node)
        {
            showErrorMessage(tr("Your sync \"%1\" has been disabled because the remote folder doesn't exist")
                             .arg(preferences->getSyncName(i)));
            preferences->setSyncState(i, false);
            openSettings(SettingsDialog::SYNCS_TAB);
            continue;
        }

        QString localFolder = preferences->getLocalFolder(i);
        if (!QFileInfo(localFolder).isDir())
        {
            showErrorMessage(tr("Your sync \"%1\" has been disabled because the local folder doesn't exist")
                             .arg(preferences->getSyncName(i)));
            preferences->setSyncState(i, false);
            openSettings(SettingsDialog::SYNCS_TAB);
            continue;
        }

        MegaApi::log(MegaApi::LOG_LEVEL_INFO, QString::fromAscii("Sync  %1 added.").arg(i).toUtf8().constData());
        megaApi->syncFolder(localFolder.toUtf8().constData(), node);
        delete node;
    }
    delete rubbishNode;
}

//This function is called to upload all files in the uploadQueue field
//to the Mega node that is passed as parameter
void MegaApplication::processUploadQueue(mega::MegaHandle nodeHandle)
{
    if (appfinished)
    {
        return;
    }

    MegaNode *node = megaApi->getNodeByHandle(nodeHandle);

    //If the destination node doesn't exist in the current filesystem, clear the queue and show an error message
    if (!node || node->isFile())
    {
        uploadQueue.clear();
        showErrorMessage(tr("Error: Invalid destination folder. The upload has been cancelled"));
        delete node;
        return;
    }

    //Process the upload queue using the MegaUploader object
    while (!uploadQueue.isEmpty())
    {
        QString filePath = uploadQueue.dequeue();
        uploader->upload(filePath, node);
    }
    delete node;
}

void MegaApplication::processDownloadQueue(QString path)
{
    if (appfinished)
    {
        return;
    }

    QDir dir(path);
    if (!dir.exists() && !dir.mkpath(QString::fromAscii(".")))
    {
        qDeleteAll(downloadQueue);
        downloadQueue.clear();
        showErrorMessage(tr("Error: Invalid destination folder. The download has been cancelled"));
        return;
    }

    downloader->processDownloadQueue(&downloadQueue, path);
}

void MegaApplication::unityFix()
{
    static QMenu *dummyMenu = NULL;
    if (!dummyMenu)
    {
        dummyMenu = new QMenu();
        connect(this, SIGNAL(unityFixSignal()), dummyMenu, SLOT(close()), Qt::QueuedConnection);
    }

    emit unityFixSignal();
    dummyMenu->exec();
}

void MegaApplication::disableSyncs()
{
    if (appfinished)
    {
        return;
    }

    for (int i = 0; i < preferences->getNumSyncedFolders(); i++)
    {
       if (!preferences->isFolderActive(i))
       {
           continue;
       }

       Platform::syncFolderRemoved(preferences->getLocalFolder(i), preferences->getSyncName(i));
       Platform::notifyItemChange(preferences->getLocalFolder(i));
       preferences->setSyncState(i, false, true);
       MegaNode *node = megaApi->getNodeByHandle(preferences->getMegaFolderHandle(i));
       megaApi->disableSync(node);
       delete node;
    }
}

void MegaApplication::restoreSyncs()
{
    if (appfinished)
    {
        return;
    }

    for (int i = 0; i < preferences->getNumSyncedFolders(); i++)
    {
       if (!preferences->isTemporaryInactiveFolder(i) || preferences->isFolderActive(i))
       {
           continue;
       }

       MegaNode *node = megaApi->getNodeByPath(preferences->getMegaFolder(i).toUtf8().constData());
       if (!node)
       {
           preferences->setSyncState(i, false, false);
           continue;
       }

       QFileInfo localFolderInfo(preferences->getLocalFolder(i));
       QString localFolderPath = QDir::toNativeSeparators(localFolderInfo.canonicalFilePath());
       if (!localFolderPath.size() || !localFolderInfo.isDir())
       {
           delete node;
           preferences->setSyncState(i, false, false);
           continue;
       }

       preferences->setMegaFolderHandle(i, node->getHandle());
       preferences->setSyncState(i, true, false);
       megaApi->syncFolder(localFolderPath.toUtf8().constData(), node);
       delete node;
       //Platform::notifyItemChange(preferences->getLocalFolder(i));
    }
}

void MegaApplication::closeDialogs()
{
    delete transferManager;
    transferManager = NULL;

    delete setupWizard;
    setupWizard = NULL;

    delete settingsDialog;
    settingsDialog = NULL;

    delete streamSelector;
    streamSelector = NULL;

    delete uploadFolderSelector;
    uploadFolderSelector = NULL;

    delete downloadFolderSelector;
    downloadFolderSelector = NULL;

    delete multiUploadFileDialog;
    multiUploadFileDialog = NULL;

    delete pasteMegaLinksDialog;
    pasteMegaLinksDialog = NULL;

    delete changeLogDialog;
    changeLogDialog = NULL;

    delete importDialog;
    importDialog = NULL;

    delete downloadNodeSelector;
    downloadNodeSelector = NULL;

    delete sslKeyPinningError;
    sslKeyPinningError = NULL;
}

void MegaApplication::rebootApplication(bool update)
{
    if (appfinished)
    {
        return;
    }

    reboot = true;
    if (update && (megaApi->getNumPendingDownloads() || megaApi->getNumPendingUploads() || megaApi->isWaiting()))
    {
        if (!updateBlocked)
        {
            updateBlocked = true;
            showInfoMessage(tr("An update will be applied during the next application restart"));
        }
        return;
    }

    trayIcon->hide();
    closeDialogs();

#ifdef __APPLE__
    cleanAll();
    ::exit(0);
#endif

    QApplication::exit();
}

void MegaApplication::exitApplication()
{
    if (appfinished)
    {
        return;
    }

#ifndef __APPLE__
    if (!megaApi->isLoggedIn())
    {
#endif
        reboot = false;
        trayIcon->hide();
        closeDialogs();
        #ifdef __APPLE__
            cleanAll();
            ::exit(0);
        #endif

        QApplication::exit();
        return;
#ifndef __APPLE__
    }
#endif

    if (!exitDialog)
    {
        exitDialog = new QMessageBox(QMessageBox::Question, tr("MEGAsync"),
                                     tr("Synchronization will stop.\n\nExit anyway?"), QMessageBox::Yes|QMessageBox::No);
        int button = exitDialog->exec();
        if (!exitDialog)
        {
            return;
        }

        exitDialog->deleteLater();
        exitDialog = NULL;
        if (button == QMessageBox::Yes)
        {
            reboot = false;
            trayIcon->hide();
            closeDialogs();

            #ifdef __APPLE__
                cleanAll();
                ::exit(0);
            #endif

            QApplication::exit();
        }
    }
    else
    {
        exitDialog->activateWindow();
        exitDialog->raise();
    }
}

void MegaApplication::pauseTransfers(bool pause)
{
    if (appfinished)
    {
        return;
    }

    megaApi->pauseTransfers(pause);
}

void MegaApplication::checkNetworkInterfaces()
{
    if (appfinished)
    {
        return;
    }

    bool disconnect = false;
    QList<QNetworkInterface> newNetworkInterfaces;
    QList<QNetworkInterface> configs = QNetworkInterface::allInterfaces();

    //Filter interfaces (QT provides interfaces with loopback IP addresses)
    for (int i = 0; i < configs.size(); i++)
    {
        QNetworkInterface networkInterface = configs.at(i);
        QNetworkInterface::InterfaceFlags flags = networkInterface.flags();
        if ((flags & (QNetworkInterface::IsUp | QNetworkInterface::IsRunning))
                && !(flags & QNetworkInterface::IsLoopBack))
        {
            MegaApi::log(MegaApi::LOG_LEVEL_DEBUG, QString::fromUtf8("Active network interface: %1").arg(networkInterface.humanReadableName()).toUtf8().constData());

            int numActiveIPs = 0;
            QList<QNetworkAddressEntry> addresses = networkInterface.addressEntries();
            for (int i = 0; i < addresses.size(); i++)
            {
                QHostAddress ip = addresses.at(i).ip();
                switch (ip.protocol())
                {
                case QAbstractSocket::IPv4Protocol:
                    if (!ip.toString().startsWith(QString::fromUtf8("127."), Qt::CaseInsensitive)
                            && !ip.toString().startsWith(QString::fromUtf8("169.254."), Qt::CaseInsensitive))
                    {
                        MegaApi::log(MegaApi::LOG_LEVEL_DEBUG, QString::fromUtf8("IPv4: %1").arg(ip.toString()).toUtf8().constData());
                        numActiveIPs++;
                    }
                    else
                    {
                        MegaApi::log(MegaApi::LOG_LEVEL_DEBUG, QString::fromUtf8("Ignored IPv4: %1").arg(ip.toString()).toUtf8().constData());
                    }
                    break;
                case QAbstractSocket::IPv6Protocol:
                    if (!ip.toString().startsWith(QString::fromUtf8("FE80:"), Qt::CaseInsensitive)
                            && !ip.toString().startsWith(QString::fromUtf8("FD00:"), Qt::CaseInsensitive)
                            && !(ip.toString() == QString::fromUtf8("::1")))
                    {
                        MegaApi::log(MegaApi::LOG_LEVEL_DEBUG, QString::fromUtf8("IPv6: %1").arg(ip.toString()).toUtf8().constData());
                        numActiveIPs++;
                    }
                    else
                    {
                        MegaApi::log(MegaApi::LOG_LEVEL_DEBUG, QString::fromUtf8("Ignored IPv6: %1").arg(ip.toString()).toUtf8().constData());
                    }
                    break;
                default:
                    MegaApi::log(MegaApi::LOG_LEVEL_DEBUG, QString::fromUtf8("Ignored IP: %1").arg(ip.toString()).toUtf8().constData());
                    break;
                }
            }

            if (!numActiveIPs)
            {
                continue;
            }

            lastActiveTime = QDateTime::currentMSecsSinceEpoch();
            newNetworkInterfaces.append(networkInterface);

            if (!networkConnectivity)
            {
                disconnect = true;
                networkConnectivity = true;
            }
        }
        else
        {
            MegaApi::log(MegaApi::LOG_LEVEL_DEBUG, QString::fromUtf8("Ignored network interface: %1 Flags: %2")
                         .arg(networkInterface.humanReadableName())
                         .arg(QString::number(flags)).toUtf8().constData());
        }
    }

    if (!newNetworkInterfaces.size())
    {
        MegaApi::log(MegaApi::LOG_LEVEL_DEBUG, "No active network interfaces found");
        networkConnectivity = false;
        networkConfigurationManager.updateConfigurations();
    }
    else if (!activeNetworkInterfaces.size())
    {
        activeNetworkInterfaces = newNetworkInterfaces;
    }
    else if (activeNetworkInterfaces.size() != newNetworkInterfaces.size())
    {
        disconnect = true;
        MegaApi::log(MegaApi::LOG_LEVEL_INFO, "Local network interface change detected");
    }
    else
    {
        for (int i = 0; i < newNetworkInterfaces.size(); i++)
        {
            QNetworkInterface networkInterface = newNetworkInterfaces.at(i);

            int j = 0;
            while (j < activeNetworkInterfaces.size())
            {
                if (activeNetworkInterfaces.at(j).name() == networkInterface.name())
                {
                    break;
                }
                j++;
            }

            if (j == activeNetworkInterfaces.size())
            {
                //New interface
                MegaApi::log(MegaApi::LOG_LEVEL_INFO, QString::fromUtf8("New working network interface detected (%1)").arg(networkInterface.humanReadableName()).toUtf8().constData());
                disconnect = true;
            }
            else
            {
                QNetworkInterface oldNetworkInterface = activeNetworkInterfaces.at(j);
                QList<QNetworkAddressEntry> addresses = networkInterface.addressEntries();
                if (addresses.size() != oldNetworkInterface.addressEntries().size())
                {
                    MegaApi::log(MegaApi::LOG_LEVEL_INFO, "Local IP change detected");
                    disconnect = true;
                }
                else
                {
                    for (int k = 0; k < addresses.size(); k++)
                    {
                        QHostAddress ip = addresses.at(k).ip();
                        switch (ip.protocol())
                        {
                            case QAbstractSocket::IPv4Protocol:
                            case QAbstractSocket::IPv6Protocol:
                            {
                                QList<QNetworkAddressEntry> oldAddresses = oldNetworkInterface.addressEntries();
                                int l = 0;
                                while (l < oldAddresses.size())
                                {
                                    if (oldAddresses.at(l).ip().toString() == ip.toString())
                                    {
                                        break;
                                    }
                                    l++;
                                }

                                if (l == oldAddresses.size())
                                {
                                    //New IP
                                    MegaApi::log(MegaApi::LOG_LEVEL_INFO, QString::fromUtf8("New IP detected (%1) for interface %2").arg(ip.toString()).arg(networkInterface.name()).toUtf8().constData());
                                    disconnect = true;
                                }
                            }
                            default:
                                break;
                        }
                    }
                }
            }
        }
    }

    if (disconnect || (QDateTime::currentMSecsSinceEpoch() - lastActiveTime) > Preferences::MAX_IDLE_TIME_MS)
    {
        MegaApi::log(MegaApi::LOG_LEVEL_INFO, "Reconnecting due to local network changes");
        megaApi->retryPendingConnections(true, true);
        activeNetworkInterfaces = newNetworkInterfaces;
        lastActiveTime = QDateTime::currentMSecsSinceEpoch();
    }
    else
    {
        MegaApi::log(MegaApi::LOG_LEVEL_DEBUG, "Local network adapters haven't changed");
    }
}

void MegaApplication::periodicTasks()
{
    if (appfinished)
    {
        return;
    }

    if (queuedUserStats && queuedUserStats < QDateTime::currentMSecsSinceEpoch())
    {
        queuedUserStats = 0;
        megaApi->getAccountDetails();
    }

    checkNetworkInterfaces();

    static int counter = 0;
    if (megaApi)
    {
        if (!(++counter % 6))
        {
            networkConfigurationManager.updateConfigurations();
            megaApi->update();
        }

        megaApi->updateStats();
        onGlobalSyncStateChanged(megaApi);

        if (isLinux)
        {
            updateTrayIcon();
        }
    }

    if (trayIcon)
    {
        trayIcon->show();
    }
}

void MegaApplication::cleanAll()
{
    appfinished = true;

#ifndef DEBUG
    CrashHandler::instance()->Disable();
#endif

    qInstallMsgHandler(0);
#if QT_VERSION >= 0x050000
    qInstallMessageHandler(0);
#endif

    periodicTasksTimer->stop();
    stopUpdateTask();
    Platform::stopShellDispatcher();
    for (int i = 0; i < preferences->getNumSyncedFolders(); i++)
    {
        Platform::notifyItemChange(preferences->getLocalFolder(i));
    }

    closeDialogs();

    delete bwOverquotaDialog;
    bwOverquotaDialog = NULL;
    delete infoWizard;
    infoWizard = NULL;
    delete infoDialog;
    infoDialog = NULL;
    delete infoOverQuota;
    infoOverQuota = NULL;
    delete httpServer;
    httpServer = NULL;
    delete uploader;
    uploader = NULL;
    delete delegateListener;
    delegateListener = NULL;

    // Ensure that there aren't objects deleted with deleteLater()
    // that may try to access megaApi after
    // their deletion
    QApplication::processEvents();

    delete megaApi;

    preferences->setLastExit(QDateTime::currentMSecsSinceEpoch());
    trayIcon->deleteLater();

    if (reboot)
    {
#ifndef __APPLE__
        QString app = MegaApplication::applicationFilePath();
        QProcess::startDetached(app);
#else
        QString app = MegaApplication::applicationDirPath();
        QString launchCommand = QString::fromUtf8("open");
        QStringList args = QStringList();

        QDir appPath(app);
        appPath.cdUp();
        appPath.cdUp();

        args.append(QString::fromAscii("-n"));
        args.append(appPath.absolutePath());
        QProcess::startDetached(launchCommand, args);
#endif

#ifdef WIN32
        Sleep(2000);
#else
        sleep(2);
#endif
    }

    //QFontDatabase::removeAllApplicationFonts();
}

void MegaApplication::onDupplicateLink(QString, QString name, MegaHandle handle)
{
    if (appfinished)
    {
        return;
    }

    addRecentFile(name, handle);
}

void MegaApplication::onDupplicateTransfer(QString localPath, QString name, MegaHandle handle, QString nodeKey)
{
    if (appfinished)
    {
        return;
    }

    addRecentFile(name, handle, localPath, nodeKey);
}

void MegaApplication::onInstallUpdateClicked()
{
    if (appfinished)
    {
        return;
    }

    if (updateAvailable)
    {
        showInfoMessage(tr("Installing update..."));
        emit installUpdate();
    }
    else
    {
        showChangeLog();
    }
}

void MegaApplication::showInfoDialog()
{
    if (appfinished)
    {
        return;
    }

    if (isLinux && showStatusAction && megaApi)
    {
        megaApi->retryPendingConnections();
    }

    if (bwOverquotaTimestamp > QDateTime::currentMSecsSinceEpoch() / 1000)
    {
        openBwOverquotaDialog();
        return;
    }
    else if (bwOverquotaTimestamp)
    {
        bwOverquotaTimestamp = 0;
        preferences->clearTemporalBandwidth();
        if (bwOverquotaDialog)
        {
            bwOverquotaDialog->refreshAccountDetails();
        }
#ifdef __MACH__
        trayIcon->setContextMenu(&emptyMenu);
#endif
        megaApi->getAccountDetails();
    }

    if (infoOverQuota)
    {
        if (!infoOverQuota->isVisible())
        {
            int posx, posy;
            calculateInfoDialogCoordinates(infoOverQuota, &posx, &posy);

            if (isLinux)
            {
                unityFix();
            }

            infoOverQuota->move(posx, posy);
            infoOverQuota->show();
        }
        else
        {
            if (trayOverQuotaMenu->isVisible())
            {
                trayOverQuotaMenu->close();
            }
            infoOverQuota->hide();
        }
    }
    else if (infoDialog)
    {
        if (!infoDialog->isVisible())
        {
            int posx, posy;
            calculateInfoDialogCoordinates(infoDialog, &posx, &posy);

            if (isLinux)
            {
                unityFix();
            }

            infoDialog->move(posx, posy);

            #ifdef __APPLE__
                QPoint positionTrayIcon = trayIcon->getPosition();
                QPoint globalCoordinates(positionTrayIcon.x() + trayIcon->geometry().width()/2, posy);

                //Work-Around to paint the arrow correctly
                infoDialog->show();
                QPixmap px = QPixmap::grabWidget(infoDialog);
                infoDialog->hide();
                QPoint localCoordinates = infoDialog->mapFromGlobal(globalCoordinates);
                infoDialog->moveArrow(localCoordinates);
            #endif

            infoDialog->updateTransfers();
            infoDialog->show();
            infoDialog->setFocus();
            infoDialog->raise();
            infoDialog->activateWindow();
        }
        else
        {
            infoDialog->closeSyncsMenu();
            if (trayMenu->isVisible())
            {
                trayMenu->close();
            }
            if (trayGuestMenu->isVisible())
            {
                trayGuestMenu->close();
            }

            infoDialog->hide();
        }
    }
}

void MegaApplication::calculateInfoDialogCoordinates(QDialog *dialog, int *posx, int *posy)
{
    if (appfinished)
    {
        return;
    }

    QPoint position, positionTrayIcon;
    QRect screenGeometry;

    #ifdef __APPLE__
        positionTrayIcon = trayIcon->getPosition();
    #endif

    position = QCursor::pos();
    QDesktopWidget *desktop = QApplication::desktop();
    int screenIndex = desktop->screenNumber(position);
    screenGeometry = desktop->availableGeometry(screenIndex);

    #ifdef __APPLE__
        if (positionTrayIcon.x() || positionTrayIcon.y())
        {
            if ((positionTrayIcon.x() + dialog->width() / 2) > screenGeometry.right())
            {
                *posx = screenGeometry.right() - dialog->width() - 1;
            }
            else
            {
                *posx = positionTrayIcon.x() + trayIcon->geometry().width() / 2 - dialog->width() / 2 - 1;
            }
        }
        else
        {
            *posx = screenGeometry.right() - dialog->width() - 1;
        }
        *posy = screenIndex ? screenGeometry.top() + 22: screenGeometry.top();

        if (*posy == 0)
        {
            *posy = 22;
        }
    #else
        #ifdef WIN32
            QRect totalGeometry = QApplication::desktop()->screenGeometry();
            if (totalGeometry == screenGeometry)
            {
                APPBARDATA pabd;
                pabd.cbSize = sizeof(APPBARDATA);
                pabd.hWnd = FindWindow(L"Shell_TrayWnd", NULL);
                if (pabd.hWnd && SHAppBarMessage(ABM_GETTASKBARPOS, &pabd))
                {
                    switch (pabd.uEdge)
                    {
                        case ABE_LEFT:
                            screenGeometry.setLeft(pabd.rc.right+1);
                            break;
                        case ABE_RIGHT:
                            screenGeometry.setRight(pabd.rc.left-1);
                            break;
                        case ABE_TOP:
                            screenGeometry.setTop(pabd.rc.bottom+1);
                            break;
                        case ABE_BOTTOM:
                            screenGeometry.setBottom(pabd.rc.top-1);
                            break;
                    }
                }
            }
        #endif

        if (position.x() > (screenGeometry.right() / 2))
        {
            *posx = screenGeometry.right() - dialog->width() - 2;
        }
        else
        {
            *posx = screenGeometry.left() + 2;
        }

        if (position.y() > (screenGeometry.bottom() / 2))
        {
            *posy = screenGeometry.bottom() - dialog->height() - 2;
        }
        else
        {
            *posy = screenGeometry.top() + 2;
        }
    #endif

}

bool MegaApplication::anUpdateIsAvailable()
{
    return updateAvailable;
}

void MegaApplication::triggerInstallUpdate()
{
    if (appfinished)
    {
        return;
    }

    emit installUpdate();
}

void MegaApplication::scanningAnimationStep()
{
    if (appfinished)
    {
        return;
    }

    scanningAnimationIndex = scanningAnimationIndex%4;
    scanningAnimationIndex++;
    trayIcon->setIcon(QIcon(QString::fromAscii("://images/icon_syncing_mac") +
                            QString::number(scanningAnimationIndex) + QString::fromAscii(".png"))
#ifdef __APPLE__
    , QIcon(QString::fromAscii("://images/icon_syncing_mac_white") + QString::number(scanningAnimationIndex) + QString::fromAscii(".png")));
#else
    );
#endif
}

void MegaApplication::runConnectivityCheck()
{
    if (appfinished)
    {
        return;
    }

    QNetworkProxy proxy;
    proxy.setType(QNetworkProxy::NoProxy);
    if (preferences->proxyType() == Preferences::PROXY_TYPE_CUSTOM)
    {
        int proxyProtocol = preferences->proxyProtocol();
        switch (proxyProtocol)
        {
        case Preferences::PROXY_PROTOCOL_SOCKS5H:
            proxy.setType(QNetworkProxy::Socks5Proxy);
            break;
        default:
            proxy.setType(QNetworkProxy::HttpProxy);
            break;
        }

        proxy.setHostName(preferences->proxyServer());
        proxy.setPort(preferences->proxyPort());
        if (preferences->proxyRequiresAuth())
        {
            proxy.setUser(preferences->getProxyUsername());
            proxy.setPassword(preferences->getProxyPassword());
        }
    }
    else if (preferences->proxyType() == MegaProxy::PROXY_AUTO)
    {
        MegaProxy* autoProxy = megaApi->getAutoProxySettings();
        if (autoProxy && autoProxy->getProxyType()==MegaProxy::PROXY_CUSTOM)
        {
            string sProxyURL = autoProxy->getProxyURL();
            QString proxyURL = QString::fromUtf8(sProxyURL.data());

            QStringList parts = proxyURL.split(QString::fromAscii("://"));
            if (parts.size() == 2 && parts[0].startsWith(QString::fromUtf8("socks")))
            {
                proxy.setType(QNetworkProxy::Socks5Proxy);
            }
            else
            {
                proxy.setType(QNetworkProxy::HttpProxy);
            }

            QStringList arguments = parts[parts.size()-1].split(QString::fromAscii(":"));
            if (arguments.size() == 2)
            {
                proxy.setHostName(arguments[0]);
                proxy.setPort(arguments[1].toInt());
            }
        }
        delete autoProxy;
    }

    ConnectivityChecker *connectivityChecker = new ConnectivityChecker(Preferences::PROXY_TEST_URL);
    connectivityChecker->setProxy(proxy);
    connectivityChecker->setTestString(Preferences::PROXY_TEST_SUBSTRING);
    connectivityChecker->setTimeout(Preferences::PROXY_TEST_TIMEOUT_MS);

    connect(connectivityChecker, SIGNAL(testError()), this, SLOT(onConnectivityCheckError()));
    connect(connectivityChecker, SIGNAL(testSuccess()), this, SLOT(onConnectivityCheckSuccess()));
    connect(connectivityChecker, SIGNAL(testFinished()), connectivityChecker, SLOT(deleteLater()));

    connectivityChecker->startCheck();
    MegaApi::log(MegaApi::LOG_LEVEL_INFO, "Running connectivity test...");
}

void MegaApplication::onConnectivityCheckSuccess()
{
    if (appfinished)
    {
        return;
    }

    MegaApi::log(MegaApi::LOG_LEVEL_INFO, "Connectivity test finished OK");
}

void MegaApplication::onConnectivityCheckError()
{
    if (appfinished)
    {
        return;
    }

    showErrorMessage(tr("MEGAsync is unable to connect. Please check your Internet connectivity and local firewall configuration. Note that most antivirus software includes a firewall."));
}

void MegaApplication::setupWizardFinished(int result)
{
    if (appfinished)
    {
        return;
    }

    if (setupWizard)
    {
        setupWizard->deleteLater();
        setupWizard = NULL;
    }

    if (result == QDialog::Rejected)
    {
        if (!infoWizard && (downloadQueue.size() || pendingLinks.size()))
        {
            qDeleteAll(downloadQueue);
            downloadQueue.clear();
            pendingLinks.clear();
            showInfoMessage(tr("Transfer canceled"));
        }
        return;
    }

    QStringList exclusions = preferences->getExcludedSyncNames();
    vector<string> vExclusions;
    for (int i = 0; i < exclusions.size(); i++)
    {
        vExclusions.push_back(exclusions[i].toUtf8().constData());
    }
    megaApi->setExcludedNames(&vExclusions);

    if (preferences->lowerSizeLimit())
    {
        megaApi->setExclusionLowerSizeLimit(preferences->lowerSizeLimitValue() * pow((float)1024, preferences->lowerSizeLimitUnit()));
    }
    else
    {
        megaApi->setExclusionLowerSizeLimit(0);
    }

    if (preferences->upperSizeLimit())
    {
        megaApi->setExclusionUpperSizeLimit(preferences->upperSizeLimitValue() * pow((float)1024, preferences->upperSizeLimitUnit()));
    }
    else
    {
        megaApi->setExclusionUpperSizeLimit(0);
    }

    loggedIn();
    startSyncs();
}

void MegaApplication::overquotaDialogFinished(int)
{
    if (appfinished)
    {
        return;
    }

    if (bwOverquotaDialog)
    {
        bwOverquotaDialog->deleteLater();
        bwOverquotaDialog = NULL;
    }
}

void MegaApplication::infoWizardDialogFinished(int result)
{
    if (appfinished)
    {
        return;
    }

    if (infoWizard)
    {
        infoWizard->deleteLater();
        infoWizard = NULL;
    }

    if (result != QDialog::Accepted)
    {
        if (!setupWizard && (downloadQueue.size() || pendingLinks.size()))
        {
            qDeleteAll(downloadQueue);
            downloadQueue.clear();
            pendingLinks.clear();
            showInfoMessage(tr("Transfer canceled"));
        }
    }
}

void MegaApplication::unlink()
{
    if (appfinished)
    {
        return;
    }

    if (infoDialog)
    {
        infoDialog->clearRecentFiles();
    }

    //Reset fields that will be initialized again upon login
    qDeleteAll(downloadQueue);
    downloadQueue.clear();
    megaApi->logout();
}

void MegaApplication::showInfoMessage(QString message, QString title)
{
    if (appfinished)
    {
        return;
    }

    MegaApi::log(MegaApi::LOG_LEVEL_INFO, message.toUtf8().constData());

    if (notificator)
    {
#ifdef __APPLE__
        if (infoDialog && infoDialog->isVisible())
        {
            infoDialog->hide();
        }
#endif
        lastTrayMessage = message;
        notificator->notify(Notificator::Information, title, message,
                            QIcon(QString::fromUtf8("://images/app_128.png")));
    }
    else
    {
        QMessageBox::information(NULL, title, message);
    }
}

void MegaApplication::showWarningMessage(QString message, QString title)
{
    if (appfinished)
    {
        return;
    }

    MegaApi::log(MegaApi::LOG_LEVEL_WARNING, message.toUtf8().constData());

    if (!preferences->showNotifications())
    {
        return;
    }

    if (notificator)
    {
        lastTrayMessage = message;
        notificator->notify(Notificator::Warning, title, message,
                                    QIcon(QString::fromUtf8("://images/app_128.png")));
    }
    else QMessageBox::warning(NULL, title, message);
}

void MegaApplication::showErrorMessage(QString message, QString title)
{
    if (appfinished)
    {
        return;
    }

    MegaApi::log(MegaApi::LOG_LEVEL_ERROR, message.toUtf8().constData());
    if (notificator)
    {
#ifdef __APPLE__
        if (infoDialog && infoDialog->isVisible())
        {
            infoDialog->hide();
        }
#endif
        notificator->notify(Notificator::Critical, title, message,
                            QIcon(QString::fromUtf8("://images/app_128.png")));
    }
    else
    {
        QMessageBox::critical(NULL, title, message);
    }
}

void MegaApplication::showNotificationMessage(QString message, QString title)
{
    if (appfinished)
    {
        return;
    }

    MegaApi::log(MegaApi::LOG_LEVEL_INFO, message.toUtf8().constData());

    if (!preferences->showNotifications())
    {
        return;
    }

    if (notificator)
    {
        lastTrayMessage = message;
        notificator->notify(Notificator::Information, title, message,
                                    QIcon(QString::fromUtf8("://images/app_128.png")));
    }
}

//KB/s
void MegaApplication::setUploadLimit(int limit)
{
    if (appfinished)
    {
        return;
    }

    if (limit < 0)
    {
        megaApi->setUploadLimit(-1);
    }
    else
    {
        megaApi->setUploadLimit(limit * 1024);
    }
}

void MegaApplication::setUseHttpsOnly(bool httpsOnly)
{
    if (appfinished)
    {
        return;
    }

    megaApi->useHttpsOnly(httpsOnly);
}

void MegaApplication::startUpdateTask()
{
    if (appfinished)
    {
        return;
    }

#if defined(WIN32) || defined(__APPLE__)
    if (!updateThread && preferences->canUpdate(MegaApplication::applicationFilePath()))
    {
        updateThread = new QThread();
        updateTask = new UpdateTask(megaApi, MegaApplication::applicationDirPath());
        updateTask->moveToThread(updateThread);

        connect(this, SIGNAL(startUpdaterThread()), updateTask, SLOT(startUpdateThread()), Qt::UniqueConnection);
        connect(this, SIGNAL(tryUpdate()), updateTask, SLOT(checkForUpdates()), Qt::UniqueConnection);
        connect(this, SIGNAL(installUpdate()), updateTask, SLOT(installUpdate()), Qt::UniqueConnection);

        connect(updateTask, SIGNAL(updateCompleted()), this, SLOT(onUpdateCompleted()), Qt::UniqueConnection);
        connect(updateTask, SIGNAL(updateAvailable(bool)), this, SLOT(onUpdateAvailable(bool)), Qt::UniqueConnection);
        connect(updateTask, SIGNAL(installingUpdate(bool)), this, SLOT(onInstallingUpdate(bool)), Qt::UniqueConnection);
        connect(updateTask, SIGNAL(updateNotFound(bool)), this, SLOT(onUpdateNotFound(bool)), Qt::UniqueConnection);
        connect(updateTask, SIGNAL(updateError()), this, SLOT(onUpdateError()), Qt::UniqueConnection);

        connect(updateThread, SIGNAL(finished()), updateTask, SLOT(deleteLater()), Qt::UniqueConnection);
        connect(updateThread, SIGNAL(finished()), updateThread, SLOT(deleteLater()), Qt::UniqueConnection);

        updateThread->start();
        emit startUpdaterThread();
    }
#endif
}

void MegaApplication::stopUpdateTask()
{
    if (updateThread)
    {
        updateThread->quit();
        updateThread = NULL;
        updateTask = NULL;
    }
}

void MegaApplication::applyProxySettings()
{
    if (appfinished)
    {
        return;
    }

    QNetworkProxy proxy(QNetworkProxy::NoProxy);
    MegaProxy *proxySettings = new MegaProxy();
    proxySettings->setProxyType(preferences->proxyType());

    if (preferences->proxyType() == MegaProxy::PROXY_CUSTOM)
    {
        int proxyProtocol = preferences->proxyProtocol();
        QString proxyString = preferences->proxyHostAndPort();
        switch (proxyProtocol)
        {
            case Preferences::PROXY_PROTOCOL_SOCKS5H:
                proxy.setType(QNetworkProxy::Socks5Proxy);
                proxyString.insert(0, QString::fromUtf8("socks5h://"));
                break;
            default:
                proxy.setType(QNetworkProxy::HttpProxy);
                break;
        }

        proxySettings->setProxyURL(proxyString.toUtf8().constData());

        proxy.setHostName(preferences->proxyServer());
        proxy.setPort(preferences->proxyPort());
        if (preferences->proxyRequiresAuth())
        {
            QString username = preferences->getProxyUsername();
            QString password = preferences->getProxyPassword();
            proxySettings->setCredentials(username.toUtf8().constData(), password.toUtf8().constData());

            proxy.setUser(preferences->getProxyUsername());
            proxy.setPassword(preferences->getProxyPassword());
        }
    }
    else if (preferences->proxyType() == MegaProxy::PROXY_AUTO)
    {
        MegaProxy* autoProxy = megaApi->getAutoProxySettings();
        delete proxySettings;
        proxySettings = autoProxy;

        if (proxySettings->getProxyType()==MegaProxy::PROXY_CUSTOM)
        {
            string sProxyURL = proxySettings->getProxyURL();
            QString proxyURL = QString::fromUtf8(sProxyURL.data());

            QStringList arguments = proxyURL.split(QString::fromAscii(":"));
            if (arguments.size() == 2)
            {
                proxy.setType(QNetworkProxy::HttpProxy);
                proxy.setHostName(arguments[0]);
                proxy.setPort(arguments[1].toInt());
            }
        }
    }

    megaApi->setProxySettings(proxySettings);
    delete proxySettings;
    QNetworkProxy::setApplicationProxy(proxy);
    megaApi->retryPendingConnections(true, true);
}

void MegaApplication::showUpdatedMessage()
{
    updated = true;
}

void MegaApplication::handleMEGAurl(const QUrl &url)
{
    if (appfinished)
    {
        return;
    }

    megaApi->getSessionTransferURL(url.fragment().toUtf8().constData());
}

void MegaApplication::handleLocalPath(const QUrl &url)
{
    if (appfinished)
    {
        return;
    }

    QtConcurrent::run(QDesktopServices::openUrl, QUrl::fromLocalFile(QDir::toNativeSeparators(url.fragment())));
}

void MegaApplication::updateUserStats()
{
    if (appfinished)
    {
        return;
    }

    long long interval = Preferences::MIN_UPDATE_STATS_INTERVAL;
    if (infoOverQuota || bwOverquotaTimestamp)
    {
        interval = Preferences::MIN_UPDATE_STATS_INTERVAL_OVERQUOTA;
    }

    long long lastRequest = preferences->lastStatsRequest();
    if ((QDateTime::currentMSecsSinceEpoch() - lastRequest) > interval)
    {
        preferences->setLastStatsRequest(QDateTime::currentMSecsSinceEpoch());
        megaApi->getAccountDetails();
        queuedUserStats = 0;
    }
    else
    {
        queuedUserStats = lastRequest + interval;
    }
}

void MegaApplication::addRecentFile(QString fileName, long long fileHandle, QString localPath, QString nodeKey)
{
    if (appfinished)
    {
        return;
    }

    if (infoDialog)
    {
        infoDialog->addRecentFile(fileName, fileHandle, localPath, nodeKey);
    }
}

void MegaApplication::checkForUpdates()
{
    if (appfinished)
    {
        return;
    }

    this->showInfoMessage(tr("Checking for updates..."));
    emit tryUpdate();
}

void MegaApplication::showTrayMenu(QPoint *point)
{
    if (appfinished)
    {
        return;
    }

    if (trayGuestMenu && !preferences->logged())
    {
        if (trayGuestMenu->isVisible())
        {
            trayGuestMenu->close();
        }

        QPoint p = point ? (*point) - QPoint(trayGuestMenu->sizeHint().width(), 0)
                         : QCursor::pos();
#ifdef __APPLE__
        trayGuestMenu->exec(p);
#else
        trayGuestMenu->popup(p);
#endif
    }
    else if (trayMenu && !infoOverQuota)
    {
        if (trayMenu->isVisible())
        {
            trayMenu->close();
        }

        QPoint p = point ? (*point) - QPoint(trayMenu->sizeHint().width(), 0)
                         : QCursor::pos();
#ifdef __APPLE__
        trayMenu->exec(p);
#else
        trayMenu->popup(p);
#endif
    }
    else if (trayOverQuotaMenu && infoOverQuota)
    {
        if (trayOverQuotaMenu->isVisible())
        {
            trayOverQuotaMenu->close();
        }

        QPoint p = point ? (*point) - QPoint(trayOverQuotaMenu->sizeHint().width(), 0)
                         : QCursor::pos();
#ifdef __APPLE__
        trayOverQuotaMenu->exec(p);
#else
        trayOverQuotaMenu->popup(p);
#endif
    }
}

void MegaApplication::toggleLogging()
{
    if (appfinished)
    {
        return;
    }

    if (logger->isLogToFileEnabled() || logger->isLogToStdoutEnabled())
    {
        logger->sendLogsToFile(false);
        logger->sendLogsToStdout(false);
        MegaApi::setLogLevel(MegaApi::LOG_LEVEL_WARNING);
        showInfoMessage(tr("DEBUG mode disabled"));
    }
    else
    {
        logger->sendLogsToFile(true);
        MegaApi::setLogLevel(MegaApi::LOG_LEVEL_MAX);
        showInfoMessage(tr("DEBUG mode enabled. A log is being created in your desktop (MEGAsync.log)"));
        if (megaApi)
        {
            MegaApi::log(MegaApi::LOG_LEVEL_INFO, QString::fromUtf8("Version string: %1   Version code: %2.%3   User-Agent: %4").arg(Preferences::VERSION_STRING)
                     .arg(Preferences::VERSION_CODE).arg(Preferences::BUILD_ID).arg(QString::fromUtf8(megaApi->getUserAgent())).toUtf8().constData());
        }
    }
}

//Called when the "Import links" menu item is clicked
void MegaApplication::importLinks()
{
    if (appfinished)
    {
        return;
    }

    if (!preferences->logged())
    {
        openInfoWizard();
        return;
    }

    if (pasteMegaLinksDialog)
    {
        pasteMegaLinksDialog->activateWindow();
        pasteMegaLinksDialog->raise();
        return;
    }

    if (importDialog)
    {
        importDialog->activateWindow();
        importDialog->raise();
        return;
    }

    //Show the dialog to paste public links
    pasteMegaLinksDialog = new PasteMegaLinksDialog();
    pasteMegaLinksDialog->exec();
    if (!pasteMegaLinksDialog)
    {
        return;
    }

    //If the dialog isn't accepted, return
    if (pasteMegaLinksDialog->result()!=QDialog::Accepted)
    {
        delete pasteMegaLinksDialog;
        pasteMegaLinksDialog = NULL;
        return;
    }

    //Get the list of links from the dialog
    QStringList linkList = pasteMegaLinksDialog->getLinks();
    delete pasteMegaLinksDialog;
    pasteMegaLinksDialog = NULL;

    //Send links to the link processor
    LinkProcessor *linkProcessor = new LinkProcessor(linkList, megaApi);

    //Open the import dialog
    importDialog = new ImportMegaLinksDialog(megaApi, preferences, linkProcessor);
    importDialog->exec();
    if (!importDialog)
    {
        return;
    }

    if (importDialog->result() != QDialog::Accepted)
    {
        delete importDialog;
        importDialog = NULL;
        return;
    }

    //If the user wants to download some links, do it
    if (importDialog->shouldDownload())
    {
        if (!preferences->hasDefaultDownloadFolder())
        {
            preferences->setDownloadFolder(importDialog->getDownloadPath());
        }
        connect(linkProcessor, SIGNAL(dupplicateDownload(QString, QString, mega::MegaHandle, QString)), this, SLOT(onDupplicateTransfer(QString, QString, mega::MegaHandle, QString)));
        linkProcessor->downloadLinks(importDialog->getDownloadPath());
    }

    //If the user wants to import some links, do it
    if (preferences->logged() && importDialog->shouldImport())
    {
        connect(linkProcessor, SIGNAL(onLinkImportFinish()), this, SLOT(onLinkImportFinished()));
        connect(linkProcessor, SIGNAL(onDupplicateLink(QString, QString, mega::MegaHandle)),
                this, SLOT(onDupplicateLink(QString, QString, mega::MegaHandle)));
        linkProcessor->importLinks(importDialog->getImportPath());
    }
    else
    {
        //If importing links isn't needed, we can delete the link processor
        //It doesn't track transfers, only the importation of links
        delete linkProcessor;
    }

    delete importDialog;
    importDialog = NULL;
}

void MegaApplication::showChangeLog()
{
    if (appfinished)
    {
        return;
    }

    if (changeLogDialog)
    {
        changeLogDialog->show();
        return;
    }

    changeLogDialog = new ChangeLogDialog(Preferences::VERSION_STRING, Preferences::SDK_ID, Preferences::CHANGELOG);
    changeLogDialog->show();
}

void MegaApplication::uploadActionClicked()
{
    if (appfinished)
    {
        return;
    }

    #ifdef __APPLE__
         if (QSysInfo::MacintoshVersion >= QSysInfo::MV_10_7)
         {
                infoDialog->hide();
                QApplication::processEvents();
                QStringList files = MacXPlatform::multipleUpload(QCoreApplication::translate("ShellExtension", "Upload to MEGA"));
                if (files.size())
                {
                    QQueue<QString> qFiles;
                    foreach(QString file, files)
                    {
                        qFiles.append(file);
                    }

                    shellUpload(qFiles);
                }
         return;
         }
    #endif

    if (multiUploadFileDialog)
    {
        multiUploadFileDialog->activateWindow();
        multiUploadFileDialog->raise();
        return;
    }

#if QT_VERSION < 0x050000
    QString defaultFolderPath = QDesktopServices::storageLocation(QDesktopServices::HomeLocation);
#else
    QString  defaultFolderPath;
    QStringList paths = QStandardPaths::standardLocations(QStandardPaths::HomeLocation);
    if (paths.size())
    {
        defaultFolderPath = paths.at(0);
    }
#endif

    multiUploadFileDialog = new MultiQFileDialog(NULL,
           QCoreApplication::translate("ShellExtension", "Upload to MEGA"),
           defaultFolderPath);

    int result = multiUploadFileDialog->exec();
    if (!multiUploadFileDialog)
    {
        return;
    }

    if (result == QDialog::Accepted)
    {
        QStringList files = multiUploadFileDialog->selectedFiles();
        if (files.size())
        {
            QQueue<QString> qFiles;
            foreach(QString file, files)
                qFiles.append(file);
            shellUpload(qFiles);
        }
    }

    delete multiUploadFileDialog;
    multiUploadFileDialog = NULL;
}

void MegaApplication::downloadActionClicked()
{
    if (appfinished)
    {
        return;
    }

    if (downloadNodeSelector)
    {
        downloadNodeSelector->activateWindow();
        downloadNodeSelector->raise();
        return;
    }

    downloadNodeSelector = new NodeSelector(megaApi, NodeSelector::DOWNLOAD_SELECT, NULL);
    int result = downloadNodeSelector->exec();
    if (!downloadNodeSelector)
    {
        return;
    }

    if (result != QDialog::Accepted)
    {
        delete downloadNodeSelector;
        downloadNodeSelector = NULL;
        return;
    }

    long long selectedMegaFolderHandle = downloadNodeSelector->getSelectedFolderHandle();
    MegaNode *selectedNode = megaApi->getNodeByHandle(selectedMegaFolderHandle);
    delete downloadNodeSelector;
    downloadNodeSelector = NULL;
    if (!selectedNode)
    {
        selectedMegaFolderHandle = mega::INVALID_HANDLE;
        return;
    }

    if (selectedNode)
    {
        downloadQueue.append(selectedNode);
        processDownloads();
    }
}

void MegaApplication::streamActionClicked()
{
    if (appfinished)
    {
        return;
    }

    if (streamSelector)
    {
        streamSelector->showNormal();
        streamSelector->activateWindow();
        streamSelector->raise();
        return;
    }

    streamSelector = new StreamingFromMegaDialog(megaApi);
    streamSelector->show();
}

void MegaApplication::loginActionClicked()
{
    if (appfinished)
    {
        return;
    }

    userAction(GuestWidget::LOGIN_CLICKED);
}

void MegaApplication::userAction(int action)
{
    if (appfinished)
    {
        return;
    }

    if (!preferences->logged())
    {
        if (setupWizard)
        {
            setupWizard->goToStep(action);
            setupWizard->activateWindow();
            setupWizard->raise();
            return;
        }
        setupWizard = new SetupWizard(this);
        setupWizard->setModal(false);
        connect(setupWizard, SIGNAL(finished(int)), this, SLOT(setupWizardFinished(int)));
        setupWizard->goToStep(action);
        setupWizard->show();
    }
}

void MegaApplication::changeState()
{
    if (appfinished)
    {
        return;
    }

    if (infoDialog)
    {
        infoDialog->regenerateLayout();
    }
}

void MegaApplication::createTrayIcon()
{
    if (appfinished)
    {
        return;
    }

    createTrayMenu();
    createOverQuotaMenu();
    createGuestMenu();

    if (!trayIcon)
    {
    #ifdef __APPLE__
        trayIcon = new MegaSystemTrayIcon();
    #else
        trayIcon = new QSystemTrayIcon();
    #endif

        connect(trayIcon, SIGNAL(messageClicked()), this, SLOT(onMessageClicked()));
        connect(trayIcon, SIGNAL(activated(QSystemTrayIcon::ActivationReason)),
                this, SLOT(trayIconActivated(QSystemTrayIcon::ActivationReason)));

    #ifdef __APPLE__
        scanningTimer = new QTimer();
        scanningTimer->setSingleShot(false);
        scanningTimer->setInterval(500);
        scanningAnimationIndex = 1;
        connect(scanningTimer, SIGNAL(timeout()), this, SLOT(scanningAnimationStep()));
    #endif
    }

    if (isLinux)
    {
        if (trayIcon->contextMenu())
        {
            if (showStatusAction)
            {
                showStatusAction->deleteLater();
                showStatusAction = NULL;
            }

            showStatusAction = new QAction(tr("Show status"), this);
            connect(showStatusAction, SIGNAL(triggered()), this, SLOT(showInfoDialog()));

            initialMenu->insertAction(changeProxyAction, showStatusAction);
        }
        return;
    }

#ifdef _WIN32
    trayIcon->setContextMenu(windowsMenu);
#else
    trayIcon->setContextMenu(&emptyMenu);
#endif

    trayIcon->setToolTip(QCoreApplication::applicationName()
                     + QString::fromAscii(" ")
                     + Preferences::VERSION_STRING
                     + QString::fromAscii("\n")
                     + tr("Starting"));

#ifndef __APPLE__
    #ifdef _WIN32
        trayIcon->setIcon(QIcon(QString::fromAscii("://images/tray_sync.ico")));
    #else
        trayIcon->setIcon(QIcon(QString::fromAscii("://images/22_synching.png")));
    #endif
#else
    trayIcon->setIcon(QIcon(QString::fromAscii("://images/icon_syncing_mac.png")),
                      QIcon(QString::fromAscii("://images/icon_syncing_mac_white.png")));

    if (!scanningTimer->isActive())
    {
        scanningAnimationIndex = 1;
        scanningTimer->start();
    }
#endif
}
void MegaApplication::processUploads()
{
    if (appfinished)
    {
        return;
    }

    if (!uploadQueue.size())
    {
        return;
    }

    if (!preferences->logged())
    {
        openInfoWizard();
        return;
    }

    //If the dialog to select the upload folder is active, return.
    //Files will be uploaded when the user selects the upload folder
    if (uploadFolderSelector)
    {
        uploadFolderSelector->activateWindow();
        uploadFolderSelector->raise();
        return;
    }

    //If there is a default upload folder in the preferences
    MegaNode *node = megaApi->getNodeByHandle(preferences->uploadFolder());
    if (node)
    {
        const char *path = megaApi->getNodePath(node);
        if (path && !strncmp(path, QString::fromUtf8("//bin/").toStdString().c_str(), 6))
        {
            preferences->setHasDefaultUploadFolder(false);
            preferences->setUploadFolder(mega::INVALID_HANDLE);
        }

        if (preferences->hasDefaultUploadFolder())
        {
            //use it to upload the list of files
            processUploadQueue(node->getHandle());
            delete node;
            delete [] path;
            return;
        }

        delete node;
        delete [] path;
    }
    uploadFolderSelector = new UploadToMegaDialog(megaApi);
    uploadFolderSelector->setDefaultFolder(preferences->uploadFolder());

#ifdef WIN32
    uploadFolderSelector->showMinimized();
    uploadFolderSelector->showNormal();
#endif
    uploadFolderSelector->exec();
    if (!uploadFolderSelector)
    {
        return;
    }

    if (uploadFolderSelector->result()==QDialog::Accepted)
    {
        //If the dialog is accepted, get the destination node
        MegaHandle nodeHandle = uploadFolderSelector->getSelectedHandle();
        preferences->setHasDefaultUploadFolder(uploadFolderSelector->isDefaultFolder());
        preferences->setUploadFolder(nodeHandle);
        if (settingsDialog)
        {
            settingsDialog->loadSettings();
        }
        processUploadQueue(nodeHandle);
    }
    //If the dialog is rejected, cancel uploads
    else uploadQueue.clear();

    delete uploadFolderSelector;
    uploadFolderSelector = NULL;
    return;

}


void MegaApplication::processDownloads()
{
    if (appfinished)
    {
        return;
    }

    if (!downloadQueue.size())
    {
        return;
    }

    if (!preferences->logged())
    {
        openInfoWizard();
        return;
    }

    if (downloadFolderSelector)
    {
        downloadFolderSelector->activateWindow();
        downloadFolderSelector->raise();
        return;
    }

    QString defaultPath = preferences->downloadFolder();
    if (preferences->hasDefaultDownloadFolder()
            && QFile(defaultPath).exists())
    {
        QTemporaryFile *test = new QTemporaryFile(defaultPath + QDir::separator());
        if (test->open())
        {
            delete test;
            processDownloadQueue(defaultPath);
            return;
        }
        delete test;

        preferences->setHasDefaultDownloadFolder(false);
        preferences->setDownloadFolder(QString());
    }

    downloadFolderSelector = new DownloadFromMegaDialog(preferences->downloadFolder());
#ifdef WIN32
    downloadFolderSelector->showMinimized();
    downloadFolderSelector->showNormal();
#endif
    downloadFolderSelector->exec();
    if (!downloadFolderSelector)
    {
        return;
    }

    if (downloadFolderSelector->result()==QDialog::Accepted)
    {
        //If the dialog is accepted, get the destination node
        QString path = downloadFolderSelector->getPath();
        preferences->setHasDefaultDownloadFolder(downloadFolderSelector->isDefaultDownloadOption());
        preferences->setDownloadFolder(path);
        if (settingsDialog)
        {
            settingsDialog->loadSettings();
        }
        processDownloadQueue(path);
    }
    else
    {
        //If the dialog is rejected, cancel uploads
        qDeleteAll(downloadQueue);
        downloadQueue.clear();
    }

    delete downloadFolderSelector;
    downloadFolderSelector = NULL;
    return;
}

void MegaApplication::logoutActionClicked()
{
    if (appfinished)
    {
        return;
    }

    unlink();
}

//Called when the user wants to generate the public link for a node
void MegaApplication::copyFileLink(MegaHandle fileHandle, QString nodeKey)
{
    if (appfinished)
    {
        return;
    }

    if (nodeKey.size())
    {
        //Public node
        const char* base64Handle = MegaApi::handleToBase64(fileHandle);
        QString handle = QString::fromUtf8(base64Handle);
        QString linkForClipboard = QString::fromUtf8("https://mega.nz/#!%1!%2").arg(handle).arg(nodeKey);
        delete [] base64Handle;
        QApplication::clipboard()->setText(linkForClipboard);
        showInfoMessage(tr("The link has been copied to the clipboard"));
        return;
    }

    //Launch the creation of the import link, it will be handled in the "onRequestFinish" callback
    if (infoDialog)
    {
        infoDialog->disableGetLink(true);
    }
    megaApi->exportNode(megaApi->getNodeByHandle(fileHandle));
}

//Called when the user wants to upload a list of files and/or folders from the shell
void MegaApplication::shellUpload(QQueue<QString> newUploadQueue)
{
    if (appfinished)
    {
        return;
    }

    //Append the list of files to the upload queue
    uploadQueue.append(newUploadQueue);
    processUploads();
}

void MegaApplication::shellExport(QQueue<QString> newExportQueue)
{
    if (appfinished || !megaApi->isLoggedIn())
    {
        return;
    }

    ExportProcessor *processor = new ExportProcessor(megaApi, newExportQueue);
    connect(processor, SIGNAL(onRequestLinksFinished()), this, SLOT(onRequestLinksFinished()));
    processor->requestLinks();
    exportOps++;
}

void MegaApplication::externalDownload(QQueue<MegaNode *> newDownloadQueue)
{
    if (appfinished)
    {
        return;
    }

    downloadQueue.append(newDownloadQueue);
}

void MegaApplication::externalDownload(QString megaLink, QString auth)
{
    if (appfinished)
    {
        return;
    }

    pendingLinks.insert(megaLink, auth);

    if (preferences->logged())
    {
        megaApi->getPublicNode(megaLink.toUtf8().constData());
    }
    else
    {
        openInfoWizard();
    }
}

void MegaApplication::internalDownload(long long handle)
{
    if (appfinished)
    {
        return;
    }

    MegaNode *node = megaApi->getNodeByHandle(handle);
    if (!node)
    {
        return;
    }

    downloadQueue.append(node);
    processDownloads();
}

void MegaApplication::syncFolder(long long handle)
{
    if (appfinished)
    {
        return;
    }

    if (infoDialog)
    {
        infoDialog->addSync(handle);
    }
}

//Called when the link import finishes
void MegaApplication::onLinkImportFinished()
{
    if (appfinished)
    {
        return;
    }

    LinkProcessor *linkProcessor = ((LinkProcessor *)QObject::sender());
    preferences->setImportFolder(linkProcessor->getImportParentFolder());
    linkProcessor->deleteLater();
}

void MegaApplication::onRequestLinksFinished()
{
    if (appfinished)
    {
        return;
    }

    ExportProcessor *exportProcessor = ((ExportProcessor *)QObject::sender());
    QStringList links = exportProcessor->getValidLinks();
    if (!links.size())
    {
        exportOps--;
        return;
    }
    QString linkForClipboard(links.join(QChar::fromAscii('\n')));
    QApplication::clipboard()->setText(linkForClipboard);
    if (links.size() == 1)
    {
        showInfoMessage(tr("The link has been copied to the clipboard"));
    }
    else
    {
        showInfoMessage(tr("The links have been copied to the clipboard"));
    }
    exportProcessor->deleteLater();
    exportOps--;
}

void MegaApplication::onUpdateCompleted()
{
    if (appfinished)
    {
        return;
    }

#ifdef __APPLE__
    QFile exeFile(MegaApplication::applicationFilePath());
    exeFile.setPermissions(QFile::ExeOwner | QFile::ReadOwner | QFile::WriteOwner |
                              QFile::ExeGroup | QFile::ReadGroup |
                              QFile::ExeOther | QFile::ReadOther);
#endif

    if (trayMenu)
    {
        updateAction->setText(tr("About MEGAsync"));
    }

    if (trayOverQuotaMenu)
    {
        updateActionOverquota->setText(tr("About MEGAsync"));
    }

    if (trayGuestMenu)
    {
        updateActionGuest->setText(tr("About MEGAsync"));
    }

    updateAvailable = false;
    rebootApplication();
}

void MegaApplication::onUpdateAvailable(bool requested)
{
    if (appfinished)
    {
        return;
    }

    updateAvailable = true;

    if (trayMenu)
    {
        updateAction->setText(tr("Install update"));
    }

    if (trayOverQuotaMenu)
    {
        updateActionOverquota->setText(tr("Install update"));
    }

    if (trayGuestMenu)
    {
        updateActionGuest->setText(tr("Install update"));
    }

    if (settingsDialog)
    {
        settingsDialog->setUpdateAvailable(true);
    }

    if (requested)
    {
#ifdef WIN32
        showInfoMessage(tr("A new version of MEGAsync is available! Click on this message to install it"));
#else
        showInfoMessage(tr("A new version of MEGAsync is available!"));
#endif
    }
}

void MegaApplication::onInstallingUpdate(bool requested)
{
    if (appfinished)
    {
        return;
    }

    if (requested)
    {
        showInfoMessage(tr("Update available. Downloading..."));
    }
}

void MegaApplication::onUpdateNotFound(bool requested)
{
    if (appfinished)
    {
        return;
    }

    if (requested)
    {
        if (!updateAvailable)
        {
            showInfoMessage(tr("No update available at this time"));
        }
        else
        {
            showInfoMessage(tr("There was a problem installing the update. Please try again later or download the last version from:\nhttps://mega.co.nz/#sync")
                            .replace(QString::fromUtf8("mega.co.nz"), QString::fromUtf8("mega.nz")));
        }
    }
}

void MegaApplication::onUpdateError()
{
    if (appfinished)
    {
        return;
    }

    showInfoMessage(tr("There was a problem installing the update. Please try again later or download the last version from:\nhttps://mega.co.nz/#sync")
                    .replace(QString::fromUtf8("mega.co.nz"), QString::fromUtf8("mega.nz")));
}

//Called when users click in the tray icon
void MegaApplication::trayIconActivated(QSystemTrayIcon::ActivationReason reason)
{
    if (appfinished)
    {
        return;
    }

    megaApi->retryPendingConnections();

    if (reason == QSystemTrayIcon::Trigger || reason == QSystemTrayIcon::Context)
    {
        if (!infoDialog)
        {
            if (setupWizard)
            {
                setupWizard->activateWindow();
                setupWizard->raise();
            }
            else if (reason == QSystemTrayIcon::Trigger)
            {
                if (!megaApi->isLoggedIn())
                {
                    showInfoMessage(tr("Logging in..."));
                }
                else
                {
                    showInfoMessage(tr("Fetching file list..."));
                }
            }
            return;
        }

#ifdef _WIN32
        if (reason == QSystemTrayIcon::Context)
        {
            return;
        }
#endif

#ifndef __APPLE__
        if (isLinux)
        {
            if (showStatusAction)
            {
                initialMenu->removeAction(showStatusAction);

                delete showStatusAction;
                showStatusAction = NULL;
            }

            if (trayMenu && trayMenu->isVisible())
            {
                trayMenu->close();
            }

            if (trayOverQuotaMenu && trayOverQuotaMenu->isVisible())
            {
                trayOverQuotaMenu->close();
            }
        }
        infoDialogTimer->start(200);
#else
        showInfoDialog();
#endif
    }
#ifndef __APPLE__
    else if (reason == QSystemTrayIcon::DoubleClick)
    {
        if (!infoDialog)
        {
            if (setupWizard)
            {
                setupWizard->activateWindow();
                setupWizard->raise();
            }
            else
            {
                if (!megaApi->isLoggedIn())
                {
                    showInfoMessage(tr("Logging in..."));
                }
                else
                {
                    showInfoMessage(tr("Fetching file list..."));
                }
            }

            return;
        }

        int i;
        for (i = 0; i < preferences->getNumSyncedFolders(); i++)
        {
            if (preferences->isFolderActive(i))
            {
                break;
            }
        }
        if (i == preferences->getNumSyncedFolders())
        {
            return;
        }

        infoDialogTimer->stop();
        infoDialog->hide();
        QString localFolderPath = preferences->getLocalFolder(i);
        if (!localFolderPath.isEmpty())
        {
            QtConcurrent::run(QDesktopServices::openUrl, QUrl::fromLocalFile(localFolderPath));
        }
    }
    else if (reason == QSystemTrayIcon::MiddleClick)
    {
        showTrayMenu();
    }
#endif
}

void MegaApplication::onMessageClicked()
{
    if (appfinished)
    {
        return;
    }

    if (lastTrayMessage == tr("A new version of MEGAsync is available! Click on this message to install it"))
    {
        triggerInstallUpdate();
    }
    else
    {
        trayIconActivated(QSystemTrayIcon::Trigger);
    }
}

//Called when the user wants to open the settings dialog
void MegaApplication::openSettings(int tab)
{
    if (appfinished)
    {
        return;
    }

    if (settingsDialog)
    {
        //If the dialog is active
        if (settingsDialog->isVisible())
        {
            //and visible -> show it
            if (infoOverQuota)
            {
                settingsDialog->setOverQuotaMode(true);
            }
            else
            {
                settingsDialog->setOverQuotaMode(false);
                settingsDialog->openSettingsTab(tab);
            }
            settingsDialog->loadSettings();
            settingsDialog->activateWindow();
            settingsDialog->raise();
            return;
        }

        //Otherwise, delete it
        delete settingsDialog;
        settingsDialog = NULL;
    }

    //Show a new settings dialog
    settingsDialog = new SettingsDialog(this);
    if (infoOverQuota)
    {
        settingsDialog->setOverQuotaMode(true);
    }
    else
    {
        if (!megaApi->isFilesystemAvailable() || !preferences->logged())
        {
            changeProxy();
            return;
        }
        settingsDialog->setOverQuotaMode(false);
        settingsDialog->openSettingsTab(tab);
    }
    settingsDialog->setUpdateAvailable(updateAvailable);
    settingsDialog->setModal(false);
    settingsDialog->show();
}

void MegaApplication::openInfoWizard()
{
    if (appfinished)
    {
        return;
    }

    if (infoWizard)
    {
        infoWizard->activateWindow();
        infoWizard->raise();
        return;
    }

    infoWizard = new InfoWizard();
    connect(infoWizard, SIGNAL(actionButtonClicked(int)), this, SLOT(userAction(int)));
    connect(infoWizard, SIGNAL(finished(int)), this, SLOT(infoWizardDialogFinished(int)));

#ifdef WIN32
    infoWizard->showMinimized();
    infoWizard->showNormal();
#endif
    infoWizard->show();
}

void MegaApplication::openBwOverquotaDialog()
{
    if (appfinished)
    {
        return;
    }

    if (!bwOverquotaDialog)
    {
        bwOverquotaDialog = new UpgradeDialog(megaApi, pricing);
        connect(bwOverquotaDialog, SIGNAL(finished(int)), this, SLOT(overquotaDialogFinished(int)));

#ifdef WIN32
        bwOverquotaDialog->showMinimized();
        bwOverquotaDialog->showNormal();
#endif
        bwOverquotaDialog->show();

        if (!bwOverquotaEvent)
        {
            megaApi->sendEvent(99506, "Bandwidth overquota");
            bwOverquotaEvent = true;
        }
    }
    else
    {
        bwOverquotaDialog->activateWindow();
        bwOverquotaDialog->raise();
    }

    bwOverquotaDialog->setTimestamp(bwOverquotaTimestamp);
    bwOverquotaDialog->refreshAccountDetails();
}

void MegaApplication::changeProxy()
{
    if (appfinished)
    {
        return;
    }

    bool proxyOnly = true;

    if (megaApi)
    {
        proxyOnly = !megaApi->isFilesystemAvailable() || !preferences->logged();
        megaApi->retryPendingConnections();
    }

    if (settingsDialog)
    {
        settingsDialog->setProxyOnly(proxyOnly);

        //If the dialog is active
        if (settingsDialog->isVisible())
        {
            if (isLinux && !proxyOnly)
            {
                if (infoOverQuota)
                {
                    settingsDialog->setOverQuotaMode(true);
                }
                else
                {
                    settingsDialog->setOverQuotaMode(false);
                }
            }

            //and visible -> show it
            settingsDialog->loadSettings();
            settingsDialog->activateWindow();
            settingsDialog->raise();
            return;
        }

        //Otherwise, delete it
        delete settingsDialog;
        settingsDialog = NULL;
    }

    //Show a new settings dialog
    settingsDialog = new SettingsDialog(this, proxyOnly);
    if (isLinux && !proxyOnly)
    {
        if (infoOverQuota)
        {
            settingsDialog->setOverQuotaMode(true);
        }
        else
        {
            settingsDialog->setOverQuotaMode(false);
        }
    }
    settingsDialog->setModal(false);
    settingsDialog->show();
}

//This function creates the tray icon
void MegaApplication::createTrayMenu()
{
    if (appfinished)
    {
        return;
    }

    if (!initialMenu)
    {
        initialMenu = new QMenu();
    }
    else
    {
        QList<QAction *> actions = initialMenu->actions();
        for (int i = 0; i < actions.size(); i++)
        {
            initialMenu->removeAction(actions[i]);
        }
    }

    if (changeProxyAction)
    {
        changeProxyAction->deleteLater();
        changeProxyAction = NULL;
    }
    changeProxyAction = new QAction(tr("Settings"), this);
    connect(changeProxyAction, SIGNAL(triggered()), this, SLOT(changeProxy()));

    if (initialExitAction)
    {
        initialExitAction->deleteLater();
        initialExitAction = NULL;
    }
    initialExitAction = new QAction(tr("Exit"), this);
    connect(initialExitAction, SIGNAL(triggered()), this, SLOT(exitApplication()));

    initialMenu->addAction(changeProxyAction);
    initialMenu->addAction(initialExitAction);

#ifdef _WIN32
    if (!windowsMenu)
    {
        windowsMenu = new QMenu();
    }
    else
    {
        QList<QAction *> actions = windowsMenu->actions();
        for (int i = 0; i < actions.size(); i++)
        {
            windowsMenu->removeAction(actions[i]);
        }
    }

    if (windowsExitAction)
    {
        windowsExitAction->deleteLater();
        windowsExitAction = NULL;
    }

    windowsExitAction = new QAction(tr("Exit"), this);
    connect(windowsExitAction, SIGNAL(triggered()), this, SLOT(exitApplication()));
    windowsMenu->addAction(windowsExitAction);
#endif

    if (!trayMenu)
    {
        trayMenu = new QMenu();
        #ifndef __APPLE__
            trayMenu->setStyleSheet(QString::fromAscii(
                    "QMenu {background-color: white; border: 2px solid #B8B8B8; padding: 5px; border-radius: 5px;} "
                    "QMenu::item {background-color: white; color: black;} "
                    "QMenu::item:selected {background-color: rgb(242, 242, 242);}"));
        #endif
    }
    else
    {
        QList<QAction *> actions = trayMenu->actions();
        for (int i = 0; i < actions.size(); i++)
        {
            trayMenu->removeAction(actions[i]);
        }
    }

    if (exitAction)
    {
        exitAction->deleteLater();
        exitAction = NULL;
    }

#ifndef __APPLE__
    exitAction = new QAction(tr("Exit"), this);
#else
    exitAction = new QAction(tr("Quit"), this);
#endif
    connect(exitAction, SIGNAL(triggered()), this, SLOT(exitApplication()));

    if (settingsAction)
    {
        settingsAction->deleteLater();
        settingsAction = NULL;
    }

#ifndef __APPLE__
    settingsAction = new QAction(tr("Settings"), this);
#else
    settingsAction = new QAction(tr("Preferences"), this);
#endif
    connect(settingsAction, SIGNAL(triggered()), this, SLOT(openSettings()));

    if (importLinksAction)
    {
        importLinksAction->deleteLater();
        importLinksAction = NULL;
    }

    importLinksAction = new QAction(tr("Import links"), this);
    connect(importLinksAction, SIGNAL(triggered()), this, SLOT(importLinks()));

    if (uploadAction)
    {
        uploadAction->deleteLater();
        uploadAction = NULL;
    }

    uploadAction = new QAction(tr("Upload to MEGA"), this);
    connect(uploadAction, SIGNAL(triggered()), this, SLOT(uploadActionClicked()));

    if (downloadAction)
    {
        downloadAction->deleteLater();
        downloadAction = NULL;
    }

    downloadAction = new QAction(tr("Download from MEGA"), this);
    connect(downloadAction, SIGNAL(triggered()), this, SLOT(downloadActionClicked()));

    if (streamAction)
    {
        streamAction->deleteLater();
        streamAction = NULL;
    }

    streamAction = new QAction(tr("Stream from MEGA"), this);
    connect(streamAction, SIGNAL(triggered()), this, SLOT(streamActionClicked()));

    if (updateAction)
    {
        updateAction->deleteLater();
        updateAction = NULL;
    }

    if (updateAvailable)
    {
        updateAction = new QAction(tr("Install update"), this);
    }
    else
    {
        updateAction = new QAction(tr("About MEGAsync"), this);
#ifndef __APPLE__
        updateAction->setIcon(QIcon(QString::fromUtf8("://images/check_mega_version.png")));
        updateAction->setIconVisibleInMenu(true);
#endif
    }
    connect(updateAction, SIGNAL(triggered()), this, SLOT(onInstallUpdateClicked()));

    trayMenu->addAction(updateAction);
    trayMenu->addSeparator();
    trayMenu->addAction(importLinksAction);
    trayMenu->addAction(uploadAction);
    trayMenu->addAction(downloadAction);
    trayMenu->addAction(streamAction);
    trayMenu->addAction(settingsAction);
    trayMenu->addSeparator();
    trayMenu->addAction(exitAction);
}

void MegaApplication::createOverQuotaMenu()
{
    if (appfinished)
    {
        return;
    }

    if (!trayOverQuotaMenu)
    {
        trayOverQuotaMenu = new QMenu();
#ifndef __APPLE__
        trayOverQuotaMenu->setStyleSheet(QString::fromAscii(
            "QMenu {background-color: white; border: 2px solid #B8B8B8; padding: 5px; border-radius: 5px;} "
            "QMenu::item {background-color: white; color: black;} "
            "QMenu::item:selected {background-color: rgb(242, 242, 242);}"));
#endif
    }
    else
    {
        QList<QAction *> actions = trayOverQuotaMenu->actions();
        for (int i = 0; i < actions.size(); i++)
        {
            trayOverQuotaMenu->removeAction(actions[i]);
        }
    }

    if (exitActionOverquota)
    {
        exitActionOverquota->deleteLater();
        exitActionOverquota = NULL;
    }

#ifndef __APPLE__
    exitActionOverquota = new QAction(tr("Exit"), this);
#else
    exitActionOverquota = new QAction(tr("Quit"), this);
#endif
    connect(exitActionOverquota, SIGNAL(triggered()), this, SLOT(exitApplication()));


    if (logoutActionOverquota)
    {
        logoutActionOverquota->deleteLater();
        logoutActionOverquota = NULL;
    }

    logoutActionOverquota = new QAction(tr("Logout"), this);
    connect(logoutActionOverquota, SIGNAL(triggered()), this, SLOT(logoutActionClicked()));

    if (settingsActionOverquota)
    {
        settingsActionOverquota->deleteLater();
        settingsActionOverquota = NULL;
    }

#ifndef __APPLE__
    settingsActionOverquota = new QAction(tr("Settings"), this);
#else
    settingsActionOverquota = new QAction(tr("Preferences"), this);
#endif
    connect(settingsActionOverquota, SIGNAL(triggered()), this, SLOT(openSettings()));

    if (updateActionOverquota)
    {
        updateActionOverquota->deleteLater();
        updateActionOverquota = NULL;
    }

    if (updateAvailable)
    {
        updateActionOverquota = new QAction(tr("Install update"), this);
    }
    else
    {
        updateActionOverquota = new QAction(tr("About MEGAsync"), this);

#ifndef __APPLE__
        updateActionOverquota->setIcon(QIcon(QString::fromAscii("://images/check_mega_version.png")));
        updateActionOverquota->setIconVisibleInMenu(true);
#endif
    }
    connect(updateActionOverquota, SIGNAL(triggered()), this, SLOT(onInstallUpdateClicked()));

    trayOverQuotaMenu->addAction(updateActionOverquota);
    trayOverQuotaMenu->addSeparator();
    trayOverQuotaMenu->addAction(settingsActionOverquota);
    trayOverQuotaMenu->addAction(logoutActionOverquota);
    trayOverQuotaMenu->addSeparator();
    trayOverQuotaMenu->addAction(exitActionOverquota);
}

void MegaApplication::createGuestMenu()
{
    if (appfinished)
    {
        return;
    }

    if (!trayGuestMenu)
    {
        trayGuestMenu = new QMenu();
#ifndef __APPLE__
        trayGuestMenu->setStyleSheet(QString::fromAscii(
            "QMenu {background-color: white; border: 2px solid #B8B8B8; padding: 5px; border-radius: 5px;} "
            "QMenu::item {background-color: white; color: black;} "
            "QMenu::item:selected {background-color: rgb(242, 242, 242);}"));
#endif
    }
    else
    {
        QList<QAction *> actions = trayGuestMenu->actions();
        for (int i = 0; i < actions.size(); i++)
        {
            trayGuestMenu->removeAction(actions[i]);
        }
    }

    if (exitActionGuest)
    {
        exitActionGuest->deleteLater();
        exitActionGuest = NULL;
    }

#ifndef __APPLE__
    exitActionGuest = new QAction(tr("Exit"), this);
#else
    exitActionGuest = new QAction(tr("Quit"), this);
#endif
    connect(exitActionGuest, SIGNAL(triggered()), this, SLOT(exitApplication()));

    if (updateActionGuest)
    {
        updateActionGuest->deleteLater();
        updateActionGuest = NULL;
    }

    if (updateAvailable)
    {
        updateActionGuest = new QAction(tr("Install update"), this);
    }
    else
    {
        updateActionGuest = new QAction(tr("About MEGAsync"), this);
#ifndef __APPLE__
        updateActionGuest->setIcon(QIcon(QString::fromAscii("://images/check_mega_version.png")));
        updateActionGuest->setIconVisibleInMenu(true);
#endif
    }
    connect(updateActionGuest, SIGNAL(triggered()), this, SLOT(onInstallUpdateClicked()));

    if (importLinksActionGuest)
    {
        importLinksActionGuest->deleteLater();
        importLinksActionGuest = NULL;
    }

    importLinksActionGuest = new QAction(tr("Import links"), this);
    connect(importLinksActionGuest, SIGNAL(triggered()), this, SLOT(importLinks()));

    if (settingsActionGuest)
    {
        settingsActionGuest->deleteLater();
        settingsActionGuest = NULL;
    }

#ifndef __APPLE__
    settingsActionGuest = new QAction(tr("Settings"), this);
#else
    settingsActionGuest = new QAction(tr("Preferences"), this);
#endif
    connect(settingsActionGuest, SIGNAL(triggered()), this, SLOT(changeProxy()));

    if (loginActionGuest)
    {
        loginActionGuest->deleteLater();
        loginActionGuest = NULL;
    }

    loginActionGuest = new QAction(tr("Login"), this);
    connect(loginActionGuest, SIGNAL(triggered()), this, SLOT(loginActionClicked()));

    trayGuestMenu->addAction(updateActionGuest);
    trayGuestMenu->addSeparator();
    trayGuestMenu->addAction(importLinksActionGuest);
    trayGuestMenu->addAction(settingsActionGuest);
    trayGuestMenu->addAction(loginActionGuest);
    trayGuestMenu->addSeparator();
    trayGuestMenu->addAction(exitActionGuest);
}

//Called when a request is about to start
void MegaApplication::onRequestStart(MegaApi* , MegaRequest *request)
{
    if (appfinished)
    {
        return;
    }

    int type = request->getType();
    if (type == MegaRequest::TYPE_LOGIN)
    {
        connectivityTimer->start();
    }
}

//Called when a request has finished
void MegaApplication::onRequestFinish(MegaApi*, MegaRequest *request, MegaError* e)
{
    if (appfinished)
    {
        return;
    }

    if (sslKeyPinningError && request->getType() != MegaRequest::TYPE_LOGOUT)
    {
        delete sslKeyPinningError;
        sslKeyPinningError = NULL;
    }

    if (e->getErrorCode() == MegaError::API_EOVERQUOTA)
    {
        //Cancel pending uploads and disable syncs
        disableSyncs();
        if (!infoOverQuota)
        {
            infoOverQuota = new InfoOverQuotaDialog(this);

            preferences->setUsedStorage(preferences->totalStorage());
            megaApi->getAccountDetails();

            if (trayMenu && trayMenu->isVisible())
            {
                trayMenu->close();
            }

            if (infoDialog && infoDialog->isVisible())
            {
                infoDialog->hide();
            }

            showInfoDialog();
        }

        if (settingsDialog)
        {
            delete settingsDialog;
            settingsDialog = NULL;
        }

        megaApi->cancelTransfers(MegaTransfer::TYPE_UPLOAD);
        onGlobalSyncStateChanged(megaApi);
    }

    switch (request->getType()) {
    case MegaRequest::TYPE_EXPORT:
    {
        if (!exportOps && e->getErrorCode() == MegaError::API_OK)
        {
            //A public link has been created, put it in the clipboard and inform users
            QString linkForClipboard(QString::fromUtf8(request->getLink()));
            QApplication::clipboard()->setText(linkForClipboard);
            showInfoMessage(tr("The link has been copied to the clipboard"));
        }

        if (e->getErrorCode() != MegaError::API_OK)
        {
            showErrorMessage(tr("Error getting link: ") + QString::fromUtf8(" ") + QCoreApplication::translate("MegaError", e->getErrorString()));
        }

        if (infoDialog)
        {
            infoDialog->disableGetLink(false);
        }

        break;
    }
    case MegaRequest::TYPE_GET_PRICING:
    {
        if (e->getErrorCode() == MegaError::API_OK)
        {
            if (pricing)
            {
                delete pricing;
            }
            pricing = request->getPricing();
            if (bwOverquotaDialog)
            {
                bwOverquotaDialog->setPricing(pricing);
            }
        }
        break;
    }
    case MegaRequest::TYPE_LOGIN:
    {
        connectivityTimer->stop();

        //This prevents to handle logins in the initial setup wizard
        if (preferences->logged())
        {
            int errorCode = e->getErrorCode();
            if (errorCode == MegaError::API_OK)
            {
                const char *session = megaApi->dumpSession();
                if (session)
                {
                    QString sessionKey = QString::fromUtf8(session);
                    preferences->setSession(sessionKey);
                    delete [] session;

                    //Successful login, fetch nodes
                    megaApi->fetchNodes();
                    break;
                }
            }
            else if (errorCode == MegaError::API_EBLOCKED)
            {
                QMessageBox::critical(NULL, tr("MEGAsync"), tr("Your account has been blocked. Please contact support@mega.co.nz"));
            }
            else if (errorCode != MegaError::API_ESID && errorCode != MegaError::API_ESSL)
            //Invalid session or public key, already managed in TYPE_LOGOUT
            {
                QMessageBox::warning(NULL, tr("MEGAsync"), tr("Login error: %1").arg(QCoreApplication::translate("MegaError", e->getErrorString())));
            }

            //Wrong login -> logout
            unlink();
        }
        onGlobalSyncStateChanged(megaApi);
        break;
    }
    case MegaRequest::TYPE_LOGOUT:
    {
        int errorCode = e->getErrorCode();
        if (errorCode)
        {
            if (errorCode == MegaError::API_EINCOMPLETE && request->getParamType() == MegaError::API_ESSL)
            {
                if (!sslKeyPinningError)
                {
                    sslKeyPinningError = new QMessageBox(QMessageBox::Critical, QString::fromAscii("MEGAsync"),
                                                tr("Our SSL key can't be verified. You could be affected by a man-in-the-middle attack or your antivirus software could be intercepting your communications and causing this problem. Please disable it and try again.")
                                                + QString::fromUtf8(" (Issuer: %1)").arg(QString::fromUtf8(request->getText() ? request->getText() : "Unknown")),
                                                         QMessageBox::Retry | QMessageBox::Yes | QMessageBox::Cancel);
                    sslKeyPinningError->setButtonText(QMessageBox::Yes, trUtf8("I don't care"));
                    sslKeyPinningError->setButtonText(QMessageBox::Cancel, trUtf8("Logout"));
                    sslKeyPinningError->setButtonText(QMessageBox::Retry, trUtf8("Retry"));
                    sslKeyPinningError->setDefaultButton(QMessageBox::Retry);
                    int result = sslKeyPinningError->exec();
                    if (!sslKeyPinningError)
                    {
                        return;
                    }

                    if (result == QMessageBox::Cancel)
                    {
                        // Logout
                        megaApi->localLogout();
                        delete sslKeyPinningError;
                        sslKeyPinningError = NULL;
                        return;
                    }
                    else if (result == QMessageBox::Retry)
                    {
                        // Retry
                        megaApi->retryPendingConnections();
                        delete sslKeyPinningError;
                        sslKeyPinningError = NULL;
                        return;
                    }

                    // Ignore
                    QPointer<ConfirmSSLexception> ex = new ConfirmSSLexception(sslKeyPinningError);
                    result = ex->exec();
                    if (!ex || !result)
                    {
                        megaApi->retryPendingConnections();
                        delete sslKeyPinningError;
                        sslKeyPinningError = NULL;
                        return;
                    }

                    if (ex->dontAskAgain())
                    {
                        preferences->setSSLcertificateException(true);
                    }

                    megaApi->setPublicKeyPinning(false);
                    megaApi->retryPendingConnections(true);
                    delete sslKeyPinningError;
                    sslKeyPinningError = NULL;
                }

                break;
            }

            if (errorCode == MegaError::API_ESID)
            {
                QMessageBox::information(NULL, QString::fromAscii("MEGAsync"), tr("You have been logged out on this computer from another location"));
            }
            else if (errorCode == MegaError::API_ESSL)
            {
                QMessageBox::critical(NULL, QString::fromAscii("MEGAsync"),
                                      tr("Our SSL key can't be verified. You could be affected by a man-in-the-middle attack or your antivirus software could be intercepting your communications and causing this problem. Please disable it and try again.")
                                       + QString::fromUtf8(" (Issuer: %1)").arg(QString::fromUtf8(request->getText() ? request->getText() : "Unknown")));
            }
            else if (errorCode != MegaError::API_EACCESS)
            {
                QMessageBox::information(NULL, QString::fromAscii("MEGAsync"), tr("You have been logged out because of this error: %1")
                                         .arg(QCoreApplication::translate("MegaError", e->getErrorString())));
            }
            unlink();
        }

        if (preferences && preferences->logged())
        {
            preferences->unlink();
            closeDialogs();
            delete infoOverQuota;
            infoOverQuota = NULL;
            paused = false;

            periodicTasks();
            preferences->setFirstStartDone();
            start();
        }
        break;
    }
    case MegaRequest::TYPE_FETCH_NODES:
    {
        //This prevents to handle node requests in the initial setup wizard
        if (preferences->logged())
        {
            if (e->getErrorCode() == MegaError::API_OK)
            {
                if (megaApi->isFilesystemAvailable())
                {
                    //If we have got the filesystem, start the app
                    loggedIn();
                    restoreSyncs();
                }
                else
                {
                    preferences->setCrashed(true);
                }
            }
            else
            {
                MegaApi::log(MegaApi::LOG_LEVEL_ERROR, QString::fromUtf8("Error fetching nodes: %1")
                             .arg(QString::fromUtf8(e->getErrorString())).toUtf8().constData());
                QMessageBox::warning(NULL, tr("Error"), QCoreApplication::translate("MegaError", e->getErrorString()), QMessageBox::Ok);
                unlink();
            }
        }

        break;
    }
    case MegaRequest::TYPE_ACCOUNT_DETAILS:
    {
        if (!preferences->logged())
        {
            break;
        }

        if (e->getErrorCode() != MegaError::API_OK)
        {
            break;
        }

        MegaNode *root = megaApi->getRootNode();
        MegaNode *inbox = megaApi->getInboxNode();
        MegaNode *rubbish = megaApi->getRubbishNode();
        MegaNodeList *inShares = megaApi->getInShares();
        if (!root || !inbox || !rubbish || !inShares)
        {
            preferences->setCrashed(true);
            delete root;
            delete inbox;
            delete rubbish;
            delete inShares;
            break;
        }

        //Account details retrieved, update the preferences and the information dialog
        MegaAccountDetails *details = request->getMegaAccountDetails();
        preferences->setAccountType(details->getProLevel());
        preferences->setTotalStorage(details->getStorageMax());
        preferences->setUsedStorage(details->getStorageUsed());
        preferences->setTotalBandwidth(details->getTransferMax());
        preferences->setUsedBandwidth(details->getTransferOwnUsed());

        MegaHandle rootHandle = root->getHandle();
        preferences->setCloudDriveStorage(details->getStorageUsed(rootHandle));
        preferences->setCloudDriveFiles(details->getNumFiles(rootHandle));
        preferences->setCloudDriveFolders(details->getNumFolders(rootHandle));
        delete root;

        MegaHandle inboxHandle = inbox->getHandle();
        preferences->setInboxStorage(details->getStorageUsed(inboxHandle));
        preferences->setInboxFiles(details->getNumFiles(inboxHandle));
        preferences->setInboxFolders(details->getNumFolders(inboxHandle));
        delete inbox;

        MegaHandle rubbishHandle = rubbish->getHandle();
        preferences->setRubbishStorage(details->getStorageUsed(rubbishHandle));
        preferences->setRubbishFiles(details->getNumFiles(rubbishHandle));
        preferences->setRubbishFolders(details->getNumFolders(rubbishHandle));
        delete rubbish;

        preferences->setTemporalBandwidthInterval(details->getTemporalBandwidthInterval());
        preferences->setTemporalBandwidth(details->getTemporalBandwidth());
        preferences->setTemporalBandwidthValid(details->isTemporalBandwidthValid());

        long long inShareSize = 0, inShareFiles = 0, inShareFolders  = 0;
        for (int i = 0; i < inShares->size(); i++)
        {
            MegaNode *node = inShares->get(i);
            if (!node)
            {
                continue;
            }

            MegaHandle handle = node->getHandle();
            inShareSize    += details->getStorageUsed(handle);
            inShareFiles   += details->getNumFiles(handle);
            inShareFolders += details->getNumFolders(handle);
        }
        preferences->setInShareStorage(inShareSize);
        preferences->setInShareFiles(inShareFiles);
        preferences->setInShareFolders(inShareFolders);
        delete inShares;

        preferences->sync();

        if (infoOverQuota && preferences->usedStorage() < preferences->totalStorage())
        {
            if (settingsDialog)
            {
                settingsDialog->setOverQuotaMode(false);
            }

            infoOverQuota->deleteLater();
            infoOverQuota = NULL;

            if (trayOverQuotaMenu && trayOverQuotaMenu->isVisible())
            {
                trayOverQuotaMenu->close();
            }

            restoreSyncs();
            onGlobalSyncStateChanged(megaApi);
        }

        if (!megaApi->getBandwidthOverquotaDelay())
        {
            bwOverquotaTimestamp = 0;
            preferences->clearTemporalBandwidth();
#ifdef __MACH__
            trayIcon->setContextMenu(&emptyMenu);
#endif
            if (bwOverquotaDialog)
            {
                if (preferences->accountType() != Preferences::ACCOUNT_TYPE_FREE)
                {
                    bwOverquotaDialog->close();
                }
                else
                {
                    bwOverquotaDialog->refreshAccountDetails();
                }
            }
        }

        if (infoDialog)
        {
            infoDialog->setUsage();
        }

        if (infoOverQuota)
        {
            infoOverQuota->setUsage();
        }

        if (settingsDialog)
        {
            settingsDialog->loadSettings();
        }

        if (bwOverquotaDialog)
        {
            bwOverquotaDialog->refreshAccountDetails();
        }

        delete details;
        break;
    }
    case MegaRequest::TYPE_PAUSE_TRANSFERS:
    {
        paused = request->getFlag();
        preferences->setWasPaused(paused);
        onGlobalSyncStateChanged(megaApi);
        break;
    }
    case MegaRequest::TYPE_ADD_SYNC:
    {
        for (int i = preferences->getNumSyncedFolders() - 1; i >= 0; i--)
        {
            if ((request->getNodeHandle() == preferences->getMegaFolderHandle(i)))
            {
                if (e->getErrorCode() != MegaError::API_OK)
                {
                    QString localFolder = preferences->getLocalFolder(i);
                    MegaNode *node = megaApi->getNodeByHandle(preferences->getMegaFolderHandle(i));
                    const char *nodePath = megaApi->getNodePath(node);
                    delete node;

                    if (!QFileInfo(localFolder).isDir())
                    {
                        showErrorMessage(tr("Your sync \"%1\" has been disabled because the local folder doesn't exist")
                                         .arg(preferences->getSyncName(i)));
                    }
                    else if (nodePath && QString::fromUtf8(nodePath).startsWith(QString::fromUtf8("//bin")))
                    {
                        showErrorMessage(tr("Your sync \"%1\" has been disabled because the remote folder is in the rubbish bin")
                                         .arg(preferences->getSyncName(i)));
                    }
                    else if (!nodePath || preferences->getMegaFolder(i).compare(QString::fromUtf8(nodePath)))
                    {
                        showErrorMessage(tr("Your sync \"%1\" has been disabled because the remote folder doesn't exist")
                                         .arg(preferences->getSyncName(i)));
                    }
                    else if (e->getErrorCode() == MegaError::API_EFAILED)
                    {
#ifdef WIN32
                        WCHAR VBoxSharedFolderFS[] = L"VBoxSharedFolderFS";
                        string path, fsname;
                        path.resize(MAX_PATH * sizeof(WCHAR));
                        fsname.resize(MAX_PATH * sizeof(WCHAR));
                        if (GetVolumePathNameW((LPCWSTR)localFolder.utf16(), (LPWSTR)path.data(), MAX_PATH)
                            && GetVolumeInformationW((LPCWSTR)path.data(), NULL, 0, NULL, NULL, NULL, (LPWSTR)fsname.data(), MAX_PATH)
                            && !memcmp(fsname.data(), VBoxSharedFolderFS, sizeof(VBoxSharedFolderFS)))
                        {
                            QMessageBox::critical(NULL, tr("MEGAsync"),
                                tr("Your sync \"%1\" has been disabled because the synchronization of VirtualBox shared folders is not supported due to deficiencies in that filesystem.")
                                .arg(preferences->getSyncName(i)));
                        }
                        else
                        {
#endif
                            showErrorMessage(tr("Your sync \"%1\" has been disabled because the local folder has changed")
                                         .arg(preferences->getSyncName(i)));
#ifdef WIN32
                        }
#endif
                    }
                    else if (e->getErrorCode() == MegaError::API_EACCESS)
                    {
                        showErrorMessage(tr("Your sync \"%1\" has been disabled. The remote folder (or part of it) doesn't have full access")
                                         .arg(preferences->getSyncName(i)));

                        if (megaApi->isLoggedIn())
                        {
                            megaApi->fetchNodes();
                        }
                    }
                    else if (e->getErrorCode() != MegaError::API_ENOENT) // Managed in onNodesUpdate
                    {
                        showErrorMessage(QCoreApplication::translate("MegaError", e->getErrorString()));
                    }

                    delete[] nodePath;

                    MegaApi::log(MegaApi::LOG_LEVEL_ERROR, "Error adding sync");
                    Platform::syncFolderRemoved(localFolder, preferences->getSyncName(i));
                    preferences->setSyncState(i, false);
                    openSettings(SettingsDialog::SYNCS_TAB);
                    if (settingsDialog)
                    {
                        settingsDialog->loadSettings();
                    }
                }
                else
                {
                    preferences->setLocalFingerprint(i, request->getNumber());
                    if (!isFirstSyncDone && !preferences->isFirstSyncDone())
                    {
                        megaApi->sendEvent(99501, "MEGAsync first sync");
                        isFirstSyncDone = true;
                    }

#ifdef _WIN32
                    QString debrisPath = QDir::toNativeSeparators(preferences->getLocalFolder(i) +
                            QDir::separator() + QString::fromAscii(MEGA_DEBRIS_FOLDER));

                    WIN32_FILE_ATTRIBUTE_DATA fad;
                    if (GetFileAttributesExW((LPCWSTR)debrisPath.utf16(),
                                             GetFileExInfoStandard, &fad))
                    {
                        SetFileAttributesW((LPCWSTR)debrisPath.utf16(),
                                           fad.dwFileAttributes | FILE_ATTRIBUTE_HIDDEN);
                    }
#endif
                }
                break;
            }
        }

        if (infoDialog)
        {
            MegaApi::log(MegaApi::LOG_LEVEL_INFO, "Sync added");
            infoDialog->updateSyncsButton();
        }

        if (settingsDialog)
        {
            settingsDialog->loadSettings();
        }

        break;
    }
    case MegaRequest::TYPE_REMOVE_SYNC:
    {
        if (e->getErrorCode() == MegaError::API_OK)
        {
            QString syncPath = QString::fromUtf8(request->getFile());

            #ifdef WIN32
            if (syncPath.startsWith(QString::fromAscii("\\\\?\\")))
            {
                syncPath = syncPath.mid(4);
            }
            #endif

            Platform::notifyItemChange(syncPath);
        }

        if (infoDialog)
        {
            infoDialog->updateSyncsButton();
        }

        if (settingsDialog)
        {
            settingsDialog->loadSettings();
        }

        onGlobalSyncStateChanged(megaApi);
        break;
    }
    case MegaRequest::TYPE_GET_SESSION_TRANSFER_URL:
    {
        const char *url = request->getText();
        if (url && !memcmp(url, "pro", 3))
        {
            megaApi->sendEvent(99508, "Redirection to PRO");
        }

        QtConcurrent::run(QDesktopServices::openUrl, QUrl(QString::fromUtf8(request->getLink())));
        break;
    }
    case MegaRequest::TYPE_GET_PUBLIC_NODE:
    {
        QString link = QString::fromUtf8(request->getLink());
        QMap<QString, QString>::iterator it = pendingLinks.find(link);
        if (it != pendingLinks.end())
        {
            QString auth = it.value();
            pendingLinks.erase(it);
            if (e->getErrorCode() == MegaError::API_OK)
            {
                MegaNode *node = request->getPublicMegaNode();
                if (auth.size())
                {
                    node->setPrivateAuth(auth.toUtf8().constData());
                }

                downloadQueue.append(node);
                processDownloads();
            }
            else
            {
                showErrorMessage(tr("Error getting link information"));
            }
        }
        break;
    }
    case MegaRequest::TYPE_SEND_EVENT:
    {
        switch (request->getNumber())
        {
            case 99500:
                preferences->setFirstStartDone();
                break;
            case 99501:
                preferences->setFirstSyncDone();
                break;
            case 99502:
                preferences->setFirstFileSynced();
                break;
            case 99503:
                preferences->setFirstWebDownloadDone();
                break;
            default:
                break;
        }
    }
    default:
        break;
    }
}

//Called when a transfer is about to start
void MegaApplication::onTransferStart(MegaApi *, MegaTransfer *transfer)
{
    if (appfinished || transfer->isStreamingTransfer())
    {
        return;
    }

    if (infoDialog && !totalUploadSize && !totalDownloadSize)
    {
        infoDialog->setWaiting(true);
        onGlobalSyncStateChanged(megaApi);
    }

    //Update statics
    if (transfer->getType() == MegaTransfer::TYPE_DOWNLOAD)
    {
        downloadSpeed = 0;
        totalDownloadSize += transfer->getTotalBytes();
    }
    else
    {
        uploadSpeed = 0;
        totalUploadSize += transfer->getTotalBytes();
    }

    //Send statics to the information dialog
    if (infoDialog)
    {
        infoDialog->setTotalTransferSize(totalDownloadSize, totalUploadSize);
        infoDialog->setTransferSpeeds(downloadSpeed, uploadSpeed);
        infoDialog->updateTransfers();
    }
}

//Called when there is a temporal problem in a request
void MegaApplication::onRequestTemporaryError(MegaApi *, MegaRequest *, MegaError* )
{
}

//Called when a transfer has finished
void MegaApplication::onTransferFinish(MegaApi* , MegaTransfer *transfer, MegaError* e)
{
    if (appfinished || transfer->isStreamingTransfer())
    {
        return;
    }

    if (e->getErrorCode() == MegaError::API_EOVERQUOTA && !e->getValue())
    {
        //Cancel pending uploads and disable syncs
        disableSyncs();
        if (!infoOverQuota)
        {
            infoOverQuota = new InfoOverQuotaDialog(this);

            preferences->setUsedStorage(preferences->totalStorage());
            megaApi->getAccountDetails();

            if (trayMenu && trayMenu->isVisible())
            {
                trayMenu->close();
            }

            if (infoDialog && infoDialog->isVisible())
            {
                infoDialog->hide();
            }

            showInfoDialog();
        }

        if (settingsDialog)
        {
            delete settingsDialog;
            settingsDialog = NULL;
        }

        megaApi->cancelTransfers(MegaTransfer::TYPE_UPLOAD);
        onGlobalSyncStateChanged(megaApi);
    }

    if (e->getErrorCode() == MegaError::API_OK
            && transfer->isSyncTransfer()
            && !isFirstFileSynced
            && !preferences->isFirstFileSynced())
    {
        megaApi->sendEvent(99502, "MEGAsync first synced file");
        isFirstFileSynced = true;
    }

    //Update statics
    if (transfer->getType()==MegaTransfer::TYPE_DOWNLOAD)
    {
        totalDownloadedSize += transfer->getDeltaSize();
        downloadSpeed = transfer->getSpeed();

        //Show the transfer in the "recently updated" list
        if (e->getErrorCode() == MegaError::API_OK)
        {
            QString localPath = QString::fromUtf8(transfer->getPath());
#ifdef WIN32
            if (localPath.startsWith(QString::fromAscii("\\\\?\\")))
            {
                localPath = localPath.mid(4);
            }
#endif

            MegaNode *node = transfer->getPublicMegaNode();
            QString publicKey;
            if (node)
            {
                const char* key = node->getBase64Key();
                publicKey = QString::fromUtf8(key);
                delete [] key;
                delete node;
            }
            addRecentFile(QString::fromUtf8(transfer->getFileName()), transfer->getNodeHandle(), localPath, publicKey);
        }
    }
    else
    {
        totalUploadedSize += transfer->getDeltaSize();
        uploadSpeed = transfer->getSpeed();

        //Here the file isn't added to the "recently updated" list,
        //because the file isn't in the destination folder yet.
        //The SDK still has to put the new node.
        //onNodes update will be called with node->tag == transfer->getTag()
        //so we save the path of the file to show it later
        if ((e->getErrorCode() == MegaError::API_OK) && (!transfer->isSyncTransfer()))
        {
            QString localPath = QString::fromUtf8(transfer->getPath());
#ifdef WIN32
            if (localPath.startsWith(QString::fromAscii("\\\\?\\")))
            {
                localPath = localPath.mid(4);
            }
#endif
            uploadLocalPaths[transfer->getTag()]=localPath;
        }
    }

    //Send updated statics to the information dialog
    if (infoDialog)
    {
        if (e->getErrorCode() == MegaError::API_OK)
        {
            if (((transfer->getType() == MegaTransfer::TYPE_DOWNLOAD) && (transfer->getStartTime()>=lastStartedDownload)) ||
                ((transfer->getType() == MegaTransfer::TYPE_UPLOAD) && (transfer->getStartTime()>=lastStartedUpload)))
            {
                infoDialog->setTransfer(transfer);
            }

            infoDialog->setTransferSpeeds(downloadSpeed, uploadSpeed);
            infoDialog->setTransferredSize(totalDownloadedSize, totalUploadedSize);
        }

        infoDialog->updateTransfers();
        infoDialog->transferFinished(e->getErrorCode());
    }

    if (transfer->getType() == MegaTransfer::TYPE_DOWNLOAD)
    {
        if (lastStartedDownload == transfer->getStartTime())
        {
            lastStartedDownload = 0;
        }
    }
    else
    {
        if (lastStartedUpload == transfer->getStartTime())
        {
            lastStartedUpload = 0;
        }

        if ((e->getErrorCode() == MegaError::API_OK))
        {
            if (settingsDialog)
            {
                settingsDialog->refreshAccountDetails();
            }

            if (infoDialog)
            {
                bool isShare = false;

                MegaHandle handle = transfer->getParentHandle();
                MegaNode *node = megaApi->getNodeByHandle(handle);

                const char *path = megaApi->getNodePath(node);
                if (path && path[0] != '/')
                {
                    isShare = true;
                }

                infoDialog->increaseUsedStorage(transfer->getTotalBytes(), isShare);

                delete node;
                delete [] path;
            }
        }
    }

    int errorCode = e->getErrorCode();
    if (errorCode != MegaError::API_OK && !transfer->isSyncTransfer()
            && errorCode != MegaError::API_EACCESS
            && errorCode != MegaError::API_ESID
            && errorCode != MegaError::API_ESSL
            && errorCode != MegaError::API_EINCOMPLETE
            && errorCode != MegaError::API_EEXIST)
    {
        showErrorMessage(tr("Transfer failed:") + QString::fromUtf8(" " ) + QCoreApplication::translate("MegaError", e->getErrorString()), QString::fromUtf8(transfer->getFileName()));
    }

    //If there are no pending transfers, reset the statics and update the state of the tray icon
    if (!megaApi->getNumPendingDownloads() && !megaApi->getNumPendingUploads())
    {
        if (totalUploadSize || totalDownloadSize)
        {
            onGlobalSyncStateChanged(megaApi);
        }

        totalUploadSize = totalDownloadSize = 0;
        totalUploadedSize = totalDownloadedSize = 0;
        uploadSpeed = downloadSpeed = 0;
    }
}

//Called when a transfer has been updated
void MegaApplication::onTransferUpdate(MegaApi *, MegaTransfer *transfer)
{
    if (appfinished || transfer->isStreamingTransfer())
    {
        return;
    }

    //Update statics
    if (transfer->getType() == MegaTransfer::TYPE_DOWNLOAD)
    {
        downloadSpeed = transfer->getSpeed();
        if (!lastStartedDownload || !transfer->getTransferredBytes())
        {
            lastStartedDownload = transfer->getStartTime();
        }
        totalDownloadedSize += transfer->getDeltaSize();
    }
    else
    {
        uploadSpeed = transfer->getSpeed();
        if (!lastStartedUpload || !transfer->getTransferredBytes())
        {
            lastStartedUpload = transfer->getStartTime();
        }
        totalUploadedSize += transfer->getDeltaSize();
    }

    //Send updated statics to the information dialog
    if (infoDialog)
    {
        if (((transfer->getType() == MegaTransfer::TYPE_DOWNLOAD) && (transfer->getStartTime()>=lastStartedDownload)) ||
            ((transfer->getType() == MegaTransfer::TYPE_UPLOAD) && (transfer->getStartTime()>=lastStartedUpload)))
        {
            infoDialog->setTransfer(transfer);
            infoDialog->setTransferSpeeds(downloadSpeed, uploadSpeed);
            infoDialog->setTransferredSize(totalDownloadedSize, totalUploadedSize);
            infoDialog->updateTransfers();
        }
    }
}

//Called when there is a temporal problem in a transfer
void MegaApplication::onTransferTemporaryError(MegaApi *api, MegaTransfer *transfer, MegaError* e)
{
    if (appfinished)
    {
        return;
    }

    if (!transfer->isStreamingTransfer())
    {
        onTransferUpdate(api, transfer);
    }

    preferences->setTransferDownloadMethod(api->getDownloadMethod());
    preferences->setTransferUploadMethod(api->getUploadMethod());

    if (e->getErrorCode() == MegaError::API_EOVERQUOTA && e->getValue())
    {
        int t = e->getValue();

        preferences->clearTemporalBandwidth();
        megaApi->getPricing();
        megaApi->getAccountDetails();
        bwOverquotaTimestamp = QDateTime::currentMSecsSinceEpoch() / 1000 + t;
#ifdef __MACH__
        trayIcon->setContextMenu(initialMenu);
#endif
        closeDialogs();
        openBwOverquotaDialog();
        return;
    }

    //Show information to users
    if (transfer->getNumRetry() == 1)
    {
        if (e->getErrorCode() == MegaError::API_EFAILED)
        {
            showWarningMessage(tr("Temporary error, retrying."), QString::fromUtf8(transfer->getFileName()));
        }
        else
        {
            QString message = tr("Temporary transmission error: ");
            if (!message.endsWith(QString::fromUtf8(" ")))
            {
                message.append(QString::fromUtf8(" "));
            }
            showWarningMessage(message
                           + QCoreApplication::translate("MegaError", e->getErrorString()), QString::fromUtf8(transfer->getFileName()));
        }
    }
    else
    {
        onGlobalSyncStateChanged(megaApi);
    }
}

void MegaApplication::onAccountUpdate(MegaApi *)
{
    if (appfinished || !preferences->logged())
    {
        return;
    }

    preferences->clearTemporalBandwidth();
    if (bwOverquotaDialog)
    {
        bwOverquotaDialog->refreshAccountDetails();
    }

    megaApi->getAccountDetails();
}

//Called when contacts have been updated in MEGA
void MegaApplication::onUsersUpdate(MegaApi* , MegaUserList *)
{

}

//Called when nodes have been updated in MEGA
void MegaApplication::onNodesUpdate(MegaApi* , MegaNodeList *nodes)
{
    if (appfinished || !infoDialog || !nodes || !preferences->logged())
    {
        return;
    }

    bool externalNodes = 0;
    bool nodesRemoved = false;
    long long usedStorage = preferences->usedStorage();
    MegaApi::log(MegaApi::LOG_LEVEL_INFO, QString::fromUtf8("%1 updated files/folders").arg(nodes->size()).toUtf8().constData());

    //Check all modified nodes
    QString localPath;
    for (int i = 0; i < nodes->size(); i++)
    {
        localPath.clear();
        MegaNode *node = nodes->get(i);

        for (int i = 0; i < preferences->getNumSyncedFolders(); i++)
        {
            if (!preferences->isFolderActive(i))
            {
                continue;
            }

            if (node->getType() == MegaNode::TYPE_FOLDER
                    && (node->getHandle() == preferences->getMegaFolderHandle(i)))
            {
                MegaNode *nodeByHandle = megaApi->getNodeByHandle(preferences->getMegaFolderHandle(i));
                const char *nodePath = megaApi->getNodePath(nodeByHandle);

                if (!nodePath || preferences->getMegaFolder(i).compare(QString::fromUtf8(nodePath)))
                {
                    if (nodePath && QString::fromUtf8(nodePath).startsWith(QString::fromUtf8("//bin")))
                    {
                        showErrorMessage(tr("Your sync \"%1\" has been disabled because the remote folder is in the rubbish bin")
                                         .arg(preferences->getSyncName(i)));
                    }
                    else
                    {
                        showErrorMessage(tr("Your sync \"%1\" has been disabled because the remote folder doesn't exist")
                                         .arg(preferences->getSyncName(i)));
                    }
                    Platform::syncFolderRemoved(preferences->getLocalFolder(i), preferences->getSyncName(i));
                    Platform::notifyItemChange(preferences->getLocalFolder(i));
                    MegaNode *node = megaApi->getNodeByHandle(preferences->getMegaFolderHandle(i));
                    megaApi->removeSync(node);
                    delete node;
                    preferences->setSyncState(i, false);
                    openSettings(SettingsDialog::SYNCS_TAB);
                }

                delete nodeByHandle;
                delete [] nodePath;
            }
        }

        if (!node->getTag() && !node->isRemoved()
                && !node->isSyncDeleted()
                && ((lastExit / 1000) < node->getCreationTime()))
        {
            externalNodes++;
        }

        if (node->isRemoved() && (node->getType() == MegaNode::TYPE_FILE))
        {
            usedStorage -= node->getSize();
            nodesRemoved = true;
        }

        if (!node->isRemoved() && node->getTag()
                && !node->isSyncDeleted()
                && (node->getType() == MegaNode::TYPE_FILE))
        {
            //Get the associated local node
            string path = node->getLocalPath();
            if (path.size())
            {
                //If the node has been uploaded by a synced folder
                //the SDK provides its local path
#ifdef WIN32
                localPath = QString::fromWCharArray((const wchar_t *)path.data());
                if (localPath.startsWith(QString::fromAscii("\\\\?\\")))
                {
                    localPath = localPath.mid(4);
                }
#else
                localPath = QString::fromUtf8(path.data());
#endif
            }
            else if (uploadLocalPaths.contains(node->getTag()))
            {
                //If the node has been uploaded by a regular upload,
                //we recover the path using the tag of the transfer
                localPath = uploadLocalPaths.value(node->getTag());
                uploadLocalPaths.remove(node->getTag());
            }
            else
            {
                MegaApi::log(MegaApi::LOG_LEVEL_WARNING, QString::fromUtf8("Unable to get the local path of the file: %1 Tag: %2")
                             .arg(QString::fromUtf8(node->getName())).arg(node->getTag()).toUtf8().constData());
            }

            addRecentFile(QString::fromUtf8(node->getName()), node->getHandle(), localPath);
            if (node->getAttrString()->size())
            {
                //NO_KEY node created by this client detected
                if (!noKeyDetected)
                {
                    if (megaApi->isLoggedIn())
                    {
                        megaApi->fetchNodes();
                    }
                }
                else if (noKeyDetected > 20)
                {
                    QMessageBox::critical(NULL, QString::fromUtf8("MEGAsync"),
                        QString::fromUtf8("Something went wrong. MEGAsync will restart now. If the problem persists please contact bug@mega.co.nz"));
                    preferences->setCrashed(true);
                    rebootApplication(false);
                }
                noKeyDetected++;
            }
        }
    }

    if (nodesRemoved)
    {
        preferences->setUsedStorage(usedStorage);
        if (infoOverQuota)
        {
            updateUserStats();
        }
    }

    if (externalNodes)
    {
        updateUserStats();

        if (QDateTime::currentMSecsSinceEpoch() - externalNodesTimestamp > Preferences::MIN_EXTERNAL_NODES_WARNING_MS)
        {
            externalNodesTimestamp = QDateTime::currentMSecsSinceEpoch();
            showNotificationMessage(tr("You have new or updated files in your account"));
        }
    }
}

void MegaApplication::onReloadNeeded(MegaApi*)
{
    if (appfinished)
    {
        return;
    }

    //Don't reload the filesystem here because it's unsafe
    //and the most probable cause for this callback is a false positive.
    //Simply set the crashed flag to force a filesystem reload in the next execution.
    preferences->setCrashed(true);
    //megaApi->fetchNodes();
}

void MegaApplication::onGlobalSyncStateChanged(MegaApi *)
{
    if (appfinished)
    {
        return;
    }

    if (megaApi)
    {
        indexing = megaApi->isScanning();
        waiting = megaApi->isWaiting();

        int pendingUploads = megaApi->getNumPendingUploads();
        int pendingDownloads = megaApi->getNumPendingDownloads();
        if (pendingUploads)
        {
            MegaApi::log(MegaApi::LOG_LEVEL_INFO, QString::fromUtf8("Pending uploads: %1").arg(pendingUploads).toUtf8().constData());
        }

        if (pendingDownloads)
        {
            MegaApi::log(MegaApi::LOG_LEVEL_INFO, QString::fromUtf8("Pending downloads: %1").arg(pendingDownloads).toUtf8().constData());
        }
    }

    if (infoDialog)
    {
        infoDialog->setIndexing(indexing);
        infoDialog->setWaiting(waiting);
        infoDialog->setPaused(paused);
        infoDialog->updateState();
        infoDialog->transferFinished(MegaError::API_OK);
        infoDialog->updateRecentFiles();
    }

    MegaApi::log(MegaApi::LOG_LEVEL_INFO, QString::fromUtf8("Current state. Paused = %1   Indexing = %2   Waiting = %3")
                 .arg(paused).arg(indexing).arg(waiting).toUtf8().constData());

    if (!isLinux)
    {
        updateTrayIcon();
    }
}

void MegaApplication::onSyncStateChanged(MegaApi *api, MegaSync *)
{
    if (appfinished)
    {
        return;
    }

    onGlobalSyncStateChanged(api);
}

void MegaApplication::onSyncFileStateChanged(MegaApi *, MegaSync *, const char *filePath, int)
{
    if (appfinished)
    {
        return;
    }

    QString localPath = QString::fromUtf8(filePath);
    Platform::notifyItemChange(localPath);
}

MEGASyncDelegateListener::MEGASyncDelegateListener(MegaApi *megaApi, MegaListener *parent)
    : QTMegaListener(megaApi, parent)
{ }

void MEGASyncDelegateListener::onRequestFinish(MegaApi *api, MegaRequest *request, MegaError *e)
{
    QTMegaListener::onRequestFinish(api, request, e);

    if (request->getType() != MegaRequest::TYPE_FETCH_NODES
            || e->getErrorCode() != MegaError::API_OK)
    {
        return;
    }

    megaApi->enableTransferResumption();
    Preferences *preferences = Preferences::instance();
    if (preferences->logged() && !api->getNumActiveSyncs())
    {
        //Start syncs
        for (int i = 0; i < preferences->getNumSyncedFolders(); i++)
        {
            if (!preferences->isFolderActive(i))
            {
                continue;
            }

            MegaNode *node = api->getNodeByHandle(preferences->getMegaFolderHandle(i));
            if (!node)
            {
                preferences->setSyncState(i, false);
                continue;
            }

            QString localFolder = preferences->getLocalFolder(i);
            api->resumeSync(localFolder.toUtf8().constData(), node, preferences->getLocalFingerprint(i));
            delete node;
        }
    }
}<|MERGE_RESOLUTION|>--- conflicted
+++ resolved
@@ -452,11 +452,8 @@
     noKeyDetected = 0;
     isFirstSyncDone = false;
     isFirstFileSynced = false;
-<<<<<<< HEAD
     transferManager = NULL;
-=======
     queuedUserStats = 0;
->>>>>>> 4977c8e9
 
 #ifdef __APPLE__
     scanningTimer = NULL;
