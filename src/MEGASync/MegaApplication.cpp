--- conflicted
+++ resolved
@@ -2479,18 +2479,8 @@
     {
         startHttpServer();
     }
-<<<<<<< HEAD
-
-    if (!httpsServer && Platform::shouldRunHttpsServer() && !updatingSSLcert)
-    {
-        renewLocalSSLcert();
-    }
-
-    if (httpsServer && !updatingSSLcert)
-=======
 
     if (!updatingSSLcert && (httpsServer || Platform::shouldRunHttpsServer()))
->>>>>>> a57c51e8
     {
         long long currentTime = QDateTime::currentMSecsSinceEpoch() / 1000;
         if ((currentTime - lastSSLcertUpdate) > Preferences::LOCAL_HTTPS_CERT_RENEW_INTERVAL_SECS)
