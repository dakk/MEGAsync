--- conflicted
+++ resolved
@@ -867,11 +867,13 @@
     createTrayIcon();
 }
 
+#ifdef Q_OS_LINUX
 void MegaApplication::setTrayIconFromTheme(QString icon)
 {
     QString name = icon.replace(QString::fromAscii("://images/"),QString::fromAscii("mega")).replace(QString::fromAscii(".svg"),QString::fromAscii(""));
     trayIcon->setIcon(QIcon::fromTheme(name,QIcon(icon)));
 }
+#endif
 
 void MegaApplication::updateTrayIcon()
 {
@@ -4071,29 +4073,17 @@
 
     if (trayMenu)
     {
-<<<<<<< HEAD
-        updateAction->setLabelText(tr("About MEGAsync"));
-=======
         createTrayIcon();
->>>>>>> b3e32fda
     }
 
     if (trayOverQuotaMenu)
     {
-<<<<<<< HEAD
-        updateActionOverquota->setLabelText(tr("About MEGAsync"));
-=======
         createOverQuotaMenu();
->>>>>>> b3e32fda
     }
 
     if (trayGuestMenu)
     {
-<<<<<<< HEAD
-        updateActionGuest->setLabelText(tr("About MEGAsync"));
-=======
         createGuestMenu();
->>>>>>> b3e32fda
     }
 
     rebootApplication();
@@ -4110,29 +4100,17 @@
 
     if (trayMenu)
     {
-<<<<<<< HEAD
-        updateAction->setLabelText(tr("Install update"));
-=======
         createTrayIcon();
->>>>>>> b3e32fda
     }
 
     if (trayOverQuotaMenu)
     {
-<<<<<<< HEAD
-        updateActionOverquota->setLabelText(tr("Install update"));
-=======
         createOverQuotaMenu();
->>>>>>> b3e32fda
     }
 
     if (trayGuestMenu)
     {
-<<<<<<< HEAD
-        updateActionGuest->setLabelText(tr("Install update"));
-=======
         createGuestMenu();
->>>>>>> b3e32fda
     }
 
     if (settingsDialog)
