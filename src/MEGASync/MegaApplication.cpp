--- conflicted
+++ resolved
@@ -495,10 +495,6 @@
     streamAction = NULL;
     webAction = NULL;
     pauseTransfersAction = NULL;
-<<<<<<< HEAD
-    loginActionGuest = NULL;
-=======
->>>>>>> 5ff1bdf5
     waiting = false;
     updated = false;
     checkupdate = false;
@@ -4357,15 +4353,9 @@
     }
 
 #ifndef __APPLE__
-<<<<<<< HEAD
-    exitAction = new MenuItemAction(tr("Exit"), QIcon(QString::fromAscii("://images/get_link_ico.png")), QIcon(QString::fromAscii("://images/get_link_ico_white.png")));
-#else
-    exitAction = new MenuItemAction(tr("Quit"), QIcon(QString::fromAscii("://images/get_link_ico.png")), QIcon(QString::fromAscii("://images/get_link_ico_white.png")));
-=======
     exitAction = new MenuItemAction(tr("Exit"), QIcon(QString::fromAscii("://images/ico_quit_out.png")), QIcon(QString::fromAscii("://images/ico_quit_over.png")));
 #else
     exitAction = new MenuItemAction(tr("Quit"), QIcon(QString::fromAscii("://images/ico_quit_out.png")), QIcon(QString::fromAscii("://images/ico_quit_over.png")));
->>>>>>> 5ff1bdf5
 #endif
     connect(exitAction, SIGNAL(triggered()), this, SLOT(exitApplication()));
 
@@ -4376,15 +4366,9 @@
     }
 
 #ifndef __APPLE__
-<<<<<<< HEAD
-    settingsAction = new MenuItemAction(tr("Settings"), QIcon(QString::fromAscii("://images/get_link_ico.png")), QIcon(QString::fromAscii("://images/get_link_ico_white.png")));
-#else
-    settingsAction = new MenuItemAction(tr("Preferences"), QIcon(QString::fromAscii("://images/get_link_ico.png")), QIcon(QString::fromAscii("://images/get_link_ico_white.png")));
-=======
     settingsAction = new MenuItemAction(tr("Settings"), QIcon(QString::fromAscii("://images/ico_preferences_out.png")), QIcon(QString::fromAscii("://images/ico_preferences_over.png")));
 #else
     settingsAction = new MenuItemAction(tr("Preferences"), QIcon(QString::fromAscii("://images/ico_preferences_out.png")), QIcon(QString::fromAscii("://images/ico_preferences_over.png")));
->>>>>>> 5ff1bdf5
 #endif
     connect(settingsAction, SIGNAL(triggered()), this, SLOT(openSettings()));
 
@@ -4394,11 +4378,7 @@
         webAction = NULL;
     }
 
-<<<<<<< HEAD
-    webAction = new MenuItemAction(tr("MEGA website"), QIcon(QString::fromAscii("://images/get_link_ico.png")), QIcon(QString::fromAscii("://images/get_link_ico_white.png")));
-=======
     webAction = new MenuItemAction(tr("MEGA website"), QIcon(QString::fromAscii("://images/ico_MEGA_website_out.png")), QIcon(QString::fromAscii("://images/ico_MEGA_website_over.png")));
->>>>>>> 5ff1bdf5
     connect(webAction, SIGNAL(triggered()), this, SLOT(officialWeb()));
 
     if (pauseTransfersAction)
@@ -4407,11 +4387,7 @@
         pauseTransfersAction = NULL;
     }
 
-<<<<<<< HEAD
-    pauseTransfersAction = new MenuItemAction(tr("Pause Transfers"), QIcon(QString::fromAscii("://images/get_link_ico.png")), QIcon(QString::fromAscii("://images/get_link_ico_white.png")));
-=======
     pauseTransfersAction = new MenuItemAction(tr("Pause Transfers"), QIcon(QString::fromAscii("://images/ico_pause_transfers.png")), QIcon(QString::fromAscii("://images/ico_pause_transfers_over.png")));
->>>>>>> 5ff1bdf5
     connect(pauseTransfersAction, SIGNAL(triggered()), this, SLOT(pauseTransfers()));
 
     if (importLinksAction)
@@ -4429,11 +4405,7 @@
         uploadAction = NULL;
     }
 
-<<<<<<< HEAD
-    uploadAction = new MenuItemAction(tr("Upload"), QIcon(QString::fromAscii("://images/get_link_ico.png")), QIcon(QString::fromAscii("://images/get_link_ico_white.png")));
-=======
     uploadAction = new MenuItemAction(tr("Upload"), QIcon(QString::fromAscii("://images/ico_upload_out.png")), QIcon(QString::fromAscii("://images/ico_upload_over.png")));
->>>>>>> 5ff1bdf5
     connect(uploadAction, SIGNAL(triggered()), this, SLOT(uploadActionClicked()));
 
     if (downloadAction)
@@ -4442,11 +4414,7 @@
         downloadAction = NULL;
     }
 
-<<<<<<< HEAD
-    downloadAction = new MenuItemAction(tr("Download"), QIcon(QString::fromAscii("://images/get_link_ico.png")), QIcon(QString::fromAscii("://images/get_link_ico_white.png")));
-=======
     downloadAction = new MenuItemAction(tr("Download"), QIcon(QString::fromAscii("://images/ico_download_out.png")), QIcon(QString::fromAscii("://images/ico_download_over.png")));
->>>>>>> 5ff1bdf5
     connect(downloadAction, SIGNAL(triggered()), this, SLOT(downloadActionClicked()));
 
     if (streamAction)
@@ -4455,11 +4423,7 @@
         streamAction = NULL;
     }
 
-<<<<<<< HEAD
-    streamAction = new MenuItemAction(tr("Stream"), QIcon(QString::fromAscii("://images/get_link_ico.png")), QIcon(QString::fromAscii("://images/get_link_ico_white.png")));
-=======
     streamAction = new MenuItemAction(tr("Stream"), QIcon(QString::fromAscii("://images/ico_stream_out.png")), QIcon(QString::fromAscii("://images/ico_stream_over.png")));
->>>>>>> 5ff1bdf5
     connect(streamAction, SIGNAL(triggered()), this, SLOT(streamActionClicked()));
 
     if (updateAction)
@@ -4470,19 +4434,11 @@
 
     if (updateAvailable)
     {
-<<<<<<< HEAD
-        updateAction = new MenuItemAction(tr("Install update"), QIcon(QString::fromAscii("://images/get_link_ico.png")), QIcon(QString::fromAscii("://images/get_link_ico_white.png")));
+        updateAction = new MenuItemAction(tr("Install update"), QIcon(QString::fromAscii("://images/ico_about_MEGA_out.png")), QIcon(QString::fromAscii("://images/ico_about_MEGA_over.png")));
     }
     else
     {
-        updateAction = new MenuItemAction(tr("About MEGAsync"), QIcon(QString::fromAscii("://images/get_link_ico.png")), QIcon(QString::fromAscii("://images/get_link_ico_white.png")));
-=======
-        updateAction = new MenuItemAction(tr("Install update"), QIcon(QString::fromAscii("://images/ico_about_MEGA_out.png")), QIcon(QString::fromAscii("://images/ico_about_MEGA_over.png")));
-    }
-    else
-    {
         updateAction = new MenuItemAction(tr("About MEGAsync"), QIcon(QString::fromAscii("://images/ico_about_MEGA_out.png")), QIcon(QString::fromAscii("://images/ico_about_MEGA_over.png")));
->>>>>>> 5ff1bdf5
 #ifndef __APPLE__
         updateAction->setIcon(QIcon(QString::fromUtf8("://images/check_mega_version.png")));
         updateAction->setIconVisibleInMenu(true);
@@ -4537,30 +4493,12 @@
     }
 
 #ifndef __APPLE__
-<<<<<<< HEAD
-    exitActionOverquota = new MenuItemAction(tr("Exit"), QIcon(QString::fromAscii("://images/get_link_ico.png")), QIcon(QString::fromAscii("://images/get_link_ico_white.png")));
-#else
-    exitActionOverquota = new MenuItemAction(tr("Quit"), QIcon(QString::fromAscii("://images/get_link_ico.png")), QIcon(QString::fromAscii("://images/get_link_ico_white.png")));
-#endif
-    connect(exitActionOverquota, SIGNAL(triggered()), this, SLOT(exitApplication()));
-
-    if (logoutActionOverquota)
-    {
-        logoutActionOverquota->deleteLater();
-        logoutActionOverquota = NULL;
-    }
-
-    logoutActionOverquota = new MenuItemAction(tr("Logout"), QIcon(QString::fromAscii("://images/get_link_ico.png")), QIcon(QString::fromAscii("://images/get_link_ico_white.png")));
-    connect(logoutActionOverquota, SIGNAL(triggered()), this, SLOT(logoutActionClicked()));
-
-=======
     exitActionOverquota = new MenuItemAction(tr("Exit"), QIcon(QString::fromAscii("://images/ico_quit_out.png")), QIcon(QString::fromAscii("://images/ico_quit_over.png")));
 #else
     exitActionOverquota = new MenuItemAction(tr("Quit"), QIcon(QString::fromAscii("://images/ico_quit_out.png")), QIcon(QString::fromAscii("://images/ico_quit_over.png")));
 #endif
     connect(exitActionOverquota, SIGNAL(triggered()), this, SLOT(exitApplication()));
 
->>>>>>> 5ff1bdf5
     if (settingsActionOverquota)
     {
         settingsActionOverquota->deleteLater();
@@ -4568,15 +4506,9 @@
     }
 
 #ifndef __APPLE__
-<<<<<<< HEAD
-    settingsActionOverquota = new MenuItemAction(tr("Settings"), QIcon(QString::fromAscii("://images/get_link_ico.png")), QIcon(QString::fromAscii("://images/get_link_ico_white.png")));
-#else
-    settingsActionOverquota = new MenuItemAction(tr("Preferences"), QIcon(QString::fromAscii("://images/get_link_ico.png")), QIcon(QString::fromAscii("://images/get_link_ico_white.png")));
-=======
     settingsActionOverquota = new MenuItemAction(tr("Settings"), QIcon(QString::fromAscii("://images/ico_preferences_out.png")), QIcon(QString::fromAscii("://images/ico_preferences_over.png")));
 #else
     settingsActionOverquota = new MenuItemAction(tr("Preferences"), QIcon(QString::fromAscii("://images/ico_preferences_out.png")), QIcon(QString::fromAscii("://images/ico_preferences_over.png")));
->>>>>>> 5ff1bdf5
 #endif
     connect(settingsActionOverquota, SIGNAL(triggered()), this, SLOT(openSettings()));
 
@@ -4588,19 +4520,11 @@
 
     if (updateAvailable)
     {
-<<<<<<< HEAD
-        updateActionOverquota = new MenuItemAction(tr("Install update"), QIcon(QString::fromAscii("://images/get_link_ico.png")), QIcon(QString::fromAscii("://images/get_link_ico_white.png")));
+        updateActionOverquota = new MenuItemAction(tr("Install update"), QIcon(QString::fromAscii("://images/ico_about_MEGA_out.png")), QIcon(QString::fromAscii("://images/ico_about_MEGA_over.png")));
     }
     else
     {
-        updateActionOverquota = new MenuItemAction(tr("About MEGAsync"), QIcon(QString::fromAscii("://images/get_link_ico.png")), QIcon(QString::fromAscii("://images/get_link_ico_white.png")));
-=======
-        updateActionOverquota = new MenuItemAction(tr("Install update"), QIcon(QString::fromAscii("://images/ico_about_MEGA_out.png")), QIcon(QString::fromAscii("://images/ico_about_MEGA_over.png")));
-    }
-    else
-    {
         updateActionOverquota = new MenuItemAction(tr("About MEGAsync"), QIcon(QString::fromAscii("://images/ico_about_MEGA_out.png")), QIcon(QString::fromAscii("://images/ico_about_MEGA_over.png")));
->>>>>>> 5ff1bdf5
 
 #ifndef __APPLE__
         updateActionOverquota->setIcon(QIcon(QString::fromAscii("://images/check_mega_version.png")));
@@ -4650,15 +4574,9 @@
     }
 
 #ifndef __APPLE__
-<<<<<<< HEAD
-    exitActionGuest = new MenuItemAction(tr("Exit"), QIcon(QString::fromAscii("://images/get_link_ico.png")), QIcon(QString::fromAscii("://images/get_link_ico_white.png")));
-#else
-    exitActionGuest = new MenuItemAction(tr("Quit"), QIcon(QString::fromAscii("://images/get_link_ico.png")), QIcon(QString::fromAscii("://images/get_link_ico_white.png")));
-=======
     exitActionGuest = new MenuItemAction(tr("Exit"), QIcon(QString::fromAscii("://images/ico_quit_out.png")), QIcon(QString::fromAscii("://images/ico_quit_over.png")));
 #else
     exitActionGuest = new MenuItemAction(tr("Quit"), QIcon(QString::fromAscii("://images/ico_quit_out.png")), QIcon(QString::fromAscii("://images/ico_quit_over.png")));
->>>>>>> 5ff1bdf5
 #endif
     connect(exitActionGuest, SIGNAL(triggered()), this, SLOT(exitApplication()));
 
@@ -4670,19 +4588,11 @@
 
     if (updateAvailable)
     {
-<<<<<<< HEAD
-        updateActionGuest = new MenuItemAction(tr("Install update"), QIcon(QString::fromAscii("://images/get_link_ico.png")), QIcon(QString::fromAscii("://images/get_link_ico_white.png")));
+        updateActionGuest = new MenuItemAction(tr("Install update"), QIcon(QString::fromAscii("://images/ico_about_MEGA_out.png")), QIcon(QString::fromAscii("://images/ico_about_MEGA_over.png")));
     }
     else
     {
-        updateActionGuest = new MenuItemAction(tr("About MEGAsync"), QIcon(QString::fromAscii("://images/get_link_ico.png")), QIcon(QString::fromAscii("://images/get_link_ico_white.png")));
-=======
-        updateActionGuest = new MenuItemAction(tr("Install update"), QIcon(QString::fromAscii("://images/ico_about_MEGA_out.png")), QIcon(QString::fromAscii("://images/ico_about_MEGA_over.png")));
-    }
-    else
-    {
         updateActionGuest = new MenuItemAction(tr("About MEGAsync"), QIcon(QString::fromAscii("://images/ico_about_MEGA_out.png")), QIcon(QString::fromAscii("://images/ico_about_MEGA_over.png")));
->>>>>>> 5ff1bdf5
 #ifndef __APPLE__
         updateActionGuest->setIcon(QIcon(QString::fromAscii("://images/check_mega_version.png")));
         updateActionGuest->setIconVisibleInMenu(true);
@@ -4706,30 +4616,12 @@
     }
 
 #ifndef __APPLE__
-<<<<<<< HEAD
-    settingsActionGuest = new MenuItemAction(tr("Settings"), QIcon(QString::fromAscii("://images/get_link_ico.png")), QIcon(QString::fromAscii("://images/get_link_ico_white.png")));
-#else
-    settingsActionGuest = new MenuItemAction(tr("Preferences"), QIcon(QString::fromAscii("://images/get_link_ico.png")), QIcon(QString::fromAscii("://images/get_link_ico_white.png")));
-#endif
-    connect(settingsActionGuest, SIGNAL(triggered()), this, SLOT(changeProxy()));
-
-    if (loginActionGuest)
-    {
-        loginActionGuest->deleteLater();
-        loginActionGuest = NULL;
-    }
-
-    loginActionGuest = new MenuItemAction(tr("Login"), QIcon(QString::fromAscii("://images/get_link_ico.png")), QIcon(QString::fromAscii("://images/get_link_ico_white.png")));
-    connect(loginActionGuest, SIGNAL(triggered()), this, SLOT(loginActionClicked()));
-
-=======
     settingsActionGuest = new MenuItemAction(tr("Settings"), QIcon(QString::fromAscii("://images/ico_preferences_out.png")), QIcon(QString::fromAscii("://images/ico_preferences_over.png")));
 #else
     settingsActionGuest = new MenuItemAction(tr("Preferences"), QIcon(QString::fromAscii("://images/ico_preferences_out.png")), QIcon(QString::fromAscii("://images/ico_preferences_over.png")));
 #endif
     connect(settingsActionGuest, SIGNAL(triggered()), this, SLOT(changeProxy()));
 
->>>>>>> 5ff1bdf5
     trayGuestMenu->addAction(updateActionGuest);
     trayGuestMenu->addSeparator();
     trayGuestMenu->addAction(importLinksActionGuest);
@@ -5824,7 +5716,6 @@
     {
         return;
     }
-<<<<<<< HEAD
 
     MegaHandle myHandle = megaApi->getMyUserHandleBinary();
     for (int i = 0; i < userList->size(); i++)
@@ -5842,25 +5733,6 @@
                 megaApi->getUserAttribute(MegaApi::USER_ATTR_LASTNAME);
             }
 
-=======
-
-    MegaHandle myHandle = megaApi->getMyUserHandleBinary();
-    for (int i = 0; i < userList->size(); i++)
-    {
-        MegaUser *user = userList->get(i);
-        if (!user->isOwnChange() && user->getHandle() == myHandle)
-        {
-            if (user->hasChanged(MegaUser::CHANGE_TYPE_FIRSTNAME))
-            {
-                megaApi->getUserAttribute(MegaApi::USER_ATTR_FIRSTNAME);
-            }
-
-            if (user->hasChanged(MegaUser::CHANGE_TYPE_LASTNAME))
-            {
-                megaApi->getUserAttribute(MegaApi::USER_ATTR_LASTNAME);
-            }
-
->>>>>>> 5ff1bdf5
             if (user->hasChanged(MegaUser::CHANGE_TYPE_AVATAR))
             {
                 const char* email = megaApi->getMyEmail();
