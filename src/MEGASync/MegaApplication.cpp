--- conflicted
+++ resolved
@@ -6122,6 +6122,7 @@
                     else if (state == MegaApi::STORAGE_STATE_ORANGE)
                     {
                         almostOQ = true;
+                        checkOverStorageStates();
                     }
 
                     if (infoOverQuota)
@@ -6494,38 +6495,6 @@
 
         preferences->sync();
 
-<<<<<<< HEAD
-=======
-        int percentage = ceil((100 * ((double)details->getStorageUsed()) / details->getStorageMax()));
-        if (percentage > 90 && percentage <= 100)
-        {
-            almostOQ = true;
-            checkOverStorageStates();
-        }
-        else
-        {
-            almostOQ = false;
-        }
-
-        if (infoOverQuota && preferences->usedStorage() < preferences->totalStorage())
-        {
-            if (settingsDialog)
-            {
-                settingsDialog->setOverQuotaMode(false);
-            }
-
-            infoOverQuota = false;
-
-            if (trayOverQuotaMenu && trayOverQuotaMenu->isVisible())
-            {
-                trayOverQuotaMenu->close();
-            }
-
-            restoreSyncs();
-            onGlobalSyncStateChanged(megaApi);
-        }
-
->>>>>>> 906d72c7
         if (!megaApi->getBandwidthOverquotaDelay())
         {
             bwOverquotaTimestamp = 0;
