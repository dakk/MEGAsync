--- conflicted
+++ resolved
@@ -1193,17 +1193,10 @@
     indexing = false;
     paused = false;
     inflightUserStats = false;
-<<<<<<< HEAD
     outdatedStorageInfo = false;
     nodescurrent = false;
-
     infoOverQuota = false;
     almostOQ = false;
-=======
-    infoOverQuota = false;
-    almostOQ = false;
-    paused = false;
->>>>>>> aacf4c16
 
     if (isLinux && trayIcon->contextMenu())
     {
@@ -5952,11 +5945,6 @@
                 }
                 delete node;
             }
-<<<<<<< HEAD
-=======
-
-            checkOverStorageStates();
->>>>>>> aacf4c16
         }
         break;
     }
@@ -6375,38 +6363,6 @@
 
         preferences->sync();
 
-<<<<<<< HEAD
-=======
-        int percentage = ceil((100 * ((double)details->getStorageUsed()) / details->getStorageMax()));
-        if (percentage > 90 && percentage <= 100)
-        {
-            almostOQ = true;
-            checkOverStorageStates();
-        }
-        else
-        {
-            almostOQ = false;
-        }
-
-        if (infoOverQuota && preferences->usedStorage() < preferences->totalStorage())
-        {
-            if (settingsDialog)
-            {
-                settingsDialog->setOverQuotaMode(false);
-            }
-
-            infoOverQuota = false;
-
-            if (trayMenu && trayMenu->isVisible())
-            {
-                trayMenu->close();
-            }
-
-            restoreSyncs();
-            onGlobalSyncStateChanged(megaApi);
-        }
-
->>>>>>> aacf4c16
         if (!megaApi->getBandwidthOverquotaDelay())
         {
             bwOverquotaTimestamp = 0;
@@ -6442,15 +6398,11 @@
             bwOverquotaDialog->refreshAccountDetails();
         }
 
-<<<<<<< HEAD
-=======
         if (storageOverquotaDialog)
         {
             storageOverquotaDialog->refreshUsedStorage();
         }
 
-        enablingBwOverquota = false;
->>>>>>> aacf4c16
         delete details;
         break;
     }
@@ -7033,7 +6985,6 @@
 
     if (e->getErrorCode() == MegaError::API_EOVERQUOTA && e->getValue() && bwOverquotaTimestamp <= QDateTime::currentMSecsSinceEpoch() / 1000)
     {
-<<<<<<< HEAD
         preferences->clearTemporalBandwidth();
         megaApi->getPricing();
         updateUserStats(true);
@@ -7043,57 +6994,6 @@
 #endif
         closeDialogs();
         openBwOverquotaDialog();
-=======
-        int t = e->getValue();
-        if (t)
-        {
-            if (!bwOverquotaTimestamp || !enablingBwOverquota)
-            {
-                enablingBwOverquota = true;
-                preferences->clearTemporalBandwidth();
-                megaApi->getPricing();
-                updateUserStats(true);
-                bwOverquotaTimestamp = QDateTime::currentMSecsSinceEpoch() / 1000 + t;
-        #ifdef __MACH__
-                trayIcon->setContextMenu(initialMenu);
-        #endif
-                closeDialogs();
-                openBwOverquotaDialog();
-            }
-        }
-        else
-        {
-            //Disable syncs
-            disableSyncs();
-            if (!infoOverQuota)
-            {
-                infoOverQuota = true;
-
-                preferences->setUsedStorage(preferences->totalStorage());
-                updateUserStats(true);
-
-                if (trayMenu && trayMenu->isVisible())
-                {
-                    trayMenu->close();
-                }
-
-                if (infoDialog && infoDialog->isVisible())
-                {
-                    infoDialog->hide();
-                }
-
-                checkOverStorageStates();
-            }
-
-            if (settingsDialog)
-            {
-                delete settingsDialog;
-                settingsDialog = NULL;
-            }
-
-            onGlobalSyncStateChanged(megaApi);
-        }
->>>>>>> aacf4c16
     }
 }
 
