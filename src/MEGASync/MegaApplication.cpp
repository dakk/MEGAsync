--- conflicted
+++ resolved
@@ -1110,20 +1110,9 @@
 
     if (!icon.isEmpty())
     {
-<<<<<<< HEAD
         QIcon ic = QIcon(icon);
 #ifdef __APPLE__
         ic.setIsMask(true);
-=======
-#ifndef __APPLE__
-    #ifdef _WIN32
-        trayIcon->setIcon(QIcon(icon));
-    #else
-        setTrayIconFromTheme(icon);
-    #endif
-#else
-        trayIcon->setIcon(QIcon(icon), QIcon(icon_white));
->>>>>>> c98842b6
 #endif
         trayIcon->setIcon(ic);
     }
@@ -2135,11 +2124,7 @@
     trayIcon->deleteLater();
     trayIcon = NULL;
 
-<<<<<<< HEAD
-    MegaApi::removeLoggerObject(NULL);
-=======
     MegaApi::removeLoggerObject(logger);
->>>>>>> c98842b6
     delete logger;
     logger = NULL;
 
@@ -3856,7 +3841,7 @@
     {
         if (httpServer)
         {
-            QQueue<mega::MegaNode *>::iterator it;
+            QQueue<MegaNode *>::iterator it;
             for (it = downloadQueue.begin(); it != downloadQueue.end(); ++it)
             {
                 httpServer->onTransferDataUpdate((*it)->getHandle(), MegaTransfer::STATE_CANCELLED, 0, 0, 0);
