--- conflicted
+++ resolved
@@ -77,11 +77,6 @@
     p.waitForFinished(2000);
     QString output = QString::fromUtf8(p.readAllStandardOutput().constData());
     QString e = QString::fromUtf8(p.readAllStandardError().constData());
-<<<<<<< HEAD
-    MegaApi::log(MegaApi::LOG_LEVEL_INFO, "Output for \"net use\" command:");
-    MegaApi::log(MegaApi::LOG_LEVEL_INFO, output.toUtf8().constData());
-=======
->>>>>>> 8881c229
     if (e.size())
     {
         MegaApi::log(MegaApi::LOG_LEVEL_ERROR, "Error for \"net use\" command:");
