#ifndef MEGAAPPLICATION_H
#define MEGAAPPLICATION_H

#include <QApplication>
#include <QSystemTrayIcon>
#include <QMenu>
#include <QAction>
#include <QDir>
#include <QLocalServer>
#include <QLocalSocket>
#include <QDataStream>
#include <QQueue>
#include <QNetworkConfigurationManager>
#include <QNetworkInterface>

#include "gui/TransferManager.h"
#include "gui/NodeSelector.h"
#include "gui/InfoDialog.h"
#include "gui/InfoOverQuotaDialog.h"
#include "gui/SetupWizard.h"
#include "gui/SettingsDialog.h"
#include "gui/UploadToMegaDialog.h"
#include "gui/DownloadFromMegaDialog.h"
#include "gui/StreamingFromMegaDialog.h"
#include "gui/ImportMegaLinksDialog.h"
#include "gui/MultiQFileDialog.h"
#include "gui/PasteMegaLinksDialog.h"
#include "gui/ChangeLogDialog.h"
#include "gui/UpgradeDialog.h"
#include "gui/InfoWizard.h"
#include "control/Preferences.h"
#include "control/HTTPServer.h"
#include "control/MegaUploader.h"
#include "control/MegaDownloader.h"
#include "control/UpdateTask.h"
#include "control/MegaSyncLogger.h"
#include "megaapi.h"
#include "QTMegaListener.h"

#ifdef __APPLE__
    #include "gui/MegaSystemTrayIcon.h"
    #include <mach/mach.h>
    #include <sys/sysctl.h>
    #include <errno.h>
#endif

Q_DECLARE_METATYPE(QQueue<QString>)

class TransferMetaData
{
public:
    TransferMetaData(int direction, int total = 0, int pending = 0, QString path = QString(),
                     int files = 0, int folders = 0,
                     int failed = 0, int cancelled = 0)
                    : transferDirection(direction), totalTransfers(total), pendingTransfers(pending),
                      localPath(path), totalFiles(files), totalFolders(folders),
                      transfersFailed(failed), transfersCancelled(cancelled) {}

    int totalTransfers;
    int pendingTransfers;
    int totalFiles;
    int totalFolders;
    int transfersFailed;
    int transfersCancelled;
    int transferDirection;
    QString localPath;
};

class Notificator;
class MEGASyncDelegateListener;

class MegaApplication : public QApplication, public mega::MegaListener
{
    Q_OBJECT

#ifdef Q_OS_LINUX
    void setTrayIconFromTheme(QString icon);
#endif

public:

    explicit MegaApplication(int &argc, char **argv);
    ~MegaApplication();

    void initialize();
    static QString applicationFilePath();
    static QString applicationDirPath();
    static QString applicationDataPath();
    QString getCurrentLanguageCode();
    void changeLanguage(QString languageCode);
    void updateTrayIcon();

    virtual void onEvent(mega::MegaApi *api, mega::MegaEvent *event);
    virtual void onRequestStart(mega::MegaApi* api, mega::MegaRequest *request);
    virtual void onRequestFinish(mega::MegaApi* api, mega::MegaRequest *request, mega::MegaError* e);
    virtual void onRequestTemporaryError(mega::MegaApi *api, mega::MegaRequest *request, mega::MegaError* e);
    virtual void onTransferStart(mega::MegaApi *api, mega::MegaTransfer *transfer);
    virtual void onTransferFinish(mega::MegaApi* api, mega::MegaTransfer *transfer, mega::MegaError* e);
    virtual void onTransferUpdate(mega::MegaApi *api, mega::MegaTransfer *transfer);
    virtual void onTransferTemporaryError(mega::MegaApi *api, mega::MegaTransfer *transfer, mega::MegaError* e);
    virtual void onAccountUpdate(mega::MegaApi *api);
    virtual void onUsersUpdate(mega::MegaApi* api, mega::MegaUserList *users);
    virtual void onNodesUpdate(mega::MegaApi* api, mega::MegaNodeList *nodes);
    virtual void onReloadNeeded(mega::MegaApi* api);
    virtual void onGlobalSyncStateChanged(mega::MegaApi *api);
    virtual void onSyncStateChanged(mega::MegaApi *api,  mega::MegaSync *sync);
    virtual void onSyncFileStateChanged(mega::MegaApi *api, mega::MegaSync *sync, std::string *localPath, int newState);


    mega::MegaApi *getMegaApi() { return megaApi; }

    void unlink();
    void cleanLocalCaches();
    void showInfoMessage(QString message, QString title = tr("MEGAsync"));
    void showWarningMessage(QString message, QString title = tr("MEGAsync"));
    void showErrorMessage(QString message, QString title = tr("MEGAsync"));
    void showNotificationMessage(QString message, QString title = tr("MEGAsync"));
    void setUploadLimit(int limit);
    void setMaxUploadSpeed(int limit);
    void setMaxDownloadSpeed(int limit);
    void setMaxConnections(int direction, int connections);
    void setUseHttpsOnly(bool httpsOnly);
    void startUpdateTask();
    void stopUpdateTask();
    void applyProxySettings();
    void updateUserStats(bool force = false);
    void addRecentFile(QString fileName, long long fileHandle, QString localPath = QString(), QString nodeKey = QString());
    void checkForUpdates();
    void showTrayMenu(QPoint *point = NULL);
    void toggleLogging();
    QList<mega::MegaTransfer* > getFinishedTransfers();
    int getNumUnviewedTransfers();
    void removeFinishedTransfer(int transferTag);
    void removeAllFinishedTransfers();
    mega::MegaTransfer* getFinishedTransferByTag(int tag);

    TransferMetaData* getTransferAppData(unsigned long long appDataID);

signals:
    void startUpdaterThread();
    void tryUpdate();
    void installUpdate();
    void unityFixSignal();

public slots:
    void showInterface(QString);
    void trayIconActivated(QSystemTrayIcon::ActivationReason reason);
    void onMessageClicked();
    void start();
    void openSettings(int tab = SettingsDialog::ACCOUNT_TAB);
    void openInfoWizard();
    void openBwOverquotaDialog();
    void changeProxy();
    void importLinks();
    void officialWeb();
    void pauseTransfers();
    void showChangeLog();
    void uploadActionClicked();
    void loginActionClicked();
    void copyFileLink(mega::MegaHandle fileHandle, QString nodeKey = QString());
    void downloadActionClicked();
    void streamActionClicked();
    void transferManagerActionClicked(int tab = 0);
    void logoutActionClicked();
    void processDownloads();
    void processUploads();
    void shellUpload(QQueue<QString> newUploadQueue);
    void shellExport(QQueue<QString> newExportQueue);
    void shellViewOnMega(QByteArray localPath, bool versions);
    void exportNodes(QList<mega::MegaHandle> exportList, QStringList extraLinks = QStringList());
    void externalDownload(QQueue<mega::MegaNode *> newDownloadQueue);
    void externalDownload(QString megaLink, QString auth);
    void externalFileUpload(qlonglong targetFolder);
    void externalFolderUpload(qlonglong targetFolder);
    void externalFolderSync(qlonglong targetFolder);
    void externalOpenTransferManager(int tab);
    void internalDownload(long long handle);
    void onLinkImportFinished();
    void onRequestLinksFinished();
    void onUpdateCompleted();
    void onUpdateAvailable(bool requested);
    void onInstallingUpdate(bool requested);
    void onUpdateNotFound(bool requested);
    void onUpdateError();
    void rebootApplication(bool update = true);
    void exitApplication();
    void pauseTransfers(bool pause);
    void checkNetworkInterfaces();
    void checkMemoryUsage();
    void periodicTasks();
    void cleanAll();
    void onDupplicateLink(QString link, QString name, mega::MegaHandle handle);
    void onInstallUpdateClicked();
    void showInfoDialog();
    void triggerInstallUpdate();
    void scanningAnimationStep();
    void setupWizardFinished(int result);
    void overquotaDialogFinished(int result);
    void infoWizardDialogFinished(int result);
    void runConnectivityCheck();
    void onConnectivityCheckSuccess();
    void onConnectivityCheckError();
    void userAction(int action);
    void changeState();
    void showUpdatedMessage(int lastVersion);
    void handleMEGAurl(const QUrl &url);
    void handleLocalPath(const QUrl &url);
    void clearUserAttributes();
    void clearViewedTransfers();
    void onCompletedTransfersTabActive(bool active);
    void checkFirstTransfer();
    void checkOperatingSystem();
    void notifyItemChange(QString path, int newState);
    int getPrevVersion();
<<<<<<< HEAD
    void showNotificationFinishedTransfers(unsigned long long appDataId);
=======
    void renewLocalSSLcert();
>>>>>>> ae4cc93b
#ifdef __APPLE__
    void enableFinderExt();
#endif
private slots:
    void showInFolder(int activationButton);

protected:
    void createTrayIcon();
    void createTrayMenu();
    void createOverQuotaMenu();
    void createGuestMenu();
    bool showTrayIconAlwaysNEW();
    void loggedIn();
    void startSyncs();
    void processUploadQueue(mega::MegaHandle nodeHandle);
    void processDownloadQueue(QString path);
    void unityFix();
    void disableSyncs();
    void restoreSyncs();
    void closeDialogs();
    void calculateInfoDialogCoordinates(QDialog *dialog, int *posx, int *posy);
    void deleteMenu(QMenu *menu);
    void startHttpServer();
    void startHttpsServer();
    void initLocalServer();

    QSystemTrayIcon *trayIcon;

    QAction *changeProxyAction;
    QAction *initialExitAction;
    QMenu *initialMenu;

#ifdef _WIN32
    QMenu *windowsMenu;
    QAction *windowsExitAction;
    QAction *windowsUpdateAction;
    QAction *windowsImportLinksAction;
    QAction *windowsUploadAction;
    QAction *windowsDownloadAction;
    QAction *windowsStreamAction;
    QAction *windowsTransferManagerAction;
    QAction *windowsSettingsAction;
#endif

    QMenu *trayMenu;
    QMenu *trayOverQuotaMenu;
    QMenu *trayGuestMenu;
    QMenu emptyMenu;
    MenuItemAction *exitAction;
    MenuItemAction *settingsAction;
    MenuItemAction *importLinksAction;
    MenuItemAction *uploadAction;
    MenuItemAction *downloadAction;
    MenuItemAction *streamAction;
    MenuItemAction *webAction;
    MenuItemAction *pauseTransfersAction;

    MenuItemAction *updateAction;
    QAction *showStatusAction;

    MenuItemAction *settingsActionOverquota;
    MenuItemAction *exitActionOverquota;
    MenuItemAction *updateActionOverquota;

    MenuItemAction *importLinksActionGuest;
    MenuItemAction *exitActionGuest;
    MenuItemAction *settingsActionGuest;
    MenuItemAction *updateActionGuest;

#ifdef __APPLE__
    QTimer *scanningTimer;
#endif

    QTimer *connectivityTimer;
    int scanningAnimationIndex;
    SetupWizard *setupWizard;
    SettingsDialog *settingsDialog;
    InfoDialog *infoDialog;
    bool infoOverQuota;
    Preferences *preferences;
    mega::MegaApi *megaApi;
    mega::MegaApi *megaApiFolders;
    HTTPServer *httpServer;
    HTTPServer *httpsServer;
    UploadToMegaDialog *uploadFolderSelector;
    DownloadFromMegaDialog *downloadFolderSelector;
    mega::MegaHandle fileUploadTarget;
    QFileDialog *fileUploadSelector;
    mega::MegaHandle folderUploadTarget;
    QFileDialog *folderUploadSelector;
    QPointer<StreamingFromMegaDialog> streamSelector;
    MultiQFileDialog *multiUploadFileDialog;
    QQueue<QString> uploadQueue;
    QQueue<mega::MegaNode *> downloadQueue;
    int numTransfers[2];
    unsigned int activeTransferTag[2];
    unsigned long long activeTransferPriority[2];
    unsigned int activeTransferState[2];
    long long queuedUserStats;
    bool inflightUserStats;
    long long cleaningSchedulerExecution;
    long long maxMemoryUsage;
    int exportOps;
    int syncState;
    mega::MegaPricing *pricing;
    long long bwOverquotaTimestamp;
    bool enablingBwOverquota;
    UpgradeDialog *bwOverquotaDialog;
    bool bwOverquotaEvent;
    InfoWizard *infoWizard;
    mega::QTMegaListener *delegateListener;
    MegaUploader *uploader;
    MegaDownloader *downloader;
    QTimer *periodicTasksTimer;
    QTimer *infoDialogTimer;
    QTimer *firstTransferTimer;
    QTranslator translator;
    PasteMegaLinksDialog *pasteMegaLinksDialog;
    ChangeLogDialog *changeLogDialog;
    ImportMegaLinksDialog *importDialog;
    QMessageBox *exitDialog;
    QMessageBox *sslKeyPinningError;
    NodeSelector *downloadNodeSelector;
    QString lastTrayMessage;
    QStringList extraLinks;
    QString currentLanguageCode;

    static QString appPath;
    static QString appDirPath;
    static QString dataPath;

    QThread *updateThread;
    UpdateTask *updateTask;
    Notificator *notificator;
    long long lastActiveTime;
    QNetworkConfigurationManager networkConfigurationManager;
    QList<QNetworkInterface> activeNetworkInterfaces;
    QMap<QString, QString> pendingLinks;
    MegaSyncLogger *logger;
    QPointer<TransferManager> transferManager;
    QMap<int, mega::MegaTransfer*> finishedTransfers;
    QList<mega::MegaTransfer*> finishedTransferOrder;

    QHash<unsigned long long, TransferMetaData*> transferAppData;

    bool reboot;
    bool syncActive;
    bool paused;
    bool indexing;
    bool waiting;
    bool updated;
    bool checkupdate;
    bool updateBlocked;
    long long lastExit;
    bool appfinished;
    bool updateAvailable;
    bool isLinux;
    long long externalNodesTimestamp;
    bool overquotaCheck;
    int noKeyDetected;
    bool isFirstSyncDone;
    bool isFirstFileSynced;
    bool networkConnectivity;
    int nUnviewedTransfers;
    bool completedTabActive;
    int prevVersion;
    bool isPublic;
    bool updatingSSLcert;
    long long lastSSLcertUpdate;
};

class MEGASyncDelegateListener: public mega::QTMegaListener
{
public:
    MEGASyncDelegateListener(mega::MegaApi *megaApi, mega::MegaListener *parent = NULL, MegaApplication *app = NULL);
    virtual void onRequestFinish(mega::MegaApi* api, mega::MegaRequest *request, mega::MegaError* e);

protected:
    MegaApplication *app;
};

#endif // MEGAAPPLICATION_H<|MERGE_RESOLUTION|>--- conflicted
+++ resolved
@@ -212,11 +212,8 @@
     void checkOperatingSystem();
     void notifyItemChange(QString path, int newState);
     int getPrevVersion();
-<<<<<<< HEAD
     void showNotificationFinishedTransfers(unsigned long long appDataId);
-=======
     void renewLocalSSLcert();
->>>>>>> ae4cc93b
 #ifdef __APPLE__
     void enableFinderExt();
 #endif
