--- conflicted
+++ resolved
@@ -81,11 +81,8 @@
     USERSTATS_ACCOUNTUPDATE,
     USERSTATS_STORAGECLICKED,
     USERSTATS_BANDWIDTH_TIMEOUT_SHOWINFODIALOG,
-<<<<<<< HEAD
+    USERSTATS_PRO_EXPIRED,
     USERSTATS_OPENSETTINGSDIALOG,
-=======
-    USERSTATS_PRO_EXPIRED,
->>>>>>> 97312283
 };
 
 class MegaApplication : public QApplication, public mega::MegaListener
