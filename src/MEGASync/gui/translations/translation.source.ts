<?xml version="1.0" encoding="utf-8"?>
<!DOCTYPE TS>
<TS version="2.1" language="[LANG]" sourcelanguage="en">
<context>
    <name>AccountDetailsDialog</name>
    <message>
        <source>Account usage details</source>
        <translatorcomment>Title of the dialog that displays account usage details for the actual logged user.</translatorcomment>
        <translation>[$2056]</translation>
    </message>
    <message>
        <source>Cloud Drive</source>
        <translatorcomment>Label for Cloud Drive space used. Maintain capital letters in each word.(Max 18 characters)</translatorcomment>
        <translation type="obsolete">[$1687]</translation>
    </message>
    <message>
        <source>Inbox</source>
        <translatorcomment>Label for Inbox space used. Maintain capital letters in each word.(Max 18 characters)</translatorcomment>
        <translation type="obsolete">[$166]</translation>
    </message>
    <message>
        <source>Rubbish Bin</source>
        <translatorcomment>Label for Rubbish Bin space used. Maintain capital letters in each word.(Max 18 characters)</translatorcomment>
        <translation type="obsolete">[$167]</translation>
    </message>
    <message>
        <source>Storage</source>
        <translatorcomment>Label for Storage space used. Maintain capital letters in each word.</translatorcomment>
        <translation type="obsolete">[$495]</translation>
    </message>
    <message>
        <source>Files</source>
        <translatorcomment>Label for Files. Maintain capital letters in each word.</translatorcomment>
        <translation type="obsolete">[$2034]</translation>
    </message>
    <message>
        <source>Folders</source>
        <translatorcomment>Label for Folders. Maintain capital letters in each word.</translatorcomment>
        <translation type="obsolete">[$2035]</translation>
    </message>
    <message>
        <source>Refresh</source>
        <translatorcomment>Label for Refresh button. Used to retrieve all usage account details from the server.</translatorcomment>
        <translation>[$2036]</translation>
    </message>
    <message>
        <source>OK</source>
        <translatorcomment>Label for accept button.</translatorcomment>
        <translation>[$81]</translation>
    </message>
    <message>
        <source>Loading...</source>
        <translatorcomment>Label to show when an account detail request is waiting for the server response.</translatorcomment>
        <translation type="unfinished"></translation>
    </message>
</context>
<context>
    <name>ActiveTransfersWidget</name>
    <message>
        <source>No Transfers</source>
        <translatorcomment>Label to indicate that there are no active transfers at current time</translatorcomment>
        <translation type="unfinished"></translation>
    </message>
    <message>
        <source>Remaining Downloads</source>
        <translatorcomment>Label to indicate the number of remaining downloads</translatorcomment>
        <translation type="unfinished"></translation>
    </message>
    <message>
        <source>download speed</source>
        <translatorcomment>Label to indicate the actual current download speed</translatorcomment>
        <translation type="unfinished"></translation>
    </message>
    <message>
        <source>No Downloads</source>
        <translatorcomment>Label to indicate that there are no active downloads at current time</translatorcomment>
        <translation type="unfinished"></translation>
    </message>
    <message>
        <source>Remaining Uploads</source>
        <translatorcomment>Label to indicate the number of remaining uploads</translatorcomment>
        <translation type="unfinished"></translation>
    </message>
    <message>
        <source>upload speed</source>
        <translatorcomment>Label to indicate the actual current upload speed</translatorcomment>
        <translation type="unfinished"></translation>
    </message>
    <message>
        <source>No Uploads</source>
        <translatorcomment>Label to indicate that there are no active uploads at current time</translatorcomment>
        <translation type="unfinished"></translation>
    </message>
    <message>
        <source>PAUSED</source>
        <translatorcomment>Label to indicate a global Pause state for all active transfers</translatorcomment>
        <translation type="unfinished"></translation>
    </message>
    <message>
        <source>Are you sure you want to cancel this transfer?</source>
        <translatorcomment>Warning message shown when an user try to cancel the selected transfer</translatorcomment>
        <translation type="unfinished"></translation>
    </message>
</context>
<context>
    <name>BindFolderDialog</name>
    <message>
        <source>Add synchronized folder</source>
        <translatorcomment>Title of the dialog displayed when an user is creating a new synchronized folder.</translatorcomment>
        <translation>[$1577]</translation>
    </message>
    <message>
        <source></source>
        <translation>[$1578]</translation>
    </message>
    <message>
        <source>Please select a local folder and a MEGA folder</source>
        <translatorcomment>Message displayed when an user is adding a synchronized folder an either local or remote folder are empty.</translatorcomment>
        <translation>[$1579]</translation>
    </message>
    <message>
        <source>The selected local folder is already synced</source>
        <translatorcomment>Message displayed when an user is adding a local folder wich is already synced.</translatorcomment>
        <translation>[$1580]</translation>
    </message>
    <message>
        <source>A synced folder cannot be inside another synced folder</source>
        <translatorcomment>Message displayed when an user is adding nested local folders for synchronization.</translatorcomment>
        <translation>[$1581]</translation>
    </message>
    <message>
        <source>The selected MEGA folder is already synced</source>
        <translatorcomment>Message displayed when an user is adding an already synchronized remote folder.</translatorcomment>
        <translation>[$1582]</translation>
    </message>
    <message>
        <source>Full account syncing is only possible without any selective syncs</source>
        <translation type="obsolete">[$1584]</translation>
    </message>
    <message>
        <source>Warning</source>
        <translation type="obsolete">[$1585]</translation>
    </message>
    <message>
        <source>Sync name</source>
        <translatorcomment>Title of the dialog displayed when a user is using a name for a local folder that is already used.</translatorcomment>
        <translation>[$1587]</translation>
    </message>
    <message>
        <source>The name &quot;%1&quot; is already in use for another sync
Please enter a different name to identify this synced folder:</source>
        <translatorcomment>Detailed message displayed when a user is using a name for a local folder that is already used. Preserve &quot;%1&quot; code because is used to indicate the local folder at runtime.</translatorcomment>
        <translation>[$1588] [$1589]</translation>
    </message>
    <message>
        <source>OK</source>
        <translatorcomment>Label for accept button.</translatorcomment>
        <translation>[$81]</translation>
    </message>
    <message>
        <source>Cancel</source>
        <translatorcomment>Label for cancel button.</translatorcomment>
        <translation>[$82]</translation>
    </message>
    <message>
        <source>Error</source>
        <translatorcomment>Label for status of an error performing an operation.</translatorcomment>
        <translation>[$1578]</translation>
    </message>
    <message>
        <source>Local folder too large (this version is limited to %1 folders or %2 files.
Please, select another folder.</source>
        <translation type="obsolete">[$1586]</translation>
    </message>
    <message>
        <source>You are trying to sync an extremely large folder.
To prevent the syncing of entire boot volumes, which is inefficient and dangerous,
we ask you to start with a smaller folder and add more data while MEGAsync is running.</source>
        <translation type="obsolete">[$1883]</translation>
    </message>
</context>
<context>
    <name>ChangeLogDialog</name>
    <message>
        <source>Terms of Service</source>
        <translatorcomment>Label for Terms of Service link.</translatorcomment>
        <translation type="unfinished"></translation>
    </message>
    <message>
        <source>Privacy Policy</source>
        <translatorcomment>Label for Privacy Policy link.</translatorcomment>
        <translation type="unfinished"></translation>
    </message>
    <message>
        <source>New in this version:</source>
        <translatorcomment>Label for indicate new features/fixes of current MEGAsync version. Keep colon.</translatorcomment>
        <translation type="unfinished"></translation>
    </message>
    <message>
        <source>Credits</source>
        <translatorcomment>Label for a link that redirects to an credits section in the web that shows information, licenses, etc. about all third-party libraries used by MEGAsync</translatorcomment>
        <translation type="unfinished"></translation>
    </message>
</context>
<context>
    <name>ConfirmSSLexception</name>
    <message>
        <source>Warning</source>
        <translatorcomment>Title of the dialog that allows to disable a security check to prevent atacks that could intercept the communications of MEGAsync</translatorcomment>
        <translation type="unfinished"></translation>
    </message>
    <message>
        <source>Are you sure you want to continue?</source>
        <translatorcomment>Question for the user in the dialog that allows to disable a security check of MEGAsync. The user have to reply yes or no</translatorcomment>
        <translation type="unfinished"></translation>
    </message>
    <message>
        <source>Remember my decision and don&apos;t ask me again</source>
        <translatorcomment>Text next to a checkbox that allows to remember the decision of the user. The translation should be as short as possible.</translatorcomment>
        <translation type="unfinished"></translation>
    </message>
    <message>
        <source>No</source>
        <translatorcomment>Negative response to a question. The text will be inside a button.</translatorcomment>
        <translation type="unfinished"></translation>
    </message>
    <message>
        <source>Yes</source>
        <translatorcomment>Positive response to a question. The text will be inside a button.</translatorcomment>
        <translation type="unfinished"></translation>
    </message>
    <message>
        <source>You are about to allow that your communications could be intercepted. Your data would be still inaccessible for attackers due to our end-to-end encryption, but they could blindly move your files and folders in MEGA, delete them or deny your access to your account.</source>
        <translatorcomment>Information for the user about the consequences of disabling a security check of MEGAsync</translatorcomment>
        <translation type="unfinished"></translation>
    </message>
</context>
<context>
    <name>CrashReportDialog</name>
    <message>
        <source>Error report</source>
        <translatorcomment>Title of the dialog displayed when an crash report occurred.</translatorcomment>
        <translation>[$1864]</translation>
    </message>
    <message>
        <source>MEGAsync has detected a problem. These are the details:</source>
        <translatorcomment>Label to indicate that a crash has occured and the detailed stacktrace of the problem.</translatorcomment>
        <translation>[$1865]</translation>
    </message>
    <message>
        <source>You can help us to improve MEGAsync by sending this error report. It doesn&apos;t contain any personal information. If you want to give us more details, please write them below:</source>
        <translatorcomment>Label to indicate if the user wants to add some more details to attach to the crash report.</translatorcomment>
        <translation>[$1866]</translation>
    </message>
    <message>
        <source>Cancel</source>
        <translatorcomment>Label for cancel button.</translatorcomment>
        <translation>[$82]</translation>
    </message>
    <message>
        <source>Send report</source>
        <translatorcomment>Label for Send report button.</translatorcomment>
        <translation>[$1868]</translation>
    </message>
</context>
<context>
    <name>DownloadFromMegaDialog</name>
    <message>
        <source>Download from MEGA</source>
        <translatorcomment>Label and Title of the dialog displayed when a user is trying to retrieve a file/folder from MEGA.(MAX 20 characters)</translatorcomment>
        <translation>[$2037]</translation>
    </message>
    <message>
        <source>Please select the download folder for your files:</source>
        <translatorcomment>Label to inform the user of the destination local folder for the files to be downloaded (MAX 50 characters)</translatorcomment>
        <translation>[$2038]</translation>
    </message>
    <message>
        <source>Local folder:</source>
        <translatorcomment>Label to indicate the user the local folder in which the selected files/folders will be downloaded (String short as possible)</translatorcomment>
        <translation>[$1732]:</translation>
    </message>
    <message>
        <source>Always download to this destination</source>
        <translatorcomment>Label to let the user select a default download folder with a checkbox.</translatorcomment>
        <translation>[$2039]</translation>
    </message>
    <message>
        <source>OK</source>
        <translatorcomment>Label for accept button.</translatorcomment>
        <translation>[$81]</translation>
    </message>
    <message>
        <source>Cancel</source>
        <translatorcomment>Label for cancel button.</translatorcomment>
        <translation>[$82]</translation>
    </message>
    <message>
        <source>Choose</source>
        <translatorcomment>Button label to select the download folder (String as short as possible)</translatorcomment>
        <translation>[$2023]</translation>
    </message>
    <message>
        <source>Select local folder</source>
        <translatorcomment>Title of the dialog in which the user select the download folder.</translatorcomment>
        <translation>[$1592]</translation>
    </message>
    <message>
        <source>Error</source>
        <translatorcomment>Title of dialog if an error occurs selecting the download local folder.</translatorcomment>
        <translation>[$1578]</translation>
    </message>
    <message>
        <source>You don&apos;t have write permissions in this local folder.</source>
        <translatorcomment>Label to indicate that a user don&apos;t have write permissions in the selected local folder to download files/folders from MEGA.</translatorcomment>
        <translation>[$2041]</translation>
    </message>
</context>
<context>
    <name>FinderExtensionApp</name>
    <message>
        <source>Get MEGA link</source>
        <translatorcomment>Finder context menu option to generate a public MEGA link</translatorcomment>
        <translation type="unfinished">[$1698]</translation>
    </message>
    <message>
        <source>View on MEGA</source>
        <translatorcomment>Finder context menu option to view a synced file through web browser within your MEGA account</translatorcomment>
        <translation type="unfinished"></translation>
    </message>
    <message>
        <source>No options available</source>
        <translatorcomment>Finder context menu label when no option is available for selected items</translatorcomment>
        <translation type="unfinished"></translation>
    </message>
    <message>
        <source>Click the toolbar item for a menu.</source>
        <translatorcomment>Tooltip for MEGA finder toolbar button</translatorcomment>
        <translation type="unfinished"></translation>
    </message>
    <message>
        <source>1 file</source>
        <translatorcomment>Context menu option label to indicate the user has selected a file</translatorcomment>
        <translation type="unfinished">[$1806]</translation>
    </message>
    <message>
        <source>%i files</source>
        <translatorcomment>Context menu option label to indicate the user has selected %i number of files</translatorcomment>
        <translation type="unfinished"></translation>
    </message>
    <message>
        <source>1 folder</source>
        <translatorcomment>Context menu option label to indicate the user has selected a folder</translatorcomment>
        <translation type="unfinished">[$1808]</translation>
    </message>
    <message>
        <source>%i folders</source>
        <translatorcomment>Context menu option label to indicate the user has selected %i number of folders</translatorcomment>
        <translation type="unfinished"></translation>
    </message>
</context>
<context>
    <name>FinderExtensionBundle</name>
    <message>
        <source>MEGA Finder Sync</source>
        <translatorcomment>Identifying name for MEGA finder extension on macOS systems</translatorcomment>
        <translation type="unfinished"></translation>
    </message>
</context>
<context>
    <name>FolderBinder</name>
    <message>
        <source>Local folder:</source>
        <translatorcomment>Label to indicate the user the local folder for a synchronization (String short as possible)</translatorcomment>
        <translation>[$1590]</translation>
    </message>
    <message>
        <source>MEGA folder:</source>
        <translatorcomment>Label to indicate the user the MEGA folder for a synchronization (String short as possible)</translatorcomment>
        <translation>[$1591]</translation>
    </message>
    <message>
        <source>Select local folder</source>
        <translatorcomment>Title of the dialog in which the user select the local default folder.for a synchronization.</translatorcomment>
        <translation>[$1592]</translation>
    </message>
    <message>
        <source>Choose</source>
        <translatorcomment>Button label to select the folders (local and remote) for a synchronization (String as short as possible)</translatorcomment>
        <translation>[$2023]</translation>
    </message>
    <message>
        <source>Warning</source>
        <translatorcomment>Label to indicate a waring during the process of stablish a synchronization.</translatorcomment>
        <translation>[$882]</translation>
    </message>
    <message>
        <source>You don&apos;t have write permissions in this folder.</source>
        <translation type="obsolete">[$2042]</translation>
    </message>
    <message>
        <source>MEGAsync won&apos;t be able to download anything here.</source>
        <translatorcomment>Label to indicate that MEGAsync won&apos;t be able to download anything due to the user doesn&apos;t have writhe permissions on the local selected folder.</translatorcomment>
        <translation>[$2043]</translation>
    </message>
    <message>
        <source>Do you want to continue?</source>
        <translatorcomment>Label to indicate if the user wants to continue in spite of the problem occured.</translatorcomment>
        <translation>[$2044]</translation>
    </message>
    <message>
        <source>You don&apos;t have write permissions in this local folder.</source>
        <translatorcomment>Label to indicate that a user don&apos;t have write permissions in the selected local folder for a synchronization.</translatorcomment>
        <translation>[$2041]</translation>
    </message>
    <message>
        <source>You are trying to sync an extremely large folder.
To prevent the syncing of entire boot volumes, which is inefficient and dangerous,
we ask you to start with a smaller folder and add more data while MEGAsync is running.</source>
        <translatorcomment>Label to inform a user about the fact of syncing a extremely large folder and the possible drawbacks that could arise.</translatorcomment>
        <translation>[$1883]</translation>
    </message>
    <message>
        <source>Error</source>
        <translation type="unfinished">[$1578]</translation>
    </message>
    <message>
        <source>You can not sync a shared folder without Full Access permissions</source>
        <translatorcomment>Label to inform a user about the incompatibility of sync a shared folder without Full Access permissions</translatorcomment>
        <translation type="unfinished"></translation>
    </message>
</context>
<context>
    <name>GuestWidget</name>
    <message>
        <source>MEGAsync is on guest mode</source>
        <translatorcomment>Label to inform a user that MEGAsync is running on Guest Mode</translatorcomment>
        <translation type="unfinished"></translation>
    </message>
    <message>
        <source>Login</source>
        <translatorcomment>Button label to start the Login process. (String as short as possible)</translatorcomment>
        <translation type="unfinished"></translation>
    </message>
    <message>
        <source>Cancel all downloads</source>
        <translatorcomment>Label to cancel all pending downloads.(String as short as possible)</translatorcomment>
        <translation type="obsolete">[$1614]</translation>
    </message>
    <message>
        <source>Cancel download</source>
        <translatorcomment>Label to cancel the actual download.(String as short as possible)</translatorcomment>
        <translation type="obsolete">[$1615]</translation>
    </message>
    <message>
        <source>[A]Login[/A] or [A]Create an account[/A] to fully experience MEGA</source>
        <translatorcomment>Label to inform a user that needs to login or create an account in order to use MEGAsync. Keeps [A][/A] codes.</translatorcomment>
        <translation type="unfinished"></translation>
    </message>
    <message>
        <source>Create account</source>
        <translatorcomment>Button label to start the creation of an account process. (String as short as possible)</translatorcomment>
        <translation type="unfinished"></translation>
    </message>
</context>
<context>
    <name>HTTPServer</name>
    <message>
        <source>Your download has started</source>
        <translatorcomment>Notification shown when a web download is started.</translatorcomment>
        <translation type="unfinished"></translation>
    </message>
</context>
<context>
    <name>ImportListWidgetItem</name>
    <message>
        <source>Please wait...</source>
        <translatorcomment>Label to indicate the user that needs to wait until MEGAsync fetches link information from the server</translatorcomment>
        <translation type="unfinished">[$142]</translation>
    </message>
</context>
<context>
    <name>ImportMegaLinksDialog</name>
    <message>
        <source>Import links</source>
        <translatorcomment>Label and Title of the dialog displayed when a user is trying to import MEGA links .(MAX 20 characters)</translatorcomment>
        <translation>[$1593]</translation>
    </message>
    <message>
        <source>Download to my computer</source>
        <translatorcomment>Label to indicate if the user wants to download the imported MEGA link(s) to his computer.</translatorcomment>
        <translation>[$1594]</translation>
    </message>
    <message>
        <source>Import to my cloud drive</source>
        <translatorcomment>Label to indicate if the user wants to import the selected MEGA link(s) to his cloud drive.</translatorcomment>
        <translation>[$1595]</translation>
    </message>
    <message>
        <source>OK</source>
        <translatorcomment>Label for accept button.</translatorcomment>
        <translation>[$1596]</translation>
    </message>
    <message>
        <source>Cancel</source>
        <translatorcomment>Label for cancel button.</translatorcomment>
        <translation>[$1597]</translation>
    </message>
    <message>
        <source>/MEGAsync Downloads</source>
        <translation type="obsolete">/MEGAsync Downloads</translation>
    </message>
    <message>
        <source>/MEGAsync Imports</source>
        <translatorcomment>Default created folder for imported links at the user Cloud Drive.</translatorcomment>
        <translation type="obsolete">/MEGAsync Imports</translation>
    </message>
    <message>
        <source>Select local folder</source>
        <translatorcomment>Title of the dialog in which the user select the local default folder.for downloads.</translatorcomment>
        <translation>[$1599]</translation>
    </message>
    <message>
        <source>Decryption error</source>
        <translatorcomment>Label to indicate a Decryption error due to a problem with the KEYS</translatorcomment>
        <translation>[$1600]</translation>
    </message>
    <message>
        <source>Not found</source>
        <translatorcomment>Label to indicate that an imported link can&apos;t be found.</translatorcomment>
        <translation>[$1601]</translation>
    </message>
    <message>
        <source>Warning</source>
        <translatorcomment>Label to indicate a warning during the process of importing a MEGA link.</translatorcomment>
        <translation>[$1680]</translation>
    </message>
    <message>
        <source>You are about to import this file to a synced folder.
If you enable downloading, the file will be duplicated on your computer.
Are you sure?</source>
        <translation>[$1814] [$1815]</translation>
    </message>
    <message>
        <source>You are about to import these files to a synced folder.
If you enable downloading, the files will be duplicated on your computer.
Are you sure?</source>
        <translation>[$1816] [$1815]</translation>
    </message>
    <message>
        <source>Choose</source>
        <translatorcomment>Label button for Choose action</translatorcomment>
        <translation>[$2023]</translation>
    </message>
    <message>
        <source>Error</source>
        <translation>[$1578]</translation>
    </message>
    <message>
        <source>You don&apos;t have write permissions in this local folder.</source>
        <translatorcomment>Message shown when a user is trying to download a file to a local folder without the right permissions.</translatorcomment>
        <translation>[$2041]</translation>
    </message>
</context>
<context>
    <name>InfoDialog</name>
    <message>
        <source>MEGAsync is up to date</source>
        <translatorcomment>Label to indicate that MEGAsync is at state of up-to-date (String as short as possible)</translatorcomment>
        <translation type="vanished">[$1602]</translation>
    </message>
    <message>
        <source>RECENTLY UPDATED</source>
        <translatorcomment>Label to indicate the files recently updated. Keep capital letters.</translatorcomment>
        <translation type="vanished">[$1603]</translation>
    </message>
    <message>
        <source>Usage: Data temporarily unavailable</source>
        <translatorcomment>Label to indicate that the usage data of the account is temporarily unavailable (String as short as possible)</translatorcomment>
        <translation type="vanished">[$1604]</translation>
    </message>
    <message>
        <source>Syncs</source>
        <translatorcomment>Button label to show all synchronizations that the user has stablish (String as short as possible).</translatorcomment>
        <translation>[$1605]</translation>
    </message>
    <message>
        <source>MEGA website</source>
        <translatorcomment>Label with an URL link to MEGA website</translatorcomment>
        <translation type="vanished">[$1606]</translation>
    </message>
    <message>
        <source>%1 of %2</source>
        <translatorcomment>Label to keep the count of pending and total files. Preserve %1 and %2 codes beacuse they are used to include the number of pending and total files.</translatorcomment>
        <translation>[$1607]</translation>
    </message>
    <message>
        <source>Usage: %1</source>
        <translatorcomment>Label to indicate the actual usage of the current account. Preserve %1 code beacuse is used to include the amount of space utilized.</translatorcomment>
        <translation type="vanished">[$1608]</translation>
    </message>
    <message>
        <source>%1 of %2 (%3/s)</source>
        <translatorcomment>Label to keep the count of pending and total files. Preserve %1, %2 and %3 codes beacuse they are used to include the number of pending, total files and actual speed.</translatorcomment>
        <translation>[$1609]</translation>
    </message>
    <message>
        <source>%1 of %2 (paused)</source>
        <translatorcomment>Label to keep the count of pending and total files. Preserve %1 and %2 codes beacuse they are used to include the number of pending and total files.</translatorcomment>
        <translation type="vanished">[$1610]</translation>
    </message>
    <message>
        <source>File transfers paused</source>
        <translatorcomment>Label to indicate that the state of transfers is actually paused.</translatorcomment>
        <translation type="vanished">[$1611]</translation>
    </message>
    <message>
        <source>MEGAsync is scanning</source>
        <translatorcomment>Label to indicate that MEGAsync is at state of scanning inside synced folders (String as short as possible)</translatorcomment>
        <translation type="vanished">[$1612]</translation>
    </message>
    <message>
        <source>All transfers have been completed</source>
        <translatorcomment>Label to indicate that all pending transfers are already completed</translatorcomment>
        <translation>[$1613]</translation>
    </message>
    <message>
        <source>Cancel all downloads</source>
        <translatorcomment>Label to cancel all pending downloads.(String as short as possible)</translatorcomment>
        <translation>[$1614]</translation>
    </message>
    <message>
        <source>Cancel download</source>
        <translatorcomment>Label to cancel the actual download.(String as short as possible)</translatorcomment>
        <translation>[$1615]</translation>
    </message>
    <message>
        <source>Cancel all uploads</source>
        <translatorcomment>Label to cancel all pending uploads.(String as short as possible)</translatorcomment>
        <translation>[$1616]</translation>
    </message>
    <message>
        <source>Cancel upload</source>
        <translatorcomment>Label to cancel the actual upload. (String as short as possible)</translatorcomment>
        <translation>[$1617]</translation>
    </message>
    <message>
        <source>Add Sync</source>
        <translatorcomment>Button label to add a new synchronization (String as short as possible)</translatorcomment>
        <translation>[$1618]</translation>
    </message>
    <message>
        <source>one file at %1/s</source>
        <translation type="obsolete">[$1619]</translation>
    </message>
    <message>
        <source>one file (paused)</source>
        <translation type="obsolete">[$1620]</translation>
    </message>
    <message>
        <source>%1 of %2 files at %3/s</source>
        <translation type="obsolete">[$1621]</translation>
    </message>
    <message>
        <source>%1 of %2 files (paused)</source>
        <translation type="obsolete">[$1622]</translation>
    </message>
    <message>
        <source>Total Remaining: </source>
        <translation type="obsolete">[$1623] </translation>
    </message>
    <message>
        <source>Downloading </source>
        <translatorcomment>Label to indicate that MEGAsync is Downloading files (String as short as possible and keep capitar letters)</translatorcomment>
        <translation type="vanished">[$1624] </translation>
    </message>
    <message>
        <source>Uploading </source>
        <translatorcomment>Label to indicate that MEGAsync is Uploading files (String as short as possible and keep capitar letters)</translatorcomment>
        <translation type="vanished">[$1625] </translation>
    </message>
    <message>
        <source>MEGAsync is waiting</source>
        <translatorcomment>Label to indicate that MEGAsync is at a wait state (String as short as possible)</translatorcomment>
        <translation type="vanished">[$1818]</translation>
    </message>
    <message>
        <source>MEGAsync is starting</source>
        <translatorcomment>Label to indicate that MEGAsync is at start state (String as short as possible)</translatorcomment>
        <translation>[$1931]</translation>
    </message>
    <message>
        <source>Pause</source>
        <translation type="obsolete">[$1647]</translation>
    </message>
    <message>
        <source>Settings</source>
        <translation type="obsolete">[$1646]</translation>
    </message>
    <message>
        <source>Resume downloads</source>
        <translatorcomment>Label to resume the download queue. (String as short as possible)</translatorcomment>
        <translation type="unfinished"></translation>
    </message>
    <message>
        <source>Pause downloads</source>
        <translatorcomment>Label to pause the download queue. (String as short as possible)</translatorcomment>
        <translation type="unfinished"></translation>
    </message>
    <message>
        <source>Resume uploads</source>
        <translatorcomment>Label to resume the upload queue. (String as short as possible)</translatorcomment>
        <translation type="unfinished"></translation>
    </message>
    <message>
        <source>Pause uploads</source>
        <translatorcomment>Label to pause the upload queue. (String as short as possible)</translatorcomment>
        <translation type="unfinished"></translation>
    </message>
    <message>
        <source>Resume download</source>
        <translatorcomment>Label to resume the current download. (String as short as possible)</translatorcomment>
        <translation type="unfinished"></translation>
    </message>
    <message>
        <source>Resume upload</source>
        <translatorcomment>Label to resume the current upload. (String as short as possible)</translatorcomment>
        <translation type="unfinished"></translation>
    </message>
    <message>
        <source>Blocked file: %1</source>
        <translatorcomment>Label to show the blocked file that has stopped the synchronization engine</translatorcomment>
        <translation type="unfinished"></translation>
    </message>
    <message>
        <source>Servers are too busy. Please wait...</source>
        <translation type="unfinished"></translation>
    </message>
    <message>
        <source>MEGAsync is currently disabled</source>
        <translatorcomment>Label to inform a user that MEGAsync is actually disabled due to the account is overquota (storage and/or transfer)</translatorcomment>
        <translation type="unfinished"></translation>
    </message>
    <message>
        <source>Your account has exceeded its allowed space quota.[A]Upgrade[/A]and keep enjoying secure, end-to-end encrypted storage.</source>
        <translatorcomment>Label to inform the user that his account is overquota and needs to upgrade to keep using it.</translatorcomment>
        <translation type="unfinished"></translation>
    </message>
    <message>
        <source>Upgrade to PRO</source>
        <translatorcomment>Button label to start the process of upgrading an account (String as short as possible)</translatorcomment>
        <translation type="unfinished"></translation>
    </message>
    <message>
        <source>Open Transfer Manager</source>
        <translatorcomment>Tooltip for the button that open transfer manager dialog</translatorcomment>
        <translation type="unfinished"></translation>
    </message>
    <message>
        <source>Access your MEGAsync settings</source>
        <translatorcomment>Tooltip for the button that open MEGAsync settings dialog</translatorcomment>
        <translation type="unfinished"></translation>
    </message>
    <message>
        <source>USED STORAGE %1</source>
        <translatorcomment>Label to indicate the total used storage.quota</translatorcomment>
        <translation type="unfinished"></translation>
    </message>
    <message>
        <source>Data temporarily unavailable</source>
        <translatorcomment>Label to indicate the usage data is temporarely unavailable due to a transient error</translatorcomment>
        <translation type="unfinished">[$1752]</translation>
    </message>
    <message>
        <source>USED TRANSFERS %1</source>
        <translatorcomment>Label to indicate the total used transfer quota</translatorcomment>
        <translation type="unfinished"></translation>
    </message>
    <message>
        <source>PAUSED</source>
        <translatorcomment>Label to indicate that the current transfer is paused. Keep capital letters.</translatorcomment>
        <translation type="unfinished"></translation>
    </message>
    <message>
        <source>Paused</source>
        <translatorcomment>Label to indicate that MEGAsync is at pause state</translatorcomment>
        <translation type="unfinished">[$1651]</translation>
    </message>
    <message>
        <source>Waiting</source>
        <translatorcomment>Label to indicate that MEGAsync is at waiting state</translatorcomment>
        <translation type="unfinished">[$1329]</translation>
    </message>
    <message>
        <source>Scanning...</source>
        <translatorcomment>Label to indicate that MEGAsync is at scanning state</translatorcomment>
        <translation type="unfinished"></translation>
    </message>
    <message>
        <source>Up to date</source>
        <translatorcomment>Label to indicate that MEGAsync is at up-to-date state</translatorcomment>
        <translation type="unfinished">[$1650]</translation>
    </message>
    <message>
        <source>Cloud Drive</source>
        <translatorcomment>Label to indicate Cloud drive section of a MEGA account. Keep capital letters.</translatorcomment>
        <translation type="unfinished">[$1687]</translation>
    </message>
    <message>
        <source>Inbox</source>
        <translatorcomment>Label to indicate Inbox section of a MEGA account. Keep capital letters.</translatorcomment>
        <translation type="unfinished">[$166]</translation>
    </message>
    <message>
        <source>Incoming Shares</source>
        <translatorcomment>Label to indicate Incoming Shares section of a MEGA account. Keep capital letters.</translatorcomment>
        <translation type="unfinished"></translation>
    </message>
    <message>
        <source>Rubbish bin</source>
        <translatorcomment>Label to indicate Rubbish bin section of a MEGA account. Keep capital letters.</translatorcomment>
        <translation type="unfinished"></translation>
    </message>
</context>
<context>
    <name>InfoOverQuotaDialog</name>
    <message>
        <source>MEGAsync is currently disabled</source>
        <translatorcomment>Labe shown when a user that MEGAsync is currently disabled due to an over quota state.</translatorcomment>
        <translation type="unfinished"></translation>
    </message>
    <message>
        <source>Your account has exceeded its allowed space quota.[A]Upgrade[/A]and keep enjoying secure, end-to-end encrypted storage.</source>
        <translatorcomment>Label to inform the user that is over quota and let him to upgrade his account. Keep [A] [/A] codes, will be replace at runtime.</translatorcomment>
        <translation type="unfinished"></translation>
    </message>
    <message>
        <source>Upgrade your account</source>
        <translatorcomment>Button label to redirect the user to upgrade web page.</translatorcomment>
        <translation type="unfinished"></translation>
    </message>
    <message>
        <source>Usage: Data temporarily unavailable</source>
        <translatorcomment>Labe to indicate that the account usage is temporaryly unavailable.</translatorcomment>
        <translation type="unfinished">[$1604]</translation>
    </message>
    <message>
        <source>MEGA website</source>
        <translatorcomment>Label to MEGA website link</translatorcomment>
        <translation type="unfinished">[$1606]</translation>
    </message>
    <message>
        <source>%1 of %2</source>
        <translatorcomment>Label to indicate the current amount of account usage.over the total actual plan.  Keep %1 and %2 codes.</translatorcomment>
        <translation type="unfinished">[$1607]</translation>
    </message>
    <message>
        <source>Usage: %1</source>
        <translatorcomment>Label to indicate the amount of account usage. Keep %1 code.</translatorcomment>
        <translation type="unfinished">[$1608]</translation>
    </message>
    <message>
        <source>Settings</source>
        <translation type="unfinished">[$1646]</translation>
    </message>
</context>
<context>
    <name>InfoWizard</name>
    <message>
        <source>You are not logged in</source>
        <translation type="unfinished"></translation>
    </message>
    <message>
        <source>[S]MEGAsync:[/S] Easy automated syncing between your computers and your MEGA cloud drive</source>
        <translation type="unfinished"></translation>
    </message>
    <message>
        <source>[S]Flexible:[/S] Sync any folder from your PC to any folder in the cloud. Sync any number of folders in parallel.</source>
        <translation type="unfinished"></translation>
    </message>
    <message>
        <source>Take advantage of 50GB of cloud storage with a free  account and be able to encrypt all your files with our generous [A]PRO plans[/A].</source>
        <translation type="unfinished"></translation>
    </message>
    <message>
        <source>Faster transfer speeds</source>
        <translation type="unfinished"></translation>
    </message>
    <message>
        <source>MEGAsync takes full advantage of MEGA&apos;s high-powered infrastructure and multi-connection transfers.</source>
        <translation type="unfinished"></translation>
    </message>
    <message>
        <source>Lean &amp; mean resource usage</source>
        <translation type="unfinished"></translation>
    </message>
    <message>
        <source>Run MEGA&apos;s end-to-end encryption algorithms right down on your machine without relying on slower browsers.</source>
        <translation type="unfinished"></translation>
    </message>
    <message>
        <source>Unlimited file size</source>
        <translation type="unfinished"></translation>
    </message>
    <message>
        <source>While browser technology can limit the file size of your transfers, you can be sure to download or upload any file with MEGAsync.</source>
        <translation type="unfinished"></translation>
    </message>
    <message>
        <source>Login</source>
        <translation type="unfinished"></translation>
    </message>
    <message>
        <source>Create Account</source>
        <translation type="unfinished"></translation>
    </message>
</context>
<context>
    <name>Installer</name>
    <message>
        <source>Choose Users</source>
        <translatorcomment>Label to indicate for which users you want to install MEGAsync.</translatorcomment>
        <translation>[$1869]</translation>
    </message>
    <message>
        <source>Choose for which users you want to install $(^NameDA).</source>
        <translatorcomment>Label to indicate for which users you want to install MEGAsync. Preserve $(^NameDA) code</translatorcomment>
        <translation>[$1870]</translation>
    </message>
    <message>
        <source>Select whether you want to install $(^NameDA) for yourself only or for all users of this computer. $(^ClickNext)</source>
        <translatorcomment>Label to indicate the type of installation. Preserve $(^NameDA)  and $(^ClickNext) codes.</translatorcomment>
        <translation>[$1871]</translation>
    </message>
    <message>
        <source>Install for anyone using this computer</source>
        <translatorcomment>Label to indicate that MEGAsync installation on Windows is for anyone using this computer.</translatorcomment>
        <translation>[$1872]</translation>
    </message>
    <message>
        <source>Install just for me</source>
        <translatorcomment>Label to indicate that MEGAsync installation on Windows is just for the current user.</translatorcomment>
        <translation>[$1873]</translation>
    </message>
</context>
<context>
    <name>MegaApplication</name>
    <message>
        <source>MEGAsync</source>
        <translation>[$1626]</translation>
    </message>
    <message>
        <source>Thank you for testing MEGAsync.&lt;br&gt;This beta version is no longer current and has expired.&lt;br&gt;Please follow &lt;a href=&quot;https://twitter.com/MEGAprivacy&quot;&gt;@MEGAprivacy&lt;/a&gt; on Twitter for updates.</source>
        <translation type="obsolete">Thank you for testing MEGAsync.&lt;br&gt;This beta version is no longer current and has expired.&lt;br&gt;Please follow &lt;a href=&quot;https://twitter.com/MEGAprivacy&quot;&gt;@MEGAprivacy&lt;/a&gt; on Twitter for updates.</translation>
    </message>
    <message>
        <source>Logging in</source>
        <translatorcomment>Label of tray icon showing a Logging in state. Keep capital letters.</translatorcomment>
        <translation>[$1627]</translation>
    </message>
    <message>
        <source>MEGAsync is now running. Click here to open the status window.</source>
        <translatorcomment>Notification message that MEGAsync is actually running.</translatorcomment>
        <translation>[$1628] [$1629]</translation>
    </message>
    <message>
        <source>Your sync &quot;%1&quot; has been disabled
because the remote folder doesn&apos;t exist</source>
        <translation type="obsolete">[$1630]</translation>
    </message>
    <message>
        <source>Your sync &quot;%1&quot; has been disabled
because the remote folder is in the rubbish bin</source>
        <translation type="obsolete">[$1631]</translation>
    </message>
    <message>
        <source>Your sync &quot;%1&quot; has been disabled
because the local folder doesn&apos;t exist</source>
        <translation type="obsolete">[$1632]</translation>
    </message>
    <message>
        <source>Error: Invalid destination folder. The upload has been cancelled</source>
        <translatorcomment>Notification message launched when a problem occurs uploading files to a destination folder in MEGA.</translatorcomment>
        <translation>[$1874]</translation>
    </message>
    <message>
        <source>The folder (%1) wasn&apos;t uploaded because it&apos;s too large (this beta is limited to %2 folders or %3 files.</source>
        <translation type="obsolete">[$1635]</translation>
    </message>
    <message>
        <source>%1 folders weren&apos;t uploaded because they are too large (this beta is limited to %2 folders or %3 files.</source>
        <translation type="obsolete">[$1636]</translation>
    </message>
    <message>
        <source>Synchronization will stop.
Deletions that occur while it is not running will not be propagated.

Exit anyway?</source>
        <translation type="obsolete">[$1637]
[$1638]

[$1639]</translation>
    </message>
    <message>
        <source>About MEGAsync</source>
        <translatorcomment>Title of the dialog that displays the version code of MEGAsync.</translatorcomment>
        <translation type="unfinished">[$1640]</translation>
    </message>
    <message>
        <source>MEGAsync version code %1</source>
        <translatorcomment>Label to indicate the version code of MEGAsync installed. Preserve &quot;%1&quot; code because is used to indicate the version code at runtime.</translatorcomment>
        <translation type="obsolete">[$1641]</translation>
    </message>
    <message>
        <source>The link has been copied to the clipboard</source>
        <translatorcomment>Notification message launched when a link to a file has been copied succesfully to the clipboard.</translatorcomment>
        <translation>[$1642]</translation>
    </message>
    <message>
        <source>The links have been copied to the clipboard</source>
        <translatorcomment>Notification message launched when some links have been copied succesfully to the clipboard.</translatorcomment>
        <translation>[$1643]</translation>
    </message>
    <message>
        <source>Logging in...</source>
        <translatorcomment>Notification message showing a Logging in state. Keep capital letters.</translatorcomment>
        <translation>[$1627]...</translation>
    </message>
    <message>
        <source>Exit</source>
        <translatorcomment>Label to indicate the Exit option for the application (MAX 20 characters)</translatorcomment>
        <translation>[$1644]</translation>
    </message>
    <message>
        <source>About</source>
        <translatorcomment>Label to indicate the About option for the application (MAX 20 characters)</translatorcomment>
        <translation type="unfinished">[$1645]</translation>
    </message>
    <message>
        <source>Settings</source>
        <translatorcomment>Label to indicate the Settings option for the application (MAX 20 characters)</translatorcomment>
        <translation>[$1646]</translation>
    </message>
    <message>
        <source>Pause</source>
        <translation type="obsolete">[$1647]</translation>
    </message>
    <message>
        <source>Resume</source>
        <translation type="obsolete">[$1649]</translation>
    </message>
    <message>
        <source>Import links</source>
        <translatorcomment>Label to indicate the Import links option for the application (MAX 20 characters)</translatorcomment>
        <translation>[$1593]</translation>
    </message>
    <message>
        <source>Up to date</source>
        <translatorcomment>Label of tray icon to indicate that MEGAsync is up to date and there isn&apos;t any available update.</translatorcomment>
        <translation>[$1650]</translation>
    </message>
    <message>
        <source>Paused</source>
        <translatorcomment>Label of tray icon to indicate that MEGAsync is in a paused state.</translatorcomment>
        <translation>[$1651]</translation>
    </message>
    <message>
        <source>Scanning</source>
        <translatorcomment>Label of tray icon to indicate that MEGAsync is in a scanning state.</translatorcomment>
        <translation>[$1652]</translation>
    </message>
    <message>
        <source>Syncing</source>
        <translatorcomment>Label of tray icon to indicate that MEGAsync is in a syncing state.</translatorcomment>
        <translation>[$1653]</translation>
    </message>
    <message>
        <source>Temporary transmission error: </source>
        <translatorcomment>Notification message launched when there is a temporal problem with a transfer. Keep colon.</translatorcomment>
        <translation>[$1654] </translation>
    </message>
    <message>
        <source>You have new or updated files in your account</source>
        <translatorcomment>Notification message launched when new or updated files have been added or modified to the current MEGA account.</translatorcomment>
        <translation>[$1655]</translation>
    </message>
    <message>
        <source>MEGAsync has been updated</source>
        <translatorcomment>Notification message launched when an update has been succesfully applied.</translatorcomment>
        <translation>[$1819]</translation>
    </message>
    <message>
        <source>Waiting</source>
        <translatorcomment>Label of tray icon to indicate that MEGAsync is in a waiting state.</translatorcomment>
        <translation>[$1329]</translation>
    </message>
    <message>
        <source>The folder (%1) wasn&apos;t uploaded because it&apos;s extremely large. We do this check to prevent the uploading of entire boot volumes, which is inefficient and dangerous.</source>
        <translation type="obsolete">[$1884]</translation>
    </message>
    <message>
        <source>%1 folders weren&apos;t uploaded because they are extremely large. We do this check to prevent the uploading of entire boot volumes, which is inefficient and dangerous.</source>
        <translation type="obsolete">[$1885]</translation>
    </message>
    <message>
        <source>Update available!</source>
        <translatorcomment>Label of tray icon to indicate that there is an update available to download.</translatorcomment>
        <translation>[$1900]</translation>
    </message>
    <message>
        <source>An update will be applied during the next application restart</source>
        <translatorcomment>Notification message launched when an update is already downloaded but not applied yet. It will be applied during the next application restart.</translatorcomment>
        <translation>[$1901]</translation>
    </message>
    <message>
        <source>Installing update...</source>
        <translatorcomment>Notification message launched when an update is being installed.</translatorcomment>
        <translation>[$1902]</translation>
    </message>
    <message>
        <source>Checking for updates...</source>
        <translatorcomment>Notification message launched when the user wants to check if there are any available update at the moment.</translatorcomment>
        <translation>[$1903]</translation>
    </message>
    <message>
        <source>Install update</source>
        <translatorcomment>Label to indicate the user that there is an available update downloaded to be installed.</translatorcomment>
        <translation>[$1904]</translation>
    </message>
    <message>
        <source>A new version of MEGAsync is available! Click on this message to install it</source>
        <translatorcomment>Notification message launched to inform the user that there is an available update .</translatorcomment>
        <translation>[$1905]</translation>
    </message>
    <message>
        <source>There was a problem installing the update. Please try again later or download the last version from:
https://mega.co.nz/#sync</source>
        <translatorcomment>Notification message launched when a problem occurs during the installation of an update. Keep &quot;\n&quot; codes.</translatorcomment>
        <translation>[$1907]</translation>
    </message>
    <message>
        <source>Thank you for your collaboration!</source>
        <translatorcomment>Message displayed to thank when a user send a crash report report to MEGA.</translatorcomment>
        <translation>[$1867]</translation>
    </message>
    <message>
        <source>Update available. Downloading...</source>
        <translatorcomment>Notification message launched when an update for MEGAsync is being downloaded.</translatorcomment>
        <translation>[$1918]</translation>
    </message>
    <message>
        <source>No update available at this time</source>
        <translatorcomment>Notification message launched when a user is cheking if there are any available updates.</translatorcomment>
        <translation>[$1906]</translation>
    </message>
    <message>
        <source>Error</source>
        <translatorcomment>Label to indicate an error. Keep capital letter.</translatorcomment>
        <translation>[$1578]</translation>
    </message>
    <message>
        <source>Synchronization will stop.

Exit anyway?</source>
        <translatorcomment>Message displayed when a user is exiting the application while there are any active synchronization. Keep &quot;\n&quot; codes and capital letters.</translatorcomment>
        <translation type="obsolete">[$1637]

[$1639]</translation>
    </message>
    <message>
        <source>Starting</source>
        <translatorcomment>Label of tray icon to indicate that MEGAsync is starting.</translatorcomment>
        <translation>[$819]</translation>
    </message>
    <message>
        <source>Unable to get the filesystem.
Please, try again. If the problem persists please contact bug@mega.co.nz</source>
        <translatorcomment>Message displayed when an error occurs while fetching nodes from the server.</translatorcomment>
        <translation type="obsolete">[$1919]
[$1920]</translation>
    </message>
    <message>
        <source>Upload files/folders</source>
        <translation type="obsolete">[$2013]</translation>
    </message>
    <message>
        <source>MEGAsync is now running. Click the system tray icon to open the status window.</source>
        <translatorcomment>Notification message launched when an user logged in succesfully. String as short as possible.</translatorcomment>
        <translation>[$2015]</translation>
    </message>
    <message>
        <source>A new version of MEGAsync is available!</source>
        <translatorcomment>Notification message launched when an update is available.</translatorcomment>
        <translation>[$2014]</translation>
    </message>
    <message>
        <source>MEGAsync is now running. Click the menu bar icon to open the status window.</source>
        <translatorcomment>Notification message launched when an user logged in succesfully. String as short as possible.</translatorcomment>
        <translation>[$2015]</translation>
    </message>
    <message>
        <source>Quit</source>
        <translatorcomment>Label displayed to let the user quit the application. Max 20 characters. Keep capital letter.</translatorcomment>
        <translation>[$1644]</translation>
    </message>
    <message>
        <source>Preferences</source>
        <translatorcomment>Label and title of the preferences dialog. MAX 20 characters. Keep capital letter.</translatorcomment>
        <translation>[$1646]</translation>
    </message>
    <message>
        <source>Upload to MEGA</source>
        <translatorcomment>Label and title of the dialog displayed when a user wants to upload file/folder to MEGA. MAX 20 characters. Keep capital letters.</translatorcomment>
        <translation type="obsolete">[$1803]</translation>
    </message>
    <message>
        <source>Show status</source>
        <translatorcomment>Label displayed to let the user displays the Information dialog of MEGAsync. MAX 20 characters. Keep capital letter.</translatorcomment>
        <translation>[$2016]</translation>
    </message>
    <message>
        <source>Your config is corrupt, please start over</source>
        <translatorcomment>Message displayed when an error occurs loading configurations from Settings file.</translatorcomment>
        <translation>[$2024]</translation>
    </message>
    <message>
        <source>Download from MEGA</source>
        <translatorcomment>Label and title of the dialog displayed when a user wants to download file/folder from MEGA. MAX 20 characters. Keep capital letters.</translatorcomment>
        <translation type="obsolete">[$2037]</translation>
    </message>
    <message>
        <source>Error getting link: </source>
        <translatorcomment>Notification message launched when an error occurs getting a public link for a file/folder. Keep colon.</translatorcomment>
        <translation>[$2045]</translation>
    </message>
    <message>
        <source>MEGAsync is unable to connect. Please check your Internet connectivity and local firewall configuration. Note that most antivirus software includes a firewall.</source>
        <translatorcomment>Notification message launched when a connectivity problem occurs.</translatorcomment>
        <translation type="unfinished"></translation>
    </message>
    <message>
        <source>Your sync &quot;%1&quot; has been disabled because the remote folder doesn&apos;t exist</source>
        <translatorcomment>Notification message launched checking  remote synchronization folders. Keep &quot;%1&quot; code because is filled with the name of folder at runtime.</translatorcomment>
        <translation type="unfinished"></translation>
    </message>
    <message>
        <source>Your sync &quot;%1&quot; has been disabled because the local folder doesn&apos;t exist</source>
        <translatorcomment>Notification message launched checking  local synchronization folders. Keep &quot;%1&quot; code because is filled with the name of folder at runtime.</translatorcomment>
        <translation type="unfinished"></translation>
    </message>
    <message>
        <source>Your account has been blocked. Please contact support@mega.co.nz</source>
        <translatorcomment>Message displayed when an error occurs (BLOCK ACCOUNT) during a login operation.</translatorcomment>
        <translation type="unfinished"></translation>
    </message>
    <message>
        <source>Login error: %1</source>
        <translatorcomment>Message displayed during a login operation. Keep &quot;%1&quot; code because it will be fill with the error message.</translatorcomment>
        <translation type="unfinished"></translation>
    </message>
    <message>
        <source>You have been logged out on this computer from another location</source>
        <translatorcomment>Message displayed when the current account has been logged out from other computer/website.</translatorcomment>
        <translation type="unfinished"></translation>
    </message>
    <message>
        <source>You have been logged out because of this error: %1</source>
        <translatorcomment>Message displayed when the current account has been logged due to an error. Keep &quot;%1&quot; code because it will be filled with the error message.</translatorcomment>
        <translation type="unfinished"></translation>
    </message>
    <message>
        <source>Your sync &quot;%1&quot; has been disabled because the remote folder is in the rubbish bin</source>
        <translatorcomment>Notification message launched when a sync is disabled due to the remote folder has been deleted. Keep &quot;%1&quot; code because it will be filled with the folder name.</translatorcomment>
        <translation type="unfinished"></translation>
    </message>
    <message>
        <source>Your sync &quot;%1&quot; has been disabled because the local folder has changed</source>
        <translatorcomment>Notification message launched when a sync is disabled due to the local folder has changed(moved/deleted/...). Keep &quot;%1&quot; code because it will be filled with the folder name.</translatorcomment>
        <translation type="unfinished"></translation>
    </message>
    <message>
        <source>Your sync &quot;%1&quot; has been disabled. The remote folder (or part of it) doesn&apos;t have full access</source>
        <translatorcomment>Notification message launched when a sync is disabled due to the access problems. Keep &quot;%1&quot; code because it will be filled with the folder name.</translatorcomment>
        <translation type="unfinished"></translation>
    </message>
    <message>
        <source>Over quota</source>
        <translatorcomment>Label to indicate a state of over quota</translatorcomment>
        <translation type="unfinished">[$1673]</translation>
    </message>
    <message>
        <source>Your sync &quot;%1&quot; has been disabled because the synchronization of VirtualBox shared folders is not supported due to deficiencies in that filesystem.</source>
        <translatorcomment>Notification message launched when an user is trying to sync a non valid VirtualBox shared folder . Keep &quot;%1&quot; code because it will be filled with the folder name.</translatorcomment>
        <translation type="unfinished"></translation>
    </message>
    <message>
        <source>Logout</source>
        <translatorcomment>Label to indicate Logout action</translatorcomment>
        <translation type="unfinished">[$1726]</translation>
    </message>
    <message>
        <source>Transfer failed:</source>
        <translatorcomment>Notification message shown when a transfer failed. Keep colon.</translatorcomment>
        <translation type="unfinished"></translation>
    </message>
    <message>
        <source>Error getting link information</source>
        <translatorcomment>Notification  error message shown while getting information from a public link.</translatorcomment>
        <translation type="unfinished"></translation>
    </message>
    <message>
        <source>DEBUG mode disabled</source>
        <translatorcomment>Notification message shown when the DEBUG mode is disabled.</translatorcomment>
        <translation type="unfinished"></translation>
    </message>
    <message>
        <source>DEBUG mode enabled. A log is being created in your desktop (MEGAsync.log)</source>
        <translatorcomment>Notification message shown when the DEBUG mode is enabled.</translatorcomment>
        <translation type="unfinished"></translation>
    </message>
    <message>
        <source>Error: Invalid destination folder. The download has been cancelled</source>
        <translatorcomment>Notification message shown when an error occurs while downloading a file to a invalid destination folder.</translatorcomment>
        <translation type="unfinished"></translation>
    </message>
    <message>
        <source>Our SSL key can&apos;t be verified. You could be affected by a man-in-the-middle attack or your antivirus software could be intercepting your communications and causing this problem. Please disable it and try again.</source>
        <translatorcomment>Notification message shown when SSL checks fails.</translatorcomment>
        <translation type="unfinished"></translation>
    </message>
    <message>
        <source>No Internet connection</source>
        <translatorcomment>Tooltip shown when there is not an active Internet connection.</translatorcomment>
        <translation type="unfinished"></translation>
    </message>
    <message>
        <source>Fetching file list...</source>
        <translation type="unfinished">[$1784]...</translation>
    </message>
    <message>
        <source>Temporary error, retrying.</source>
        <translation type="unfinished"></translation>
    </message>
    <message>
        <source>I don&apos;t care</source>
        <translatorcomment>Text for a button that, when clicked, will disable and important security check of MEGAsync. The text should be as short as possible. If it&apos;s not possible to provide a short translation, it can be translated as: Ignore</translatorcomment>
        <translation type="unfinished"></translation>
    </message>
    <message>
        <source>Retry</source>
        <translatorcomment>Text for a button that will cause a retry of a failed operation. The translation should be as short as possible.</translatorcomment>
        <translation type="unfinished"></translation>
    </message>
    <message>
        <source>Transfer canceled</source>
        <translation type="unfinished"></translation>
    </message>
    <message>
        <source>You are not logged in</source>
        <translation type="unfinished"></translation>
    </message>
    <message>
        <source>Are you sure you want to exit?</source>
        <translation type="unfinished"></translation>
    </message>
    <message>
        <source>Transfer manager</source>
        <translation type="unfinished"></translation>
    </message>
    <message>
        <source>Could not find a system tray to place MEGAsync tray icon. MEGAsync is intended to be used with a system tray icon but it can work fine without it. If you want to open the interface, just try to open MEGAsync again.</source>
        <translatorcomment>Message shown to the user to inform that MEGAsync is not able to find a systray to place tray icon</translatorcomment>
        <translation type="unfinished"></translation>
    </message>
    <message>
        <source>Error getting link:</source>
        <translatorcomment>Notification message shown when an error occurs while getting a public link .</translatorcomment>
        <translation type="unfinished"></translation>
    </message>
    <message>
        <source>File not found</source>
        <translatorcomment>Notification message shown an error of file not found while getting a public link .</translatorcomment>
        <translation type="unfinished"></translation>
    </message>
    <message>
        <source>The link can&apos;t be generated because the file is in an incoming shared folder or in your Rubbish Bin</source>
        <translatorcomment>Notification error message shown while generating a public link of a file from an incoming shared folder or from the rubbish bin</translatorcomment>
        <translation type="unfinished"></translation>
    </message>
    <message>
        <source>Upload</source>
        <translatorcomment>Label for the menu item that opens the dialog to upload files to MEGA</translatorcomment>
        <translation type="unfinished"></translation>
    </message>
    <message>
        <source>Download</source>
        <translatorcomment>Label for the menu item that opens the dialog to download files from MEGA</translatorcomment>
        <translation type="unfinished"></translation>
    </message>
    <message>
        <source>You are syncing a local folder formatted with a FAT filesystem. That filesystem has deficiencies managing big files and modification times that can cause synchronization problems (e.g. when daylight saving changes), so it&apos;s strongly recommended that you only sync folders formatted with more reliable filesystems like NTFS (more information [A]here[/A]).</source>
        <translatorcomment>Message shown to the user to inform whe he is trying to sync a folder formatted with FAT filesystem</translatorcomment>
        <translation type="unfinished"></translation>
    </message>
    <message>
        <source>Please consider updating your operating system.</source>
        <translation type="unfinished"></translation>
    </message>
    <message>
        <source>MEGAsync will continue to work, however updates will no longer be supported for versions prior to OS X Mavericks soon.</source>
        <translation type="unfinished"></translation>
    </message>
    <message>
        <source>Resume Transfers</source>
        <translatorcomment>Label of main menu option to resume transfers. MAX 20 characters. Keep capital letter.</translatorcomment>
        <translation type="unfinished"></translation>
    </message>
    <message>
        <source>Pause Transfers</source>
        <translatorcomment>Label of main menu option to pause transfers. MAX 20 characters. Keep capital letter.</translatorcomment>
        <translation type="unfinished"></translation>
    </message>
    <message>
        <source>Stream</source>
        <translatorcomment>Label and title of the dialog displayed when a user wants to stream a file/folder from MEGA. MAX 20 characters. Keep capital letters.</translatorcomment>
        <translation type="unfinished"></translation>
    </message>
    <message>
        <source>MEGA website</source>
        <translatorcomment>Label of main menu option to open MEGA website through web browser. MAX 20 characters. Keep capital letter.</translatorcomment>
        <translation type="unfinished">[$1606]</translation>
    </message>
</context>
<context>
    <name>MegaError</name>
    <message>
        <source>No error</source>
        <translatorcomment>Label to show that an SDK operation has been complete successfully.</translatorcomment>
        <translation>[$1656]</translation>
    </message>
    <message>
        <source>Internal error</source>
        <translatorcomment>Label to show that an Internal error occurs during a SDK operation.</translatorcomment>
        <translation>[$1657]</translation>
    </message>
    <message>
        <source>Invalid argument</source>
        <translatorcomment>Label to show that an error of Invalid argument occurs during a SDK operation.</translatorcomment>
        <translation>[$1658]</translation>
    </message>
    <message>
        <source>Request failed, retrying</source>
        <translatorcomment>Label to show that a request error occurs during a SDK operation.</translatorcomment>
        <translation>[$1659]</translation>
    </message>
    <message>
        <source>Rate limit exceeded</source>
        <translatorcomment>Label to show that the rate limit has been reached during a SDK operation.</translatorcomment>
        <translation>[$1660]</translation>
    </message>
    <message>
        <source>Failed permanently</source>
        <translatorcomment>Label to show that a SDK operation has failed permanently.</translatorcomment>
        <translation>[$1661]</translation>
    </message>
    <message>
        <source>Too many concurrent connections or transfers</source>
        <translatorcomment>Label to show that an error for multiple concurrent connections or transfers occurs during a SDK operation.</translatorcomment>
        <translation>[$1662]</translation>
    </message>
    <message>
        <source>Out of range</source>
        <translatorcomment>Label to show that an error of Out of range occurs during a SDK operation.</translatorcomment>
        <translation>[$1663]</translation>
    </message>
    <message>
        <source>Expired</source>
        <translatorcomment>Label to show that an error related with expiration occurs during a SDK operation.</translatorcomment>
        <translation>[$1664]</translation>
    </message>
    <message>
        <source>Not found</source>
        <translatorcomment>Label to show that an error related with a resource Not found occurs during a SDK operation.</translatorcomment>
        <translation>[$1665]</translation>
    </message>
    <message>
        <source>Circular linkage detected</source>
        <translatorcomment>Label to show that an error related with a circular linkage occurs during a SDK operation.</translatorcomment>
        <translation>[$139]</translation>
    </message>
    <message>
        <source>Access denied</source>
        <translatorcomment>Label to show that an error related with an denied access occurs during a SDK operation.</translatorcomment>
        <translation>[$1667]</translation>
    </message>
    <message>
        <source>Already exists</source>
        <translatorcomment>Label to show that an error related with an existent resource occurs during a SDK operation.</translatorcomment>
        <translation>[$1668]</translation>
    </message>
    <message>
        <source>Incomplete</source>
        <translatorcomment>Label to show that an error related with an Incomplete SDK operation.</translatorcomment>
        <translation>[$1669]</translation>
    </message>
    <message>
        <source>Invalid key/Decryption error</source>
        <translatorcomment>Label to show that an error related with the decryption process of a node occurs during a SDK operation.</translatorcomment>
        <translation>[$1670]</translation>
    </message>
    <message>
        <source>Bad session ID</source>
        <translatorcomment>Label to show that an error related with a bad session ID occurs during a SDK operation.</translatorcomment>
        <translation>[$1671]</translation>
    </message>
    <message>
        <source>Blocked</source>
        <translatorcomment>Label to show that an error related with a blocked account occurs during a SDK operation.</translatorcomment>
        <translation>[$1672]</translation>
    </message>
    <message>
        <source>Over quota</source>
        <translatorcomment>Label to show that an error related with an over quota occurs during a SDK operation.</translatorcomment>
        <translation>[$1673]</translation>
    </message>
    <message>
        <source>Temporarily not available</source>
        <translatorcomment>Label to show that an error related with a temporary problem occurs during a SDK operation.</translatorcomment>
        <translation>[$1674]</translation>
    </message>
    <message>
        <source>Connection overflow</source>
        <translatorcomment>Label to show that an error related with too many connections occurs during a SDK operation.</translatorcomment>
        <translation>[$1675]</translation>
    </message>
    <message>
        <source>Write error</source>
        <translatorcomment>Label to show that an error related with an write error occurs during a SDK operation.</translatorcomment>
        <translation>[$1676]</translation>
    </message>
    <message>
        <source>Read error</source>
        <translatorcomment>Label to show that an error related with an read error occurs during a SDK operation.</translatorcomment>
        <translation>[$1677]</translation>
    </message>
    <message>
        <source>Invalid application key</source>
        <translatorcomment>Label to show that an error related with an invalid or missing application key occurs during a SDK operation.</translatorcomment>
        <translation>[$1678]</translation>
    </message>
    <message>
        <source>Unknown error</source>
        <translatorcomment>Label to show that an error related with an unknown error occurs during a SDK operation.</translatorcomment>
        <translation>[$1679]</translation>
    </message>
    <message>
        <source>Error</source>
        <translation type="obsolete">[$1578]</translation>
    </message>
</context>
<context>
    <name>MegaTransferDelegate</name>
    <message>
        <source>Are you sure you want to cancel this transfer?</source>
        <translatorcomment>Description label for warning dialog before a transfer cancellation</translatorcomment>
        <translation type="unfinished"></translation>
    </message>
    <message>
        <source>paused</source>
        <translatorcomment>Label to indicate that selected transfer is at paused state</translatorcomment>
        <translation type="unfinished"></translation>
    </message>
</context>
<context>
    <name>MegaTransferView</name>
    <message>
        <source>Pause Transfer</source>
        <translatorcomment>Label of context menu option to pause selected transfer</translatorcomment>
        <translation type="unfinished"></translation>
    </message>
    <message>
        <source>Move to top</source>
        <translatorcomment>Label of context menu option to move selected transfer to top of the list and give it highest priority</translatorcomment>
        <translation type="unfinished"></translation>
    </message>
    <message>
        <source>Move up</source>
        <translatorcomment>Label of context menu option to move selected transfer one step up of the list and give it more priority</translatorcomment>
        <translation type="unfinished"></translation>
    </message>
    <message>
        <source>Move down</source>
        <translatorcomment>Label of context menu option to move selected transfer one step down of the list and give it less priority</translatorcomment>
        <translation type="unfinished"></translation>
    </message>
    <message>
        <source>Move to bottom</source>
        <translatorcomment>Label of context menu option to move selected transfer to the bottom of the list and give it lowest priority</translatorcomment>
        <translation type="unfinished"></translation>
    </message>
    <message>
        <source>Cancel</source>
        <translatorcomment>Label of context menu option to cancel selected transfer</translatorcomment>
        <translation type="unfinished"></translation>
    </message>
    <message>
        <source>Get MEGA link</source>
        <translatorcomment>Label of context menu option to generate a public link of selected completed transfer</translatorcomment>
        <translation type="unfinished">[$1698]</translation>
    </message>
    <message>
        <source>Open</source>
        <translatorcomment>Label of context menu option to open selected completed transfer</translatorcomment>
        <translation type="unfinished">[$1710]</translation>
    </message>
    <message>
        <source>Show in folder</source>
        <translatorcomment>Label of context menu option to open the selected completed transfer using the specific file browser</translatorcomment>
        <translation type="unfinished">[$1711]</translation>
    </message>
    <message>
        <source>Clear</source>
        <translatorcomment>Label of context menu option to clear selected transfer item of completed view</translatorcomment>
        <translation type="unfinished">[$1878]</translation>
    </message>
    <message>
        <source>Clear All</source>
        <translatorcomment>Label of context menu option to clear all transfer items of completed view</translatorcomment>
        <translation type="unfinished"></translation>
    </message>
    <message>
        <source>Resume Transfer</source>
        <translatorcomment>Label of context menu option to resume selected transfer</translatorcomment>
        <translation type="unfinished"></translation>
    </message>
    <message>
        <source>Are you sure you want to cancel this transfer?</source>
        <translation type="unfinished"></translation>
    </message>
</context>
<context>
    <name>MegaUploader</name>
    <message>
        <source>Warning</source>
        <translatorcomment>Label displayed for a Warning message. Keep capital letter.</translatorcomment>
        <translation type="obsolete">[$1680]</translation>
    </message>
    <message>
        <source>The destination folder is synced and you already have a file 
inside it with the same name (%1).
If you continue the upload, the previous file will be overwritten.
Are you sure?</source>
        <translatorcomment>Message displayed when a user tries to upload a file to a synced folder wich already contains it  Ask for confirmation. Keep  (%1) code because it will be filled with name of the file. String as short as possible.</translatorcomment>
        <translation type="obsolete">[$1880] [$1881]</translation>
    </message>
</context>
<context>
    <name>MessageBox</name>
    <message>
        <source>Warning</source>
        <translation type="unfinished"></translation>
    </message>
    <message>
        <source>Do not ask me again</source>
        <translatorcomment>Check box label to remember the option of a user.</translatorcomment>
        <translation type="unfinished"></translation>
    </message>
    <message>
        <source>Cancel</source>
        <translatorcomment>Label for Cancel button.</translatorcomment>
        <translation type="unfinished"></translation>
    </message>
    <message>
        <source>OK</source>
        <translatorcomment>Label for OK button.</translatorcomment>
        <translation type="unfinished"></translation>
    </message>
    <message>
        <source>The destination folder is synced and you already have a file inside it with the same name. If you continue the upload, the previous file will be overwritten. Are you sure?</source>
        <translatorcomment>Warning message shown during synchronization scenario</translatorcomment>
        <translation type="unfinished"></translation>
    </message>
</context>
<context>
    <name>NodeSelector</name>
    <message>
        <source>Folder Selection</source>
        <translatorcomment>Label to indicate the user the selection of folders for a synchronization (String short as possible)</translatorcomment>
        <translation>[$1681]</translation>
    </message>
    <message>
        <source>Select a MEGA folder:</source>
        <translatorcomment>Label to indicate the user to select a MEGA folder for a synchronization (String short as possible). Keep capital letters.</translatorcomment>
        <translation>[$1682]</translation>
    </message>
    <message>
        <source>Retrieving folders...</source>
        <translatorcomment>Label to indicate the user that remote folders are being retrieving to be displayed (String short as possible)</translatorcomment>
        <translation type="obsolete">[$1683]...</translation>
    </message>
    <message>
        <source>New folder</source>
        <translatorcomment>Button label to create a New folder at your MEGA cloud drive. Keep capital letters. String as short as possible.</translatorcomment>
        <translation>[$1684]</translation>
    </message>
    <message>
        <source>OK</source>
        <translatorcomment>Label for accept button.</translatorcomment>
        <translation>[$1685]</translation>
    </message>
    <message>
        <source>Cancel</source>
        <translatorcomment>Label for cancel button.</translatorcomment>
        <translation>[$1686]</translation>
    </message>
    <message>
        <source>Cloud Drive</source>
        <translatorcomment>Label to indicate the root folder of your MEGA cloud drive.</translatorcomment>
        <translation type="obsolete">[$1687]</translation>
    </message>
    <message>
        <source>Enter the new folder name:</source>
        <translatorcomment>Label to indicate the user for the name of the new folder wich will be created at the Cloud Drive.</translatorcomment>
        <translation>[$1688]</translation>
    </message>
    <message>
        <source>Error</source>
        <translatorcomment>Label to indicate an Error</translatorcomment>
        <translation>[$1578]</translation>
    </message>
    <message>
        <source>The root folder can&apos;t be synced.
Please, select a subfolder.</source>
        <translatorcomment>Message displayed when a user is creating incompatible synchronizations.</translatorcomment>
        <translation type="obsolete">[$1678] [$1679]</translation>
    </message>
    <message>
        <source>Warning</source>
        <translatorcomment>Label to indicate a Warning message.</translatorcomment>
        <translation>[$1680]</translation>
    </message>
    <message>
        <source>You have %1 in this folder.
Are you sure you want to sync it?</source>
        <translation type="obsolete">[$1691]
[$1692]</translation>
    </message>
    <message>
        <source>Invalid folder for synchronization.
Please, ensure that you don&apos;t use characters like &apos;\&apos; &apos;/&apos; or &apos;:&apos; in your folder names.</source>
        <translatorcomment>Message displayed when a user is trying to create a synchronization using not allowed characthers. Keep  &apos;\\&apos; &apos;/&apos; and &apos;:&apos; codes.</translatorcomment>
        <translation>[$1921]
[$1922]</translation>
    </message>
    <message>
        <source>Always upload to this destination</source>
        <translatorcomment>Label to inform the user upload files/folder to a default destination. with a checkbox.</translatorcomment>
        <translation>[$1812]</translation>
    </message>
    <message>
        <source>You need Read &amp; Write or Full access rights to be able to upload to the selected folder.</source>
        <translatorcomment>Error message shown when an user is trying upload files to a non compatible folder</translatorcomment>
        <translation type="unfinished"></translation>
    </message>
    <message>
        <source>You need Full access right to be able to sync the selected folder.</source>
        <translatorcomment>Error message shown when an user is trying sync a non compatible folder</translatorcomment>
        <translation type="unfinished"></translation>
    </message>
    <message>
        <source>Please enter a valid folder name</source>
        <translatorcomment>Error message shown when an user is trying to create a folder with an empty name</translatorcomment>
        <translation type="unfinished"></translation>
    </message>
    <message>
        <source>Are you sure that you want to delete &quot;%1&quot;?</source>
        <translation type="unfinished"></translation>
    </message>
    <message>
        <source>Delete</source>
        <translation type="unfinished">[$1730]</translation>
    </message>
    <message>
        <source>Only files can be used for streaming.</source>
        <translatorcomment>Warning message when users try to select a folder for streaming</translatorcomment>
        <translation type="unfinished"></translation>
    </message>
    <message>
        <source>Select items</source>
        <translation type="unfinished"></translation>
    </message>
    <message>
        <source>Select just one file.</source>
        <translation type="unfinished"></translation>
    </message>
    <message>
        <source>Get MEGA link</source>
        <translation type="unfinished">[$1698]</translation>
    </message>
</context>
<context>
    <name>PasteMegaLinksDialog</name>
    <message>
        <source>Import links</source>
        <translatorcomment>Label and Title of the dialog displayed when a user is trying to import public MEGA links.(MAX 20 characters)</translatorcomment>
        <translation>[$1593]</translation>
    </message>
    <message>
        <source>Enter one or multiple MEGA file links</source>
        <translatorcomment>Label to indicate the user to write down the links to be imported. String as short as possible.</translatorcomment>
        <translation>[$1693]</translation>
    </message>
    <message>
        <source>Submit</source>
        <translatorcomment>Label for submit button. Keep capital letter.</translatorcomment>
        <translation>[$1694]</translation>
    </message>
    <message>
        <source>Cancel</source>
        <translatorcomment>Label for cancel button. Keep capital letter.</translatorcomment>
        <translation>[$1686]</translation>
    </message>
    <message>
        <source>Warning</source>
        <translatorcomment>Label displayed for a Warning message. Keep capital letter.</translatorcomment>
        <translation>[$1680]</translation>
    </message>
    <message>
        <source>Enter one or more MEGA file links</source>
        <translatorcomment>Message displayed when a user tries to import some links but the field is empty.</translatorcomment>
        <translation>[$1695]</translation>
    </message>
    <message>
        <source>No valid MEGA links found. (Folder links aren&apos;t yet supported)</source>
        <translatorcomment>Message displayed when a user tries to import some invalid links or links to folders.</translatorcomment>
        <translation type="obsolete">[$1696]</translation>
    </message>
    <message>
        <source>Invalid MEGA Link</source>
        <translatorcomment>Label to indicate that MEGA link processed is invalid/incorrect </translatorcomment>
        <translation type="unfinished"></translation>
    </message>
</context>
<context>
    <name>PermissionsDialog</name>
    <message>
        <source>Permissions for new folders and files</source>
        <translatorcomment>Title of the dialog that allows to change the default permissions for new files and folders created by MEGAsync.</translatorcomment>
        <translation type="unfinished"></translation>
    </message>
    <message>
        <source>Folders</source>
        <translatorcomment>Header for the section that allows to set the default permissions for new folders created by MEGAsync. Please keep the first capital letter</translatorcomment>
        <translation type="unfinished">[$2035]</translation>
    </message>
    <message>
        <source>Numeric value:</source>
        <translatorcomment>Numeric value that represents the permissions that will be applied to new files and folders.</translatorcomment>
        <translation type="unfinished"></translation>
    </message>
    <message>
        <source>Group permissions:</source>
        <translatorcomment>Label just before the new group permissions that will be applied to new files and folders</translatorcomment>
        <translation type="unfinished"></translation>
    </message>
    <message>
        <source>Public permissions:</source>
        <translatorcomment>Label just before the new public permissions that will be applied to new files and folders</translatorcomment>
        <translation type="unfinished"></translation>
    </message>
    <message>
        <source>Files</source>
        <translatorcomment>Header for the section that allows to set the default permissions for new files created by MEGAsync. Please keep the first capital letter</translatorcomment>
        <translation type="unfinished">[$2034]</translation>
    </message>
    <message>
        <source>Files and folders have an owner and belongs to a group of users. Using this dialog, you can grant different access permission for new files and folders created by MEGAsync to users that belong to the same group and to the rest of the users in the computer. If you don&apos;t need to change them, please leave them as default for security reasons.</source>
        <translatorcomment>Information for users in the dialog that allows to change permissions of new files and folders created by MEGAsync</translatorcomment>
        <translation type="unfinished"></translation>
    </message>
    <message>
        <source>Owner permissions:</source>
        <translatorcomment>Label just before the new owner permissions that will be applied to new files and folders</translatorcomment>
        <translation type="unfinished"></translation>
    </message>
</context>
<context>
    <name>PermissionsWidget</name>
    <message>
        <source>Read</source>
        <translatorcomment>Text next to a checkbox that allows to grant read permissions for new files and folder</translatorcomment>
        <translation type="unfinished"></translation>
    </message>
    <message>
        <source>Write</source>
        <translatorcomment>Text next to a checkbox that allows to grant write permissions for new files and folder</translatorcomment>
        <translation type="unfinished"></translation>
    </message>
    <message>
        <source>Execution</source>
        <translatorcomment>Text next to a checkbox that allows to grant execution permissions for new files and folder</translatorcomment>
        <translation type="unfinished"></translation>
    </message>
</context>
<context>
    <name>PlanWidget</name>
    <message>
        <source>month</source>
        <translation type="unfinished"></translation>
    </message>
    <message>
        <source>Storage</source>
        <translation type="unfinished">[$495]</translation>
    </message>
    <message>
        <source>Bandwidth</source>
        <translation type="unfinished">[$1715]</translation>
    </message>
    <message>
        <source>popular!</source>
        <translatorcomment>Label above the most popular PRO plan</translatorcomment>
        <translation type="unfinished"></translation>
    </message>
</context>
<context>
    <name>QDialogButtonBox</name>
    <message>
        <source>&amp;Yes</source>
        <translatorcomment>Label for confirm button. Keep capital letter.</translatorcomment>
        <translation>&amp;[$78]</translation>
    </message>
    <message>
        <source>&amp;No</source>
        <translatorcomment>Label for No button. Keep capital letter.</translatorcomment>
        <translation>&amp;[$79]</translation>
    </message>
    <message>
        <source>&amp;OK</source>
        <translatorcomment>Label for accept button. Keep capital letter.</translatorcomment>
        <translation>&amp;[$81]</translation>
    </message>
    <message>
        <source>&amp;Cancel</source>
        <translatorcomment>Label for cancel button. Keep capital letter.</translatorcomment>
        <translation>&amp;[$82]</translation>
    </message>
</context>
<context>
    <name>QPlatformTheme</name>
    <message>
        <source>&amp;Yes</source>
        <translation type="unfinished">&amp;[$78]</translation>
    </message>
    <message>
        <source>&amp;No</source>
        <translation type="unfinished">&amp;[$79]</translation>
    </message>
    <message>
        <source>OK</source>
        <translation type="unfinished"></translation>
    </message>
    <message>
        <source>Cancel</source>
        <translation type="unfinished"></translation>
    </message>
</context>
<context>
    <name>RecentFile</name>
    <message>
        <source>%1 hours ago</source>
        <translatorcomment>Label to inform the user how many hours ago was updated the indicated file. Keep %1 code because it will be filled with the name of the updated file.</translatorcomment>
        <translation>[$1697]</translation>
    </message>
    <message>
        <source>Get MEGA link</source>
        <translatorcomment>Button tooltip to generate a public link for a specific file. Keep capital letters.</translatorcomment>
        <translation>[$1698]</translation>
    </message>
    <message>
        <source>just now</source>
        <translatorcomment>Label to inform the user that the indicated file has been updated just now.</translatorcomment>
        <translation>[$1699]</translation>
    </message>
    <message>
        <source>%1 seconds ago</source>
        <translatorcomment>Label to inform the user how many second ago was updated the indicated file. Keep %1 code because it will be filled with the name of the updated file.</translatorcomment>
        <translation>[$1700]</translation>
    </message>
    <message>
        <source>1 minute ago</source>
        <translatorcomment>Label to inform the user that the indicated file has been updated one minute ago.</translatorcomment>
        <translation>[$1701]</translation>
    </message>
    <message>
        <source>%1 minutes ago</source>
        <translatorcomment>Label to inform the user how many minutes ago was updated the indicated file. Keep %1 code because it will be filled with the name of the updated file.</translatorcomment>
        <translation>[$1702]</translation>
    </message>
    <message>
        <source>1 hour ago</source>
        <translatorcomment>Label to inform the user that the indicated file has been updated one hour ago.</translatorcomment>
        <translation>[$1703]</translation>
    </message>
    <message>
        <source>1 day ago</source>
        <translatorcomment>Label to inform the user that the indicated file has been updated one day ago.</translatorcomment>
        <translation>[$1704]</translation>
    </message>
    <message>
        <source>%1 days ago</source>
        <translatorcomment>Label to inform the user how many days ago was updated the indicated file. Keep %1 code because it will be filled with the name of the updated file.</translatorcomment>
        <translation>[$1705]</translation>
    </message>
    <message>
        <source>1 month ago</source>
        <translatorcomment>Label to inform the user that the indicated file has been updated one month ago.</translatorcomment>
        <translation>[$1706]</translation>
    </message>
    <message>
        <source>%1 months ago</source>
        <translatorcomment>Label to inform the user how many months ago was updated the indicated file. Keep %1 code because it will be filled with the name of the updated file.</translatorcomment>
        <translation>[$1707]</translation>
    </message>
    <message>
        <source>1 year ago</source>
        <translatorcomment>Label to inform the user that the indicated file has been updated one year ago.</translatorcomment>
        <translation>[$1708]</translation>
    </message>
    <message>
        <source>%1 years ago</source>
        <translatorcomment>Label to inform the user how many years ago was updated the indicated file. Keep %1 code because it will be filled with the name of the updated file.</translatorcomment>
        <translation>[$1709]</translation>
    </message>
    <message>
        <source>Open</source>
        <translatorcomment>Label to let the user open the selected file.String as short as possible.</translatorcomment>
        <translation>[$1710]</translation>
    </message>
    <message>
        <source>Show in folder</source>
        <translatorcomment>Label to let the user open the selected file using the specific file browser.String as short as possible.</translatorcomment>
        <translation>[$1711]</translation>
    </message>
</context>
<context>
    <name>SettingsDialog</name>
    <message>
        <source>Settings - MEGAsync</source>
        <translatorcomment>Title of the MEGAsync Settings dialog. Keep capital letters.</translatorcomment>
        <translation>[$1646] - [$1626]</translation>
    </message>
    <message>
        <source>General</source>
        <translation type="obsolete">[$1712]</translation>
    </message>
    <message>
        <source>Account</source>
        <translatorcomment>Tab label of Account dialog. Max 15 characters.</translatorcomment>
        <translation>[$1713]</translation>
    </message>
    <message>
        <source>Syncs</source>
        <translatorcomment>Tab label of Syncs dialog. Max 15 characters.</translatorcomment>
        <translation>[$1714]</translation>
    </message>
    <message>
        <source>Bandwidth</source>
        <translatorcomment>Tab label of Bandwidth dialog. Max 15 characters.</translatorcomment>
        <translation>[$1715]</translation>
    </message>
    <message>
        <source>Advanced</source>
        <translatorcomment>Tab label of Advanced settings dialog. Max 15 characters.</translatorcomment>
        <translation>[$1716]</translation>
    </message>
    <message>
        <source>Help</source>
        <translatorcomment>Button label for Help.</translatorcomment>
        <translation>[$1717]</translation>
    </message>
    <message>
        <source>OK</source>
        <translatorcomment>Label for accept button.</translatorcomment>
        <translation>[$1685]</translation>
    </message>
    <message>
        <source>Cancel</source>
        <translatorcomment>Label for cancel button.</translatorcomment>
        <translation>[$1718]</translation>
    </message>
    <message>
        <source>Apply</source>
        <translatorcomment>Label for apply settings button.</translatorcomment>
        <translation>[$1719]</translation>
    </message>
    <message>
        <source>Show notifications</source>
        <translatorcomment>Label to let the user enable desktop notifications with a checkbox.</translatorcomment>
        <translation>[$1720]</translation>
    </message>
    <message>
        <source>Start on startup</source>
        <translatorcomment>Label to let the user start MEGAsync on startup of the operating system with a checkbox.</translatorcomment>
        <translation>[$1721]</translation>
    </message>
    <message>
        <source>Update automatically</source>
        <translatorcomment>Label to let the user enable automatic updates with a checkbox.</translatorcomment>
        <translation>[$1722]</translation>
    </message>
    <message>
        <source>Language</source>
        <translatorcomment>Label to let the user select the desired language for the application.</translatorcomment>
        <translation>[$1723]</translation>
    </message>
    <message>
        <source>English</source>
        <translatorcomment>Label for English language.</translatorcomment>
        <translation type="obsolete">English</translation>
    </message>
    <message>
        <source>Details</source>
        <translatorcomment>Button label to show the account usage details for the current user of the application. Strins as short as possible.</translatorcomment>
        <translation>[$1724]</translation>
    </message>
    <message>
        <source>FREE</source>
        <translatorcomment>Label to indicate that the current user has a FREE account.</translatorcomment>
        <translation>[$1725]</translation>
    </message>
    <message>
        <source>Logout</source>
        <translatorcomment>Button label to logout of the application. Strins as short as possible.</translatorcomment>
        <translation>[$1726]</translation>
    </message>
    <message>
        <source>Storage space</source>
        <translatorcomment>Label to indicate the actual storage space used.</translatorcomment>
        <translation>[$1727]</translation>
    </message>
    <message>
        <source>Upgrade</source>
        <translatorcomment>Button label to let the user upgrade the account. String as short as possible.</translatorcomment>
        <translation>[$1728]</translation>
    </message>
    <message>
        <source>Synced folders</source>
        <translation type="obsolete">[$1729]</translation>
    </message>
    <message>
        <source>Delete</source>
        <translatorcomment>Button lable to delete a synchronization. String as short as possible.</translatorcomment>
        <translation>[$1730]</translation>
    </message>
    <message>
        <source>Add</source>
        <translatorcomment>Button lable to add a synchronization. String as short as possible.</translatorcomment>
        <translation>[$1731]</translation>
    </message>
    <message>
        <source>Local Folder</source>
        <translatorcomment>Label to indicate the local folder for a synchronization. String as short as possible.</translatorcomment>
        <translation>[$1732]</translation>
    </message>
    <message>
        <source>MEGA folder</source>
        <translatorcomment>Label to indicate the MEGA folder for a synchronization. String as short as possible.</translatorcomment>
        <translation>[$1733]</translation>
    </message>
    <message>
        <source>Upload rate limit</source>
        <translatorcomment>Label to indicate the actual bandwidth limit for uploads.</translatorcomment>
        <translation>[$1734]</translation>
    </message>
    <message>
        <source>Don&apos;t limit</source>
        <translatorcomment>Label to indicate that there is no rate upload limit.</translatorcomment>
        <translation>[$1735]</translation>
    </message>
    <message>
        <source>Limit to:</source>
        <translatorcomment>Label to indicate that there is rate upload limit. Keep colon.</translatorcomment>
        <translation>[$1736]</translation>
    </message>
    <message>
        <source>KB</source>
        <translatorcomment>Label to indicate Kilo byte upload limit.</translatorcomment>
        <translation>KB</translation>
    </message>
    <message>
        <source>Auto</source>
        <translatorcomment>Label to indicate that management of rate upload limit is automatic.</translatorcomment>
        <translation>[$1737]</translation>
    </message>
    <message>
        <source>(about 90% of the available bandwidth)</source>
        <translatorcomment>Label to indicate that management of rate upload limit is automatic is about the 90% of availbale bandwidth. Keep parenthesis.</translatorcomment>
        <translation>[$1738]</translation>
    </message>
    <message>
        <source>Bandwidth quota</source>
        <translatorcomment>Label to indicatte the actual use of Bandwidth quota.</translatorcomment>
        <translation type="vanished">[$1739]</translation>
    </message>
    <message>
        <source>Upload limits are per upload server and are applied when starting new uploads</source>
        <translation type="obsolete">[$1740]</translation>
    </message>
    <message>
        <source>Folder for uploads from Windows Explorer</source>
        <translation type="obsolete">[$1741]</translation>
    </message>
    <message>
        <source>Excluded file names</source>
        <translatorcomment>Label to indicate the excluded file name for synchronizations. Keep capital letters.</translatorcomment>
        <translation type="obsolete">[$1742]</translation>
    </message>
    <message>
        <source>Proxy Settings</source>
        <translatorcomment>Label to indicate the dialog of Proxy Settings. Keep capital letters.</translatorcomment>
        <translation>[$1743]</translation>
    </message>
    <message>
        <source>No proxy</source>
        <translatorcomment>Label to indicate MEGAsync not to use any proxy. String as short as possible.</translatorcomment>
        <translation>[$1744]</translation>
    </message>
    <message>
        <source>Auto-detect</source>
        <translatorcomment>Label to indicate auto detect. Keep capital letters.</translatorcomment>
        <translation>[$1745]</translation>
    </message>
    <message>
        <source>Proxy</source>
        <translatorcomment>Tab label of Proxy dialog settings. Max 15 characters.</translatorcomment>
        <translation>[$1746]</translation>
    </message>
    <message>
        <source>Proxy type:</source>
        <translatorcomment>Label to indicate the proxy type to be used. String as short as possible.</translatorcomment>
        <translation>[$1747]</translation>
    </message>
    <message>
        <source>Server:</source>
        <translatorcomment>Label to indicate the server IP to be used. String as short as possible.</translatorcomment>
        <translation>[$1748]</translation>
    </message>
    <message>
        <source>:</source>
        <translatorcomment>Label to indicate colon to separate IP and Port to be used.</translatorcomment>
        <translation type="obsolete">:</translation>
    </message>
    <message>
        <source>Proxy server requires a password</source>
        <translatorcomment>Label to indicate if the proxy used requires a password. String as short as possible.</translatorcomment>
        <translation>[$1749]</translation>
    </message>
    <message>
        <source>Username:</source>
        <translatorcomment>Label to indicate the username of the proxy. String as short as possible.</translatorcomment>
        <translation>[$1750]</translation>
    </message>
    <message>
        <source>Password:</source>
        <translatorcomment>Label to indicate the password of the proxy. String as short as possible.</translatorcomment>
        <translation>[$1751]</translation>
    </message>
    <message>
        <source>Data temporarily unavailable</source>
        <translatorcomment>Label to indicate that the usage data is temporarily unavailable. String as short as possible.</translatorcomment>
        <translation>[$1752]</translation>
    </message>
    <message>
        <source>%1 (%2%) of %3 used</source>
        <translatorcomment>Label to indicate the user the amount and percentage of used space and total space available. Keep %1 (%2%) and %3 codes because they will be filled with the required amounts of storage space.</translatorcomment>
        <translation>[$1753]</translation>
    </message>
    <message>
        <source>PRO I</source>
        <translatorcomment>Label to indicate that the current user has a PRO I account.</translatorcomment>
        <translation>PRO I</translation>
    </message>
    <message>
        <source>PRO II</source>
        <translatorcomment>Label to indicate that the current user has a PRO II account.</translatorcomment>
        <translation>PRO II</translation>
    </message>
    <message>
        <source>PRO III</source>
        <translatorcomment>Label to indicate that the current user has a PRO III account.</translatorcomment>
        <translation>PRO III</translation>
    </message>
    <message>
        <source>/MEGAsync Uploads</source>
        <translatorcomment>Label to indicate the default path for MEGAsync uploads.</translatorcomment>
        <translation type="obsolete">/MEGAsync Uploads</translation>
    </message>
    <message>
        <source>Warning</source>
        <translatorcomment>Label to indicate a Warning message. Keep capital letter.</translatorcomment>
        <translation>[$1680]</translation>
    </message>
    <message>
        <source>You are already syncing your entire Cloud Drive.</source>
        <translation type="obsolete">[$1754]</translation>
    </message>
    <message>
        <source>Synchronization will stop working.</source>
        <translatorcomment>Label to indicate that the synchronizations will stop if the user logout .</translatorcomment>
        <translation>[$1755]</translation>
    </message>
    <message>
        <source>Are you sure?</source>
        <translatorcomment>Label to ask for confirmation to the user.</translatorcomment>
        <translation>[$1756]</translation>
    </message>
    <message>
        <source>Excluded name</source>
        <translatorcomment>Title of the dialog to add new excluded file name for the synchronizations.</translatorcomment>
        <translation>[$1757]</translation>
    </message>
    <message>
        <source>Enter a name to exclude from synchronization.
(wildcards * and ? are allowed):</source>
        <translatorcomment>Label to let the user add a new excluded file name. Keep colon.</translatorcomment>
        <translation>[$1758]
[$1759]</translation>
    </message>
    <message>
        <source>Error</source>
        <translatorcomment>Label to indicate an Error message. Keep capital letter.</translatorcomment>
        <translation>[$1578]</translation>
    </message>
    <message>
        <source>Transfers</source>
        <translatorcomment>Tab label of Transfers dialog. Max 15 characters.</translatorcomment>
        <translation>[$1346]</translation>
    </message>
    <message>
        <source>The new excluded file names will be taken into account
when the application starts again.</source>
        <translation type="obsolete">[$1875]</translation>
    </message>
    <message>
        <source>Cache</source>
        <translation type="obsolete">[$1877]</translation>
    </message>
    <message>
        <source>Current cache size: %1</source>
        <translatorcomment>Label to indicate the user the total amount of space used by cache. Keep %1 code because it will be filled with the size amount used.</translatorcomment>
        <translation type="obsolete">[$1876]</translation>
    </message>
    <message>
        <source>Clear</source>
        <translatorcomment>Label to let the user clear the cache. Keep capital letter.</translatorcomment>
        <translation>[$1878]</translation>
    </message>
    <message>
        <source>HTTP</source>
        <translatorcomment>Label to indicate a HTTP proxy.</translatorcomment>
        <translation>HTTP</translation>
    </message>
    <message>
        <source>Your proxy settings are invalid or the proxy doesn&apos;t respond</source>
        <translatorcomment>Message displayed when an error occours testing proxy settings.</translatorcomment>
        <translation>[$1879]</translation>
    </message>
    <message>
        <source>Please wait...</source>
        <translatorcomment>Label to indicate the user that please wait.</translatorcomment>
        <translation>[$142]</translation>
    </message>
    <message>
        <source>Check for updates</source>
        <translatorcomment>Button label to let the user check for new application updates.</translatorcomment>
        <translation>[$1908]</translation>
    </message>
    <message>
        <source>Selective sync active</source>
        <translation type="obsolete">[$1923]</translation>
    </message>
    <message>
        <source>Enable full account sync</source>
        <translation type="obsolete">[$1924]</translation>
    </message>
    <message>
        <source>Enabling full account sync will disable all your current syncs</source>
        <translation type="obsolete">[$1925]</translation>
    </message>
    <message>
        <source>Full account sync active</source>
        <translation type="obsolete">[$1926]</translation>
    </message>
    <message>
        <source>Disabling full account sync will allow you to set up selective folder syncing</source>
        <translation type="obsolete">[$1928]</translation>
    </message>
    <message>
        <source>Disable full account sync</source>
        <translation type="obsolete">[$1927]</translation>
    </message>
    <message>
        <source>Other</source>
        <translation type="obsolete">[$2007]</translation>
    </message>
    <message>
        <source>Disable overlay icons</source>
        <translatorcomment>Label to let the user disable overlay icon for the specific File browser.</translatorcomment>
        <translation>[$2008]</translation>
    </message>
    <message>
        <source>Force a full scan</source>
        <translatorcomment>Button label to let the user force a full scan of his synced folders.</translatorcomment>
        <translation>[$2009]</translation>
    </message>
    <message>
        <source>Full scan</source>
        <translatorcomment>Title of the message dialog of Full scan operation.</translatorcomment>
        <translation>[$2010]</translation>
    </message>
    <message>
        <source>MEGAsync will perform a full scan of your synced folders
when it starts.

Do you want to restart MEGAsync now?</source>
        <translation type="obsolete">[$2011]

[$2012]
</translation>
    </message>
    <message>
        <source>Install update</source>
        <translatorcomment>Label to indicate the user that there is an available update downloaded to be installed.</translatorcomment>
        <translation>[$1904]</translation>
    </message>
    <message>
        <source>Folder for uploads from this computer</source>
        <translation type="obsolete">[$2017]</translation>
    </message>
    <message>
        <source>Preferences - MEGAsync</source>
        <translatorcomment>Title label of the settings dialog.</translatorcomment>
        <translation>[$1646] - [$1626]</translation>
    </message>
    <message>
        <source>Open at login</source>
        <translatorcomment>Label to let the user start MEGAsync on login with a checkbox.</translatorcomment>
        <translation>[$1721]</translation>
    </message>
    <message>
        <source>Show Mac OS notifications</source>
        <translatorcomment>Label to let the user enable Mac OS desktop notifications with a checkbox.</translatorcomment>
        <translation type="obsolete">[$1720]</translation>
    </message>
    <message>
        <source>MEGAsync will perform a full scan of your synced folders when it starts.

Do you want to restart MEGAsync now?</source>
        <translatorcomment>Message displayed asking for confirmation to the user for a Full scan operation.</translatorcomment>
        <translation>[$2011]

[$2012]</translation>
    </message>
    <message>
        <source>Choose</source>
        <translatorcomment>Button label to choose a local/remote folder for downloads and uploads.</translatorcomment>
        <translation>[$2023]</translation>
    </message>
    <message>
        <source>Default folders</source>
        <translatorcomment>Label to indicate the default path for Uploads and Downloads.</translatorcomment>
        <translation>[$2046]</translation>
    </message>
    <message>
        <source>Uploads:</source>
        <translatorcomment>Label to indicate the default folder for uploads. String as short as possible</translatorcomment>
        <translation>[$2047]</translation>
    </message>
    <message>
        <source>Downloads:</source>
        <translatorcomment>Label to indicate the default folder for downloads. String as short as possible</translatorcomment>
        <translation>[$2048]</translation>
    </message>
    <message>
        <source>This sync can&apos;t be enabled because the local folder doesn&apos;t exist</source>
        <translatorcomment>Message displayed when an error occurs with the local folder.</translatorcomment>
        <translation>[$2049]</translation>
    </message>
    <message>
        <source>This sync can&apos;t be enabled because the remote folder doesn&apos;t exist</source>
        <translatorcomment>Message displayed when an error occurs with the remote folder.</translatorcomment>
        <translation>[$2049]</translation>
    </message>
    <message>
        <source>You are already syncing your entire Cloud Drive</source>
        <translation type="obsolete">[$2051]</translation>
    </message>
    <message>
        <source>Enable / disable</source>
        <translatorcomment>Tooltip to let the user enable/disable a specific synchronization.</translatorcomment>
        <translation>[$2052]</translation>
    </message>
    <message>
        <source>Select local folder</source>
        <translatorcomment>Title of the dialog to select the local folder for downloads.</translatorcomment>
        <translation type="obsolete">[$2053]</translation>
    </message>
    <message>
        <source>You don&apos;t have write permissions in this local folder.</source>
        <translatorcomment>Message displayed when a user is trying to download a file to a folder without write permissions.</translatorcomment>
        <translation>[$2041]</translation>
    </message>
    <message>
        <source>Export Key</source>
        <translatorcomment>Button label to export master key of the current user. String as short as possible.</translatorcomment>
        <translation type="unfinished"></translation>
    </message>
    <message>
        <source>Export Master key</source>
        <translatorcomment>Title of dialog to export master key for the current user.</translatorcomment>
        <translation type="unfinished"></translation>
    </message>
    <message>
        <source>Unable to write file</source>
        <translatorcomment>Message displayed when an error occurs exporting the master key to a file.</translatorcomment>
        <translation type="unfinished"></translation>
    </message>
    <message>
        <source>Exporting the master key and keeping it in a secure location enables you to set a new password without data loss.</source>
        <translatorcomment>Label to inform the user to keep the master key in a secure location.</translatorcomment>
        <translation type="unfinished"></translation>
    </message>
    <message>
        <source>Always keep physical control of your master key (e.g. on a client device, external storage, or print).</source>
        <translatorcomment>Label to inform the user to keep physical control of the master key.</translatorcomment>
        <translation type="unfinished"></translation>
    </message>
    <message>
        <source>Exclude by size</source>
        <translatorcomment>Button label to let the user exclude files from being synced by its size. String as short as possible.</translatorcomment>
        <translation type="unfinished"></translation>
    </message>
    <message>
        <source>The new excluded file names will be taken into account
when the application starts again</source>
        <translatorcomment>Message displayed to inform the user that the new file name exclusion changes will be applied on next startup.</translatorcomment>
        <translation type="unfinished"></translation>
    </message>
    <message>
        <source>The new excluded file sizes will be taken into account when the application starts again.</source>
        <translatorcomment>Message displayed to inform the user that the new file size exclusion changes will be applied on next startup.</translatorcomment>
        <translation type="unfinished"></translation>
    </message>
    <message>
        <source>Disabled</source>
        <translatorcomment>Label to indicate the user if the feature of exclusion based by size is enabled/disabled.</translatorcomment>
        <translation type="unfinished"></translation>
    </message>
    <message>
        <source>Excluded file and folder names</source>
        <translatorcomment>Label to indicate the files and folders names exclude from the synchronization.</translatorcomment>
        <translation type="unfinished"></translation>
    </message>
    <message>
        <source>Backups of the previous versions of your synced files in your computer will be permanently deleted. Please, check your backup folders to see if you need to rescue something before continuing:</source>
        <translatorcomment>Message shown to inform the user about the deletion of the local cache and the consecuences</translatorcomment>
        <translation type="unfinished"></translation>
    </message>
    <message>
        <source>Backups of the previous versions of your synced files in MEGA will be permanently deleted. Please, check your [A] folder in the Rubbish Bin of your MEGA account to see if you need to rescue something before continuing.</source>
        <translatorcomment>Message shown to inform the user about the deletion of the remote cache and the consecuences</translatorcomment>
        <translation type="unfinished"></translation>
    </message>
    <message>
        <source>Do you want to restart MEGAsync now?</source>
        <translation type="unfinished"></translation>
    </message>
    <message>
        <source>Permissions</source>
        <translatorcomment>Text of a button that opens a dialog to set the default permissions for new files and folders. The translation should be as short as possible.</translatorcomment>
        <translation type="unfinished"></translation>
    </message>
    <message>
        <source>Don&apos;t use HTTP</source>
        <translatorcomment>Text next to a checkbox that allows to disable the HTTP protocol for transfers</translatorcomment>
        <translation type="unfinished"></translation>
    </message>
    <message>
        <source>Enable this option only if your transfers don&apos;t start. In normal circumstances HTTP is satisfactory as all transfers are already encrypted.</source>
        <translatorcomment>Information message next to a checkbox that allows to disable the HTTP protocol for transfers.</translatorcomment>
        <translation type="unfinished"></translation>
    </message>
    <message>
        <source>Local backup: %1</source>
        <translation type="unfinished"></translation>
    </message>
    <message>
        <source>Remote backup: %1</source>
        <translation type="unfinished"></translation>
    </message>
    <message>
        <source>Clear local backup</source>
        <translation type="unfinished"></translation>
    </message>
    <message>
        <source>Do you want to delete your local backup now?</source>
        <translation type="unfinished"></translation>
    </message>
    <message>
        <source>Clear remote backup</source>
        <translation type="unfinished"></translation>
    </message>
    <message>
        <source>Do you want to delete your remote backup now?</source>
        <translation type="unfinished"></translation>
    </message>
    <message>
        <source>Download rate limit</source>
        <translatorcomment>Label to indicate the actual bandwidth limit for downloads.</translatorcomment>
        <translation type="unfinished"></translation>
    </message>
    <message>
        <source>Number of parallel TCP connections per transfer:</source>
        <translatorcomment>Label to indicate the actual number of parallel TCP connections used by MEGAsync. Keep colon.</translatorcomment>
        <translation type="unfinished"></translation>
    </message>
    <message>
        <source>Downloads</source>
        <translatorcomment>Label to indicate the actual number of parallel TCP connections used for downloads</translatorcomment>
        <translation type="unfinished"></translation>
    </message>
    <message>
        <source>Uploads</source>
        <translatorcomment>Label to indicate the actual number of parallel TCP connections used for uploads</translatorcomment>
        <translation type="unfinished"></translation>
    </message>
    <message>
        <source>PRO Lite</source>
        <translation type="unfinished"></translation>
    </message>
    <message>
<<<<<<< HEAD
        <source>Transfer quota</source>
        <translatorcomment>Label to indicate the transfer quota usage of current logged account</translatorcomment>
=======
        <source>Don&apos;t show icons on the left pane of Windows Explorer</source>
        <translatorcomment>Text next to a checkbox that allows to disable/enable the visualization of MEGAsync icons on the left pane of Windows Explorer</translatorcomment>
>>>>>>> 9fe74163
        <translation type="unfinished"></translation>
    </message>
</context>
<context>
    <name>SetupWizard</name>
    <message>
        <source>Setup Wizard - MEGAsync</source>
        <translatorcomment>Title of the dialog Setup Wizar of MEGAsync. Keep capital letters.</translatorcomment>
        <translation>[$1760] - [$1626]</translation>
    </message>
    <message>
        <source>I have a MEGA account</source>
        <translatorcomment>Label to indicate the user has already a MEGA account with a checkbox.</translatorcomment>
        <translation>[$1761]</translation>
    </message>
    <message>
        <source>I don&apos;t have a MEGA account</source>
        <translatorcomment>Label to indicate if the user hasn&apos;t already a MEGA account with a checkbox.</translatorcomment>
        <translation>[$1762]</translation>
    </message>
    <message>
        <source>Create a new MEGA account</source>
        <translatorcomment>Label displayed when a user is creating a new MEGA account.</translatorcomment>
        <translation>[$1763]</translation>
    </message>
    <message>
        <source>Name:</source>
        <translatorcomment>Label for field name at create account. String as short as possible.</translatorcomment>
        <translation>[$1764]</translation>
    </message>
    <message>
        <source>Email:</source>
        <translatorcomment>Label for field email at create account. String as short as possible.</translatorcomment>
        <translation>[$1765]</translation>
    </message>
    <message>
        <source>Password:</source>
        <translatorcomment>Label for field password at create account. String as short as possible.</translatorcomment>
        <translation>[$1766]</translation>
    </message>
    <message>
        <source>Repeat password:</source>
        <translatorcomment>Label for field repeat password at create account. String as short as possible.</translatorcomment>
        <translation>[$1767]</translation>
    </message>
    <message>
        <source>I agree with the MEGA &lt;a href=&quot;https://mega.co.nz/#terms&quot;&gt;Terms of Service&lt;/a&gt;</source>
        <translatorcomment>Label to aggre with the Terms of use.  Keep code &lt;a href=&quot;https://mega.co.nz/#terms&quot;&gt;Terms of Service&lt;/a&gt; .String as short as possible.</translatorcomment>
        <translation>[$208]</translation>
    </message>
    <message>
        <source>Login to your MEGA account</source>
        <translatorcomment>Label to let the user login with his credentials.</translatorcomment>
        <translation>[$1768]</translation>
    </message>
    <message>
        <source>Please verify your account using the confirmation link that we have sent to your email account</source>
        <translatorcomment>Label displayed at last step of creation account process to inform the user to verify the new created account.</translatorcomment>
        <translation>[$1769]</translation>
    </message>
    <message>
        <source>Logging in ...</source>
        <translatorcomment>Label displayed while logging process.</translatorcomment>
        <translation>[$1627]...</translation>
    </message>
    <message>
        <source>Choose install type</source>
        <translatorcomment>Label displayed to inform the user about the installation type for the synchronizations (selective or full sync)</translatorcomment>
        <translation>[$1770]</translation>
    </message>
    <message>
        <source> Sync your entire cloud drive</source>
        <translatorcomment>Label displayed to inform the user about the Full sync (Sync the entire cloud drive)</translatorcomment>
        <translation>[$1772]</translation>
    </message>
    <message>
        <source>Full account sync</source>
        <translation type="obsolete">[$1771]</translation>
    </message>
    <message>
        <source>Selective sync</source>
        <translatorcomment>Label displayed to show Selective sync mode. Max 18 characters.</translatorcomment>
        <translation>[$1773]</translation>
    </message>
    <message>
        <source> Sync specific folders in your cloud drive</source>
        <translatorcomment>Label displayed to inform the user about the Selective  sync (Sync specific folders)</translatorcomment>
        <translation>[$1774]</translation>
    </message>
    <message>
        <source>The following folders will be automatically synchronized:</source>
        <translatorcomment>Label to inform the user about the folders wich will be synchronized.</translatorcomment>
        <translation>[$1775]</translation>
    </message>
    <message>
        <source>Local folder:</source>
        <translatorcomment>Label displayed to show the local folder synchronized.</translatorcomment>
        <translation>[$1732]:</translation>
    </message>
    <message>
        <source>MEGA folder:</source>
        <translatorcomment>Label displayed to show the MEGA folder synchronized.</translatorcomment>
        <translation>[$1733]:</translation>
    </message>
    <message>
        <source>Change</source>
        <translatorcomment>Button label to change the local or remote folder during the process of createn a new synchronization. String as short as possible.</translatorcomment>
        <translation>[$1776]</translation>
    </message>
    <message>
        <source>Welcome to MEGA</source>
        <translatorcomment>Label displayed to welcome the user.</translatorcomment>
        <translation>[$1777]</translation>
    </message>
    <message>
        <source>Your local folder:</source>
        <translation type="obsolete">[$1778]</translation>
    </message>
    <message>
        <source>and your MEGA folder:</source>
        <translation type="obsolete">[$1779]</translation>
    </message>
    <message>
        <source>will be automatically synchronized.</source>
        <translation type="obsolete">[$1780]</translation>
    </message>
    <message>
        <source>Back</source>
        <translatorcomment>Button label to let the user go back through the wizard assistant.</translatorcomment>
        <translation>[$1781]</translation>
    </message>
    <message>
        <source>Next</source>
        <translatorcomment>Button label to let the user go next through the wizard assistant.</translatorcomment>
        <translation>[$1782]</translation>
    </message>
    <message>
        <source>Cancel</source>
        <translatorcomment>Button label to let the user cancel the wizard assistant.</translatorcomment>
        <translation>[$1718]</translation>
    </message>
    <message>
        <source>Error</source>
        <translatorcomment>Label of error.</translatorcomment>
        <translation>[$1578]</translation>
    </message>
    <message>
        <source>User already exists</source>
        <translatorcomment>Message displayed when a user is trying to create an account with the name of an existing user.</translatorcomment>
        <translation>[$1783]</translation>
    </message>
    <message>
        <source>Fetching file list...</source>
        <translatorcomment>Label displayed while the application is retrieving all file list from the server.</translatorcomment>
        <translation>[$1784]...</translation>
    </message>
    <message>
        <source>Incorrect email and/or password.</source>
        <translatorcomment>Message displayed when a user is trying to loging with an incorrect email/password.</translatorcomment>
        <translation>[$1785]</translation>
    </message>
    <message>
        <source>Have you verified your account?</source>
        <translatorcomment>Label displayed to inform the user about the need of verify the created account.</translatorcomment>
        <translation>[$1786]</translation>
    </message>
    <message>
        <source>MEGA folder doesn&apos;t exist</source>
        <translatorcomment>Label displayed when an error occurs with a remote folder.</translatorcomment>
        <translation>[$1787]</translation>
    </message>
    <message>
        <source>Finish</source>
        <translatorcomment>Button label to let the user that the wizard assistant has finished.</translatorcomment>
        <translation>[$1788]</translation>
    </message>
    <message>
        <source>Please, enter your e-mail address</source>
        <translatorcomment>Label displayed when the user has not filled the email field.</translatorcomment>
        <translation>[$1789]</translation>
    </message>
    <message>
        <source>Please, enter a valid e-mail address</source>
        <translatorcomment>Label displayed when the user has filled an invalid email address.</translatorcomment>
        <translation>[$1790]</translation>
    </message>
    <message>
        <source>Please, enter your password</source>
        <translatorcomment>Label displayed when the user has not filled the password field.</translatorcomment>
        <translation>[$1791]</translation>
    </message>
    <message>
        <source>Please, enter your name</source>
        <translatorcomment>Label displayed when the user has not filled the name field.</translatorcomment>
        <translation>[$1792]</translation>
    </message>
    <message>
        <source>Please, enter a stronger password</source>
        <translatorcomment>Label displayed when the user has filled a password not enough secure.</translatorcomment>
        <translation>[$1793]</translation>
    </message>
    <message>
        <source>The entered passwords don&apos;t match</source>
        <translatorcomment>Label displayed when the user has filled different password.</translatorcomment>
        <translation>[$1794]</translation>
    </message>
    <message>
        <source>You have to accept our terms of service</source>
        <translatorcomment>Label displayed when the user has not check the agreement of terms of service.</translatorcomment>
        <translation>[$1795]</translation>
    </message>
    <message>
        <source>Creating account...</source>
        <translatorcomment>Label displayed when the account is being created.</translatorcomment>
        <translation>[$1796]...</translation>
    </message>
    <message>
        <source>Warning</source>
        <translatorcomment>Label warning.</translatorcomment>
        <translation>[$1680]</translation>
    </message>
    <message>
        <source>You have %1 in your Cloud Drive.
Are you sure you want to sync your entire Cloud Drive?</source>
        <translation type="obsolete">[$1797]
[$1798]</translation>
    </message>
    <message>
        <source>and your MEGA Cloud Drive</source>
        <translation type="obsolete">[$1799]</translation>
    </message>
    <message>
        <source>Please, select a local folder</source>
        <translatorcomment>Label displayed when the user has not select a local folder.</translatorcomment>
        <translation>[$1800]</translation>
    </message>
    <message>
        <source>Please, select a MEGA folder</source>
        <translatorcomment>Label displayed when the user has not select a MEGA folder.</translatorcomment>
        <translation>[$1801]</translation>
    </message>
    <message>
        <source>Local folder too large (this version is limited to %1 folders or %2 files.
Please, select another folder.</source>
        <translation type="obsolete">[$1586]</translation>
    </message>
    <message>
        <source>Select local folder</source>
        <translatorcomment>Label displayed to let the user select a local folder for a synchronization.</translatorcomment>
        <translation>[$1802]</translation>
    </message>
    <message>
        <source>Logging in...</source>
        <translatorcomment>Label displayed when the user is logging in.</translatorcomment>
        <translation>[$1627]...</translation>
    </message>
    <message>
        <source>You are trying to sync an extremely large folder.
To prevent the syncing of entire boot volumes, which is inefficient and dangerous,
we ask you to start with a smaller folder and add more data while MEGAsync is running.</source>
        <translatorcomment>Message displayed to advise the user that is trying to sync an extremely large folder.</translatorcomment>
        <translation>[$1883]</translation>
    </message>
    <message>
        <source>Unable to get the filesystem.
Please, try again. If the problem persists please contact bug@mega.co.nz</source>
        <translatorcomment>Message displayed when a problem occurs while fetching filesystem from the cloud drive.</translatorcomment>
        <translation>[$1919]
[$1920]</translation>
    </message>
    <message>
        <source>Setup Assistant - MEGAsync</source>
        <translatorcomment>Title of the setup assistant dialog. Keep capital letters.</translatorcomment>
        <translation>[$1760] - [$1626]</translation>
    </message>
    <message>
        <source>Error getting session key</source>
        <translatorcomment>Message displayed when an error occurs checking session key</translatorcomment>
        <translation type="obsolete">[$2020]</translation>
    </message>
    <message>
        <source>Full sync</source>
        <translatorcomment>Label displayed to show Full sync mode. Max 18 characters.</translatorcomment>
        <translation>[$2021]</translation>
    </message>
    <message>
        <source>Your local folder and your MEGA Cloud Drive will be automatically synchronized.</source>
        <translatorcomment>Label to inform the user that the synchronization stablished will be automatically synchronized.</translatorcomment>
        <translation>[$2022]</translation>
    </message>
    <message>
        <source>Your Cloud Drive will be synchronized with this folder:</source>
        <translatorcomment>Label to inform the user wich local folder will be synchronized with the cloud drive. Keep colon.</translatorcomment>
        <translation>[$2055]</translation>
    </message>
    <message>
        <source>You don&apos;t have write permissions in this local folder.</source>
        <translatorcomment>Message displayed when a user is trying to synchronized a local folder in wich the user has no write permissions.</translatorcomment>
        <translation>[$2041]</translation>
    </message>
    <message>
        <source>MEGAsync won&apos;t be able to download anything here.</source>
        <translatorcomment>Message displayed when a user is trying to synchronized a local folder in wich the user has no write permissions.</translatorcomment>
        <translation>[$2043]</translation>
    </message>
    <message>
        <source>Do you want to continue?</source>
        <translatorcomment>Message of confirmation to continue with the current operation.</translatorcomment>
        <translation>[$2044]</translation>
    </message>
    <message>
        <source>Your account has been blocked. Please contact support@mega.co.nz</source>
        <translatorcomment>Message displayed when an account has been blocked.</translatorcomment>
        <translation type="unfinished"></translation>
    </message>
    <message>
        <source>MEGAsync</source>
        <translation type="unfinished">[$1626]</translation>
    </message>
    <message>
        <source>Are you sure you want to cancel this wizard and undo all changes?</source>
        <translatorcomment>Message shown when an user cancel the Setup Wizard.</translatorcomment>
        <translation type="unfinished"></translation>
    </message>
    <message>
        <source>Skip</source>
        <translatorcomment>Button label to skip the Setup Wizard configuration.</translatorcomment>
        <translation type="unfinished"></translation>
    </message>
    <message>
        <source>Creating folder...</source>
        <translatorcomment>Label shown when an user is creating a remote folder.</translatorcomment>
        <translation type="unfinished"></translation>
    </message>
    <message>
        <source>Logging out...</source>
        <translatorcomment>Label shown when an user is logging out from his account.</translatorcomment>
        <translation type="unfinished"></translation>
    </message>
    <message>
        <source>Very Weak</source>
        <translatorcomment>Label displayed during checking the strength of the password introduced. Represents Very Weak security </translatorcomment>
        <translation type="unfinished"></translation>
    </message>
    <message>
        <source>Weak</source>
        <translatorcomment>Label displayed during checking the strength of the password introduced. Represents Weak security </translatorcomment>
        <translation type="unfinished"></translation>
    </message>
    <message>
        <source>Medium</source>
        <translatorcomment>Label displayed during checking the strength of the password introduced. Represents Medium security </translatorcomment>
        <translation type="unfinished"></translation>
    </message>
    <message>
        <source>Good</source>
        <translatorcomment>Label displayed during checking the strength of the password introduced. Represents Good security </translatorcomment>
        <translation type="unfinished"></translation>
    </message>
    <message>
        <source>Strong</source>
        <translatorcomment>Label displayed during checking the strength of the password introduced. Represents Strong security </translatorcomment>
        <translation type="unfinished"></translation>
    </message>
    <message>
        <source>Please check your e-mail and click the link to confirm your account.</source>
        <translation type="unfinished"></translation>
    </message>
    <message>
        <source>You have attempted to log in too many times.[BR]Please wait until %1 and try again.</source>
        <translation type="unfinished"></translation>
    </message>
    <message>
        <source>When you finish this assistant, you will be able to sync additional folders using the settings dialog</source>
        <translatorcomment>Label to inform the user about the possibility to add new synchronizations through settings dialog once the initial setup wizard is at final stage</translatorcomment>
        <translation type="unfinished"></translation>
    </message>
</context>
<context>
    <name>ShellExtension</name>
    <message>
        <source>Upload to MEGA</source>
        <translatorcomment>Label displayed when a user is trying to upload a file/folder to MEGA from the shell extension. String as short as possible.</translatorcomment>
        <translation>[$1803]</translation>
    </message>
    <message>
        <source>Get MEGA link</source>
        <translatorcomment>Label displayed when a user is trying to get public link of a file/folder to MEGA from the shell extension. String as short as possible.</translatorcomment>
        <translation>[$1698]</translation>
    </message>
    <message>
        <source>Share with a MEGA user</source>
        <translatorcomment>Label displayed when a user is trying to share a public link of a file/folder with a user. String as short as possible.</translatorcomment>
        <translation>[$1804]</translation>
    </message>
    <message>
        <source>Send to a MEGA user</source>
        <translatorcomment>Label displayed when a user is trying to send a public link of a file/folder to a user. String as short as possible.</translatorcomment>
        <translation>[$1805]</translation>
    </message>
    <message>
        <source>1 file</source>
        <translatorcomment>Label to indicate one file.</translatorcomment>
        <translation>[$1806]</translation>
    </message>
    <message>
        <source>%1 files</source>
        <translatorcomment>Label to indicate several file. Keep %1 code because it will be filled with the number of files at runtime.</translatorcomment>
        <translation>[$1807]</translation>
    </message>
    <message>
        <source>1 folder</source>
        <translatorcomment>Label to indicate one folder.</translatorcomment>
        <translation>[$1808]</translation>
    </message>
    <message>
        <source>%1 folders</source>
        <translatorcomment>Label to indicate several folders. Keep %1 code because it will be filled with the number of folders at runtime.</translatorcomment>
        <translation>[$1809]</translation>
    </message>
    <message>
        <source>%1 (%2, %3)</source>
        <translatorcomment>Keep %1 (%2, %3) code because it will be filled with the number of folders at runtime. It will generate strings like: Upload to MEGA (5 files, 3 folders)</translatorcomment>
        <translation>%1 (%2, %3)</translation>
    </message>
    <message>
        <source>%1 (%2)</source>
        <translatorcomment>Keep %1 (%2) code because it will be filled with the number of folders at runtime. It will generate strings like: Upload to MEGA (5 files)</translatorcomment>
        <translation>%1 (%2)</translation>
    </message>
    <message>
        <source>Remove from left pane</source>
        <translation type="unfinished"></translation>
    </message>
</context>
<context>
    <name>SizeLimitDialog</name>
    <message>
        <source>Exclude by size</source>
        <translatorcomment>Title of the dialog to set exclusion based on file size.</translatorcomment>
        <translation type="unfinished"></translation>
    </message>
    <message>
        <source>Exclude files bigger than</source>
        <translatorcomment>Label to indicate the upper limit for file exclusions. Max 28 characters.</translatorcomment>
        <translation type="unfinished"></translation>
    </message>
    <message>
        <source>Exclude files smaller than</source>
        <translatorcomment>Label to indicate the lower limit for file exclusions. Max 28 characters.</translatorcomment>
        <translation type="unfinished"></translation>
    </message>
    <message>
        <source>Cancel</source>
        <translatorcomment>Label for cancel button.</translatorcomment>
        <translation type="unfinished"></translation>
    </message>
    <message>
        <source>OK</source>
        <translatorcomment>Label for accept button.</translatorcomment>
        <translation type="unfinished"></translation>
    </message>
    <message>
        <source>Warning</source>
        <translatorcomment>Label warning.</translatorcomment>
        <translation type="unfinished"></translation>
    </message>
    <message>
        <source>Size limits cannot be zero</source>
        <translatorcomment>Message displayed when a user is trying to set zero limits.</translatorcomment>
        <translation type="unfinished"></translation>
    </message>
</context>
<context>
    <name>StreamingFromMegaDialog</name>
    <message>
        <source>Stream from MEGA</source>
        <translatorcomment>Title of the dialog to stream files from MEGA</translatorcomment>
        <translation type="unfinished"></translation>
    </message>
    <message>
        <source>Select media from...</source>
        <translatorcomment>Label just above of the buttons to select files for streaming</translatorcomment>
        <translation type="unfinished"></translation>
    </message>
    <message>
        <source>Cloud Drive</source>
        <translatorcomment>Text of the button to select a file from the Cloud Drive for streaming</translatorcomment>
        <translation type="unfinished">[$1687]</translation>
    </message>
    <message>
        <source>Public link</source>
        <translatorcomment>Text of the button to select a file from a public link for streaming</translatorcomment>
        <translation type="unfinished"></translation>
    </message>
    <message>
        <source>File info:</source>
        <translatorcomment>Text just before of the information of the file selected for streaming</translatorcomment>
        <translation type="unfinished"></translation>
    </message>
    <message>
        <source>Nothing selected</source>
        <translatorcomment>Text shown when no files have been selected for streaming yet</translatorcomment>
        <translation type="unfinished"></translation>
    </message>
    <message>
        <source>Open with:</source>
        <translatorcomment>Text above the buttons to open a streaming link</translatorcomment>
        <translation type="unfinished"></translation>
    </message>
    <message>
        <source>Default application</source>
        <translatorcomment>Text of the button to open a streaming link with the default application in the system</translatorcomment>
        <translation type="unfinished"></translation>
    </message>
    <message>
        <source>Choose application</source>
        <translatorcomment>Text of the button to open a streaming link with a custom application</translatorcomment>
        <translation type="unfinished"></translation>
    </message>
    <message>
        <source>Close</source>
        <translatorcomment>Text of the button to close the dialog to stream files from MEGA</translatorcomment>
        <translation type="unfinished"></translation>
    </message>
    <message>
        <source>Are you sure that you want to stop the streaming?</source>
        <translatorcomment>Warning message shown when the dialog to stream files from MEGA is going to be closed and there is a file selected for streaming</translatorcomment>
        <translation type="unfinished"></translation>
    </message>
    <message>
        <source>Error</source>
        <translatorcomment>Title for dialogs with error messages</translatorcomment>
        <translation type="unfinished">[$1578]</translation>
    </message>
    <message>
        <source>File not found</source>
        <translatorcomment>Error message shown when a file is not found</translatorcomment>
        <translation type="unfinished"></translation>
    </message>
    <message>
        <source>Open link</source>
        <translatorcomment>Title of the dialog to enter a MEGA file link for streaming</translatorcomment>
        <translation type="unfinished"></translation>
    </message>
    <message>
        <source>Enter a MEGA file link:</source>
        <translatorcomment>Text of the dialog to enter a MEGA file link for streaming</translatorcomment>
        <translation type="unfinished"></translation>
    </message>
    <message>
        <source>The link has been copied to the clipboard</source>
        <translatorcomment>Text shown when a streaming link has been copied to the clipboard</translatorcomment>
        <translation type="unfinished">[$1642]</translation>
    </message>
    <message>
        <source>Error generating streaming link</source>
        <translatorcomment>Text shown when there is an error generating an streaming link</translatorcomment>
        <translation type="unfinished"></translation>
    </message>
    <message>
        <source>Decryption error</source>
        <translatorcomment>Text shown when there is an error decrypting a public link for streaming</translatorcomment>
        <translation type="unfinished">[$1600]</translation>
    </message>
    <message>
        <source>Error getting link information</source>
        <translatorcomment>Error message shown when a there is an error getting the information of a public link</translatorcomment>
        <translation type="unfinished"></translation>
    </message>
</context>
<context>
    <name>TransferItem</name>
    <message>
        <source>paused</source>
        <translatorcomment>Label to indicate a paused state for a transfer item (upload/download)</translatorcomment>
        <translation type="unfinished"></translation>
    </message>
    <message>
        <source>queued</source>
        <translatorcomment>Label to indicate a queued state for a transfer item (upload/download)</translatorcomment>
        <translation type="unfinished"></translation>
    </message>
    <message>
        <source>retrying</source>
        <translatorcomment>Label to indicate a state or retrying for a transfer item (upload/download)</translatorcomment>
        <translation type="unfinished"></translation>
    </message>
    <message>
        <source>completing</source>
        <translatorcomment>Label to indicate a completing state for a transfer item (upload/download)</translatorcomment>
        <translation type="unfinished"></translation>
    </message>
    <message>
        <source>just now</source>
        <translation type="unfinished">[$1699]</translation>
    </message>
    <message>
        <source>%1 seconds ago</source>
        <translation type="unfinished">[$1700]</translation>
    </message>
    <message>
        <source>1 minute ago</source>
        <translation type="unfinished">[$1701]</translation>
    </message>
    <message>
        <source>%1 minutes ago</source>
        <translation type="unfinished">[$1702]</translation>
    </message>
    <message>
        <source>1 hour ago</source>
        <translation type="unfinished">[$1703]</translation>
    </message>
    <message>
        <source>%1 hours ago</source>
        <translation type="unfinished">[$1697]</translation>
    </message>
    <message>
        <source>1 day ago</source>
        <translation type="unfinished">[$1704]</translation>
    </message>
    <message>
        <source>%1 days ago</source>
        <translation type="unfinished">[$1705]</translation>
    </message>
    <message>
        <source>1 month ago</source>
        <translation type="unfinished">[$1706]</translation>
    </message>
    <message>
        <source>%1 months ago</source>
        <translation type="unfinished">[$1707]</translation>
    </message>
    <message>
        <source>1 year ago</source>
        <translation type="unfinished">[$1708]</translation>
    </message>
    <message>
        <source>%1 years ago</source>
        <translation type="unfinished">[$1709]</translation>
    </message>
    <message>
        <source>starting</source>
        <translatorcomment>Label to indicate a state or starting for a transfer item (upload/download)</translatorcomment>
        <translation type="unfinished"></translation>
    </message>
</context>
<context>
    <name>TransferManager</name>
    <message>
        <source>Transfer Manager</source>
        <translatorcomment>Title of the dialog of Transfer Manager</translatorcomment>
        <translation type="unfinished"></translation>
    </message>
    <message>
        <source>Add...</source>
        <translatorcomment>Button label to add transfers items (uploads/downloads/public links) to the dialog (String as short as possible)</translatorcomment>
        <translation type="unfinished"></translation>
    </message>
    <message>
        <source>Downloads</source>
        <translatorcomment>Label of tab to access all active downloads</translatorcomment>
        <translation type="unfinished"></translation>
    </message>
    <message>
        <source>Uploads</source>
        <translatorcomment>Label of tab to access all active uploads</translatorcomment>
        <translation type="unfinished"></translation>
    </message>
    <message>
        <source>Completed</source>
        <translatorcomment>Label of tab to access all completed transfers</translatorcomment>
        <translation type="unfinished"></translation>
    </message>
    <message>
        <source>Pause</source>
        <translatorcomment>Button label to pause visible transfers</translatorcomment>
        <translation type="unfinished">[$1647]</translation>
    </message>
    <message>
        <source>Clear all</source>
        <translatorcomment>Button label to clear all items of completed transfers view</translatorcomment>
        <translation type="unfinished"></translation>
    </message>
    <message>
        <source>Close</source>
        <translatorcomment>Button label to close transfer manager dialog</translatorcomment>
        <translation type="unfinished"></translation>
    </message>
    <message>
        <source>Import links</source>
        <translatorcomment>Label to indicate the Import link option from transfer manager dialog</translatorcomment>
        <translation type="unfinished">[$1593]</translation>
    </message>
    <message>
        <source>Upload to MEGA</source>
        <translatorcomment>Label to indicate the file upload option from transfer manager dialog</translatorcomment>
        <translation type="unfinished">[$1803]</translation>
    </message>
    <message>
        <source>Download from MEGA</source>
        <translatorcomment>Label to indicate the file download option from transfer manager dialog</translatorcomment>
        <translation type="unfinished">[$2037]</translation>
    </message>
    <message>
        <source>Settings</source>
        <translatorcomment>Label to indicate the Settings option for the application</translatorcomment>
        <translation type="unfinished">[$1646]</translation>
    </message>
    <message>
        <source>Preferences</source>
        <translatorcomment>Label to indicate the Preferences option for the application</translatorcomment>
        <translation type="unfinished">[$1646]</translation>
    </message>
    <message>
        <source>Cancel all</source>
        <translatorcomment>Button label to cancel all items of active transfers view</translatorcomment>
        <translation type="unfinished"></translation>
    </message>
    <message>
        <source>Are you sure you want to cancel all transfers?</source>
        <translatorcomment>Description label for warning dialog before a transfer cancellation</translatorcomment>
        <translation type="unfinished"></translation>
    </message>
    <message>
        <source>Resume</source>
        <translation type="unfinished">[$1649]</translation>
    </message>
    <message>
        <source>Active Transfers</source>
        <translatorcomment>Label of tab to access all active transfers</translatorcomment>
        <translation type="unfinished"></translation>
    </message>
</context>
<context>
    <name>TransfersStateInfoWidget</name>
    <message>
        <source>No Downloads</source>
        <translatorcomment>Label to indicate that there are no active downloads</translatorcomment>
        <translation type="unfinished"></translation>
    </message>
    <message>
        <source>No Uploads</source>
        <translatorcomment>Label to indicate that there are no active uploads</translatorcomment>
        <translation type="unfinished"></translation>
    </message>
    <message>
        <source>Paused Transfers</source>
        <translatorcomment>Label to indicate that active transfers are paused</translatorcomment>
        <translation type="unfinished"></translation>
    </message>
</context>
<context>
    <name>UpgradeDialog</name>
    <message>
        <source>Free bandwidth quota exceeded</source>
        <translation type="unfinished"></translation>
    </message>
    <message>
        <source>Your download could not proceed because it would take you over the current free transfer allowance for your IP address. This limit is dynamic and depends on the amount of unused bandwidth we have available.</source>
        <translation type="unfinished"></translation>
    </message>
    <message>
        <source>You have utilized %1 of data transfer in the last 6 hours, which took you over our current limit. To circumvent this limit, you can [A]upgrade to Pro[/A], which will give you your own bandwidth package and also ample extra storage space. </source>
        <translation type="unfinished"></translation>
    </message>
    <message>
        <source>Please upgrade to Pro to continue immediately, or wait %1 to continue for free. </source>
        <translation type="unfinished"></translation>
    </message>
</context>
<context>
    <name>UploadToMegaDialog</name>
    <message>
        <source>Upload to MEGA</source>
        <translatorcomment>Label and Title of the dialog displayed when a user is trying to upload a file/folder to MEGA.(MAX 20 characters)</translatorcomment>
        <translation>[$1803]</translation>
    </message>
    <message>
        <source>Please, select the upload folder for your files:</source>
        <translatorcomment>Label to inform the user of the destination local folder for the files to be uploaded (MAX 50 characters)</translatorcomment>
        <translation>[$1811]</translation>
    </message>
    <message>
        <source>MEGA folder:</source>
        <translatorcomment>Label to indicate the user the MEGA folder in which the selected files/folders will be uploaded (String short as possible)</translatorcomment>
        <translation>[$1591]</translation>
    </message>
    <message>
        <source>Always upload to this destination</source>
        <translatorcomment>Label to let the user select a default upload folder with a checkbox.</translatorcomment>
        <translation>[$1812]</translation>
    </message>
    <message>
        <source>/MEGAsync Uploads</source>
        <translatorcomment>Label to indicate the default MEGA folder for file uploaded. Keep / symbol.</translatorcomment>
        <translation type="obsolete">/MEGAsync Uploads</translation>
    </message>
    <message>
        <source>MEGAsync Uploads</source>
        <translatorcomment>Label to indicate the default MEGA folder for file uploaded.</translatorcomment>
        <translation type="obsolete">MEGAsync Uploads</translation>
    </message>
    <message>
        <source>OK</source>
        <translatorcomment>Label for accept button.</translatorcomment>
        <translation>[$81]</translation>
    </message>
    <message>
        <source>Cancel</source>
        <translatorcomment>Label for cancel button.</translatorcomment>
        <translation>[$82]</translation>
    </message>
    <message>
        <source>Choose</source>
        <translatorcomment>Button label to select the upload folder (String as short as possible)</translatorcomment>
        <translation>[$2023]</translation>
    </message>
</context>
<context>
    <name>UsageProgressBar</name>
    <message>
        <source>Inbox</source>
        <translation type="unfinished">[$166]</translation>
    </message>
    <message>
        <source>Incoming Shares</source>
        <translation type="unfinished"></translation>
    </message>
    <message>
        <source>Cloud Drive</source>
        <translation type="unfinished">[$1687]</translation>
    </message>
    <message>
        <source>Rubbish Bin</source>
        <translation type="unfinished">[$167]</translation>
    </message>
</context>
<context>
    <name>UsageWidget</name>
    <message>
        <source>Cloud Drive</source>
        <translation type="unfinished">[$1687]</translation>
    </message>
    <message>
        <source>Rubbish Bin</source>
        <translation type="unfinished">[$167]</translation>
    </message>
    <message>
        <source>Incoming Shares</source>
        <translation type="unfinished"></translation>
    </message>
    <message>
        <source>Inbox</source>
        <translation type="unfinished">[$166]</translation>
    </message>
    <message>
        <source>Used</source>
        <translation type="unfinished"></translation>
    </message>
    <message>
        <source>Available</source>
        <translation type="unfinished"></translation>
    </message>
</context>
<context>
    <name>WindowsPlatform</name>
    <message>
        <source>MEGA synced folder</source>
        <translatorcomment>Label to indicate the synced MEGA folder.</translatorcomment>
        <translation>[$1813]</translation>
    </message>
</context>
</TS><|MERGE_RESOLUTION|>--- conflicted
+++ resolved
@@ -1646,7 +1646,7 @@
         <translation type="obsolete">[$1680]</translation>
     </message>
     <message>
-        <source>The destination folder is synced and you already have a file 
+        <source>The destination folder is synced and you already have a file
 inside it with the same name (%1).
 If you continue the upload, the previous file will be overwritten.
 Are you sure?</source>
@@ -2639,13 +2639,17 @@
         <translation type="unfinished"></translation>
     </message>
     <message>
-<<<<<<< HEAD
         <source>Transfer quota</source>
         <translatorcomment>Label to indicate the transfer quota usage of current logged account</translatorcomment>
-=======
+        <translation type="unfinished"></translation>
+    </message>
+    <message>
         <source>Don&apos;t show icons on the left pane of Windows Explorer</source>
         <translatorcomment>Text next to a checkbox that allows to disable/enable the visualization of MEGAsync icons on the left pane of Windows Explorer</translatorcomment>
->>>>>>> 9fe74163
+        <translation type="unfinished"></translation>
+    </message>
+    <message>
+        <source>Used quota for the last %1 hours: %2</source>
         <translation type="unfinished"></translation>
     </message>
 </context>
