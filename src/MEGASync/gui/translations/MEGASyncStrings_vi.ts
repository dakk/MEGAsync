<?xml version="1.0" encoding="utf-8"?>
<!DOCTYPE TS>
<TS version="2.1" language="vi" sourcelanguage="en">
<context>
    <name>AccountDetailsDialog</name>
    <message>
        <source>Account usage details</source>
        <translatorcomment>Title of the dialog that displays account usage details for the actual logged user.</translatorcomment>
        <translation>Chi tiết sử dụng của tài khoản</translation>
    </message>
    <message>
        <source>Cloud Drive</source>
        <translatorcomment>Label for Cloud Drive space used. Maintain capital letters in each word.(Max 18 characters)</translatorcomment>
        <translation type="unfinished">Ổ Mây</translation>
    </message>
    <message>
        <source>Inbox</source>
        <translatorcomment>Label for Inbox space used. Maintain capital letters in each word.(Max 18 characters)</translatorcomment>
        <translation type="unfinished">Hộp Thư</translation>
    </message>
    <message>
        <source>Rubbish Bin</source>
        <translatorcomment>Label for Rubbish Bin space used. Maintain capital letters in each word.(Max 18 characters)</translatorcomment>
        <translation type="obsolete">Thùng Rác</translation>
    </message>
    <message>
        <source>Storage</source>
        <translatorcomment>Label for Storage space used. Maintain capital letters in each word.</translatorcomment>
        <translation type="obsolete">Lưu trữ</translation>
    </message>
    <message>
        <source>Files</source>
        <translatorcomment>Label for Files. Maintain capital letters in each word.</translatorcomment>
        <translation type="obsolete">Tệp tin</translation>
    </message>
    <message>
        <source>Folders</source>
        <translatorcomment>Label for Folders. Maintain capital letters in each word.</translatorcomment>
        <translation type="obsolete">Thư mục</translation>
    </message>
    <message>
        <source>Refresh</source>
        <translatorcomment>Label for Refresh button. Used to retrieve all usage account details from the server.</translatorcomment>
        <translation type="vanished">Tải lại thông tin</translation>
    </message>
    <message>
        <source>OK</source>
        <translatorcomment>Label for accept button.</translatorcomment>
        <translation type="vanished">OK</translation>
    </message>
    <message>
        <source>Loading...</source>
        <translatorcomment>Label to show when an account detail request is waiting for the server response.</translatorcomment>
        <translation type="unfinished">Đang tải...</translation>
    </message>
    <message>
        <source>Incoming Shares</source>
        <translation type="unfinished">Mục Chia Sẻ Nhận Được</translation>
    </message>
    <message>
        <source>Rubbish bin</source>
        <translation type="unfinished">Thùng Rác</translation>
    </message>
    <message>
        <source>Available</source>
        <translation type="unfinished">Không Gian Trống</translation>
    </message>
    <message>
        <source>Total size taken up by file versions:</source>
        <translation type="unfinished">Không gian chiếm dụng bởi lịch sử phiên bản tệp tin:</translation>
    </message>
    <message>
        <source>USED STORAGE %1</source>
        <translation type="unfinished">KHÔNG GIAN SỬ DỤNG %1</translation>
    </message>
    <message>
        <source>Data temporarily unavailable</source>
        <translation type="unfinished">Số liệu tạm thời không khả dụng</translation>
    </message>
    <message>
        <source>%1 of %2</source>
        <translation type="unfinished">%1 trong tổng %2</translation>
    </message>
</context>
<context>
    <name>ActiveTransfersWidget</name>
    <message>
        <source>No Transfers</source>
        <translatorcomment>Label to indicate that there are no active transfers at current time</translatorcomment>
        <translation type="unfinished">Không Có Truyền Tải Nào</translation>
    </message>
    <message>
        <source>Remaining Downloads</source>
        <translatorcomment>Label to indicate the number of remaining downloads</translatorcomment>
        <translation type="unfinished">Các Phiên Tải Xuống Còn Lại</translation>
    </message>
    <message>
        <source>download speed</source>
        <translatorcomment>Label to indicate the actual current download speed</translatorcomment>
        <translation type="unfinished">tốc độ tải xuống</translation>
    </message>
    <message>
        <source>No Downloads</source>
        <translatorcomment>Label to indicate that there are no active downloads at current time</translatorcomment>
        <translation type="unfinished">Không có phiên tải xuống</translation>
    </message>
    <message>
        <source>Remaining Uploads</source>
        <translatorcomment>Label to indicate the number of remaining uploads</translatorcomment>
        <translation type="unfinished">Các Phiên Tải Lên Còn Lại</translation>
    </message>
    <message>
        <source>upload speed</source>
        <translatorcomment>Label to indicate the actual current upload speed</translatorcomment>
        <translation type="unfinished">tốc độ tải lên</translation>
    </message>
    <message>
        <source>No Uploads</source>
        <translatorcomment>Label to indicate that there are no active uploads at current time</translatorcomment>
        <translation type="unfinished">Không có phiên tải lên</translation>
    </message>
    <message>
        <source>PAUSED</source>
        <translatorcomment>Label to indicate a global Pause state for all active transfers</translatorcomment>
        <translation type="unfinished">BỊ TẠM DỪNG</translation>
    </message>
    <message>
        <source>Are you sure you want to cancel this transfer?</source>
        <translatorcomment>Warning message shown when an user try to cancel the selected transfer</translatorcomment>
        <translation type="unfinished">Bạn có chắc muốn hủy bỏ truyền tải này không?</translation>
    </message>
</context>
<context>
    <name>AddExclusionDialog</name>
    <message>
        <source>Add exclusion</source>
        <translatorcomment>Title of the dialog displayed when an user is adding a new exclusion rule for the synchronizations.</translatorcomment>
        <translation type="unfinished">Thêm ngoại lệ</translation>
    </message>
    <message>
        <source>Enter a name, an absolute path (wildcards * and ? are allowed) or choose which file or folder you want to exclude from the synchronization</source>
        <translatorcomment>Label to describe the different options that the user have to set a exclusion for all synchronizations.</translatorcomment>
        <translation type="unfinished">Nhập tên, dạng tên hay đường dẫn mẫu (được phép sử dụng các ky tự đặng biệt như * và? để biểu hiện) hoặc chọn ra tệp tin và thư mục bạn muốn liệt vào danh sách ngoại lệ khỏi quá trình đồng bộ</translation>
    </message>
    <message>
        <source>Choose File</source>
        <translatorcomment>Label of button that pop up a selection dialog to choose a file to be excluded for the synchonization</translatorcomment>
        <translation type="unfinished">Chọn Tệp Tin</translation>
    </message>
    <message>
        <source>Choose Folder</source>
        <translatorcomment>Label of button that pop up a selection dialog to choose a folder to be excluded for the synchonization</translatorcomment>
        <translation type="unfinished">Chọn Thư Mục</translation>
    </message>
    <message>
        <source>Cancel</source>
        <translatorcomment>Label for cancel button.</translatorcomment>
        <translation type="unfinished">Hủy bỏ</translation>
    </message>
    <message>
        <source>OK</source>
        <translatorcomment>Label for confirmation button.</translatorcomment>
        <translation type="unfinished">OK</translation>
    </message>
    <message>
        <source>Choose</source>
        <translatorcomment>Label of button that pop up a selection dialog to choose a file or a folder to be excluded for the synchonization</translatorcomment>
        <translation type="unfinished">Chọn ảnh/video</translation>
    </message>
    <message>
        <source>Warning</source>
        <translatorcomment>Label to indicate a waring during the process of setting a exclusion for the synchronizations.</translatorcomment>
        <translation type="unfinished">Chú Ý</translation>
    </message>
    <message>
        <source>Please enter a valid file name or absolute path.</source>
        <translatorcomment>Information message shown when the user selects an invalid file name or path for the exclusion</translatorcomment>
        <translation type="unfinished">Xin nhập một đường dẫn hoặc tên tệp tin một cách hợp lệ.</translation>
    </message>
    <message>
        <source>Select the file or folder you want to exclude</source>
        <translatorcomment>Caption of dialog to select a file or folder to exclude for the synchronizations</translatorcomment>
        <translation type="unfinished">Chọn thư mục hay tệp tin muốn khai trừ khỏi quá trình đồng bộ</translation>
    </message>
    <message>
        <source>Select the folder you want to exclude</source>
        <translatorcomment>Caption of dialog to select a folder to exclude for the synchronizations</translatorcomment>
        <translation type="unfinished">Chọn thư mục muốn khai trừ khỏi quá trình đồng bộ</translation>
    </message>
    <message>
        <source>Select the file you want to exclude</source>
        <translatorcomment>Caption of dialog to select a file to exclude for the synchronizations</translatorcomment>
        <translation type="unfinished">Chọn tệp tin muốn khai trừ khỏi quá trình đồng bộ</translation>
    </message>
</context>
<context>
    <name>BindFolderDialog</name>
    <message>
        <source>Add synchronized folder</source>
        <translatorcomment>Title of the dialog displayed when an user is creating a new synchronized folder.</translatorcomment>
        <translation>Thêm các thư mục được đồng bộ hóa</translation>
    </message>
    <message>
        <source>Please select a local folder and a MEGA folder</source>
        <translatorcomment>Message displayed when an user is adding a synchronized folder an either local or remote folder are empty.</translatorcomment>
        <translation>Xin chọn một thư mục trong máy và một thư mục MEGA</translation>
    </message>
    <message>
        <source>The selected local folder is already synced</source>
        <translatorcomment>Message displayed when an user is adding a local folder wich is already synced.</translatorcomment>
        <translation>Thư mục nội bộ vừa chọn đã được đồng bộ từ trước</translation>
    </message>
    <message>
        <source>A synced folder cannot be inside another synced folder</source>
        <translatorcomment>Message displayed when an user is adding nested local folders for synchronization.</translatorcomment>
        <translation>Một thư mục được đồng bộ không thể nằm trong một thư mục được đồng bộ khác</translation>
    </message>
    <message>
        <source>The selected MEGA folder is already synced</source>
        <translatorcomment>Message displayed when an user is adding an already synchronized remote folder.</translatorcomment>
        <translation>Thư mục MEGA vừa chọn đã được đồng bộ từ trước</translation>
    </message>
    <message>
        <source>Full account syncing is only possible without any selective syncs</source>
        <translation type="obsolete">Việc đồng bộ toàn bộ tài khoản chỉ thực hiện được khi không còn thư mục được chọn để đồng bộ hóa riêng lẻ</translation>
    </message>
    <message>
        <source>Warning</source>
        <translation type="obsolete">Chú Ý</translation>
    </message>
    <message>
        <source>Sync name</source>
        <translatorcomment>Title of the dialog displayed when a user is using a name for a local folder that is already used.</translatorcomment>
        <translation>Tên việc đồng bộ</translation>
    </message>
    <message>
        <source>The name &quot;%1&quot; is already in use for another sync
Please enter a different name to identify this synced folder:</source>
        <translatorcomment>Detailed message displayed when a user is using a name for a local folder that is already used. Preserve &quot;%1&quot; code because is used to indicate the local folder at runtime.</translatorcomment>
        <translation>Tiến trình mang tên &quot;%1&quot; đã có trong một phiên đồng bộ. Xin đặt một cái tên khác để phân biệt với thư mục đồng bộ này:</translation>
    </message>
    <message>
        <source>OK</source>
        <translatorcomment>Label for accept button.</translatorcomment>
        <translation>OK</translation>
    </message>
    <message>
        <source>Cancel</source>
        <translatorcomment>Label for cancel button.</translatorcomment>
        <translation>Hủy bỏ</translation>
    </message>
    <message>
        <source>Error</source>
        <translatorcomment>Label for status of an error performing an operation.</translatorcomment>
        <translation>Lỗi</translation>
    </message>
    <message>
        <source>Local folder too large (this version is limited to %1 folders or %2 files.
Please, select another folder.</source>
        <translation type="obsolete">Thư mục nội bộ có thích thước quá lớn (phiên bản hiện tại chỉ cho chép %1 thư mục hay %2 tệp tin). Xin thử một thư mục khác.</translation>
    </message>
    <message>
        <source>You are trying to sync an extremely large folder.
To prevent the syncing of entire boot volumes, which is inefficient and dangerous,
we ask you to start with a smaller folder and add more data while MEGAsync is running.</source>
        <translation type="obsolete">Thư mục này có kích thước vô cùng lớn. Lỗi có thể xảy ra khi cố thử đồng bộ dung lượng lớn dữ liệu, gây ra chậm chạp và hư hỏng, chúng tôi khuyên bạn nên chọn một thư mục nhỏ hơn và từ từ thêm vào dữ liệu khi MEGAsync đang hoạt động.</translation>
    </message>
</context>
<context>
    <name>ChangeLogDialog</name>
    <message>
        <source>Terms of Service</source>
        <translatorcomment>Label for Terms of Service link.</translatorcomment>
        <translation type="unfinished">Điều Khoản Sử Dụng Dịch Vụ</translation>
    </message>
    <message>
        <source>Privacy Policy</source>
        <translatorcomment>Label for Privacy Policy link.</translatorcomment>
        <translation type="unfinished">Chính Sách Quyền Riêng Tư</translation>
    </message>
    <message>
        <source>New in this version:</source>
        <translatorcomment>Label for indicate new features/fixes of current MEGAsync version. Keep colon.</translatorcomment>
        <translation type="unfinished">Trong phiên bản mới này:</translation>
    </message>
    <message>
        <source>Credits</source>
        <translatorcomment>Label for a link that redirects to an credits section in the web that shows information, licenses, etc. about all third-party libraries used by MEGAsync</translatorcomment>
        <translation type="unfinished">Công Trạng</translation>
    </message>
    <message>
        <source>Data Protection Regulation</source>
        <translatorcomment>Label for a link that redirects to GPDR section in the web </translatorcomment>
        <translation type="unfinished">Quy Định Bảo Vệ Dữ Liệu</translation>
    </message>
</context>
<context>
    <name>ChangePassword</name>
    <message>
        <source>Change password</source>
        <translation type="unfinished">Đổi mật khẩu</translation>
    </message>
    <message>
        <source>New password</source>
        <translation type="unfinished">Mật khẩu mới</translation>
    </message>
    <message>
        <source>Confirm new password</source>
        <translation type="unfinished">Nhập lại mật khẩu mới</translation>
    </message>
    <message>
        <source>Cancel</source>
        <translation type="unfinished">Hủy bỏ</translation>
    </message>
    <message>
        <source>OK</source>
        <translation type="unfinished">OK</translation>
    </message>
    <message>
        <source>Password changed</source>
        <translation type="obsolete">Mật khẩu đã được thay đổi</translation>
    </message>
    <message>
        <source>Your password has been changed.</source>
        <translation type="obsolete">Mật khẩu của bạn đã được đổi.</translation>
    </message>
    <message>
        <source>Error</source>
        <translation type="unfinished">Lỗi</translation>
    </message>
    <message>
        <source>Wrong password</source>
        <translation type="obsolete">Sai mật khẩu</translation>
    </message>
    <message>
        <source>Warning</source>
        <translation type="obsolete">Chú Ý</translation>
    </message>
    <message>
        <source>Please enter your password</source>
        <translation type="unfinished">Xin nhập mật khẩu</translation>
    </message>
    <message>
        <source>The entered passwords don&apos;t match</source>
        <translation type="unfinished">Hai mật khẩu bạn vừa nhập không khớp</translation>
    </message>
    <message>
        <source>Please, enter a stronger password</source>
        <translation type="unfinished">Xin đặt một mật khẩu phức tạp hơn</translation>
    </message>
    <message>
        <source>Too many requests. Please wait.</source>
        <translatorcomment>Message shown when the SDK is waiting for the server to complete a request due to a rate limit (API error -4) - (String as short as possible).</translatorcomment>
        <translation type="unfinished">Quá nhiều lời yêu cầu. Xin chờ.</translation>
    </message>
</context>
<context>
    <name>ConfirmSSLexception</name>
    <message>
        <source>Warning</source>
        <translatorcomment>Title of the dialog that allows to disable a security check to prevent atacks that could intercept the communications of MEGAsync</translatorcomment>
        <translation type="unfinished">Chú Ý</translation>
    </message>
    <message>
        <source>Are you sure you want to continue?</source>
        <translatorcomment>Question for the user in the dialog that allows to disable a security check of MEGAsync. The user have to reply yes or no</translatorcomment>
        <translation type="unfinished">Bạn có chắc muốn tiếp tục không?</translation>
    </message>
    <message>
        <source>Remember my decision and don&apos;t ask me again</source>
        <translatorcomment>Text next to a checkbox that allows to remember the decision of the user. The translation should be as short as possible.</translatorcomment>
        <translation type="unfinished">Ghi nhớ sự lựa chọn này và không hỏi lại lần nữa</translation>
    </message>
    <message>
        <source>No</source>
        <translatorcomment>Negative response to a question. The text will be inside a button.</translatorcomment>
        <translation type="unfinished">Không</translation>
    </message>
    <message>
        <source>Yes</source>
        <translatorcomment>Positive response to a question. The text will be inside a button.</translatorcomment>
        <translation type="unfinished">Có</translation>
    </message>
    <message>
        <source>You are about to allow that your communications could be intercepted. Your data would be still inaccessible for attackers due to our end-to-end encryption, but they could blindly move your files and folders in MEGA, delete them or deny your access to your account.</source>
        <translatorcomment>Information for the user about the consequences of disabling a security check of MEGAsync</translatorcomment>
        <translation type="unfinished">Thiết đặt đang chuẩn bị thực hiện sẽ làm cho việc giao tiếp bị ngập ngừng. Dữ liệu sẽ vẫn được mã hoá và không bị hiện nội dung nhưng hacker vẫn sẽ có thể mập mờ di chuyển thư mục và tệp tin trong MEGA, thậm chí xoá đi và ngăn chặn việc truy cập của chủ tài khoản.</translation>
    </message>
</context>
<context>
    <name>CrashReportDialog</name>
    <message>
        <source>Error report</source>
        <translatorcomment>Title of the dialog displayed when an crash report occurred.</translatorcomment>
        <translation>Gửi báo lỗi</translation>
    </message>
    <message>
        <source>MEGAsync has detected a problem. These are the details:</source>
        <translatorcomment>Label to indicate that a crash has occured and the detailed stacktrace of the problem.</translatorcomment>
        <translation>MEGAsync đã xác định được một vấn đề. Sau đây là chi tiết:</translation>
    </message>
    <message>
        <source>You can help us to improve MEGAsync by sending this error report. It doesn&apos;t contain any personal information. If you want to give us more details, please write them below:</source>
        <translatorcomment>Label to indicate if the user wants to add some more details to attach to the crash report.</translatorcomment>
        <translation>Quý khách có thể giúp được chúng tôi cải tiến MEGAsync bằng cách gửi cho chúng tôi các bản báo cáo lỗi. Đừng nên ghi thông tin cá nhân riêng. Nếu quý khách muốn gửi cho chúng tôi phản hồi, xin viết chúng dưới đây:</translation>
    </message>
    <message>
        <source>Cancel</source>
        <translatorcomment>Label for cancel button.</translatorcomment>
        <translation>Hủy bỏ</translation>
    </message>
    <message>
        <source>Send report</source>
        <translatorcomment>Label for Send report button.</translatorcomment>
        <translation>Gửi báo cáo</translation>
    </message>
</context>
<context>
    <name>CustomTransferItem</name>
    <message>
        <source>failed:</source>
        <translatorcomment>Label to indicate that the transfer failed. The reason will be appended after colon symbol.</translatorcomment>
        <translation type="unfinished">thất bại:</translation>
    </message>
    <message>
        <source>%1 of %2</source>
        <translatorcomment>Label to indicate the number of completed transfers of the total. %1 will be replaced with the number of completed transfers and %2 with the total number of transfers</translatorcomment>
        <translation type="unfinished">%1 trong tổng %2</translation>
    </message>
    <message>
        <source>starting...</source>
        <translatorcomment>Label to indicate that a transfer is starting.</translatorcomment>
        <translation type="unfinished">đang bắt đầu…</translation>
    </message>
    <message>
        <source>PAUSED</source>
        <translatorcomment>Label to indicate that a transfer is paused. Keep uppercase.</translatorcomment>
        <translation type="unfinished">BỊ TẠM DỪNG</translation>
    </message>
    <message>
        <source>queued</source>
        <translatorcomment>Label to indicate that a transfer is queued.</translatorcomment>
        <translation type="unfinished">đang chờ</translation>
    </message>
    <message>
        <source>retrying...</source>
        <translatorcomment>Label to indicate that a transfer is being retried.</translatorcomment>
        <translation type="unfinished">đang thử lại…</translation>
    </message>
    <message>
        <source>completing...</source>
        <translatorcomment>Label to indicate that a transfer is being completed.</translatorcomment>
        <translation type="unfinished">đang hoàn tất…</translation>
    </message>
    <message>
        <source>Added [A]</source>
        <translatorcomment>Label to indicate that a transfer finished (added to the list of recently finished transfers) [A] time ago. [A] will be updated with the time since the transfer finished.</translatorcomment>
        <translation type="unfinished">Thêm vào [A]</translation>
    </message>
    <message>
        <source>Out of storage space</source>
        <translatorcomment>Label to indicate that a transfer is halted due to the account is out of storage space</translatorcomment>
        <translation type="unfinished">Hết không gian để lưu trữ</translation>
    </message>
</context>
<context>
    <name>DownloadFromMegaDialog</name>
    <message>
        <source>Download from MEGA</source>
        <translatorcomment>Label and Title of the dialog displayed when a user is trying to retrieve a file/folder from MEGA.(MAX 20 characters)</translatorcomment>
        <translation>Tải về từ MEGA</translation>
    </message>
    <message>
        <source>Please select the download folder for your files:</source>
        <translatorcomment>Label to inform the user of the destination local folder for the files to be downloaded (MAX 50 characters)</translatorcomment>
        <translation>Xin chọn một thư mục để tệp tin được tải xuống:</translation>
    </message>
    <message>
        <source>Local folder:</source>
        <translatorcomment>Label to indicate the user the local folder in which the selected files/folders will be downloaded (String short as possible)</translatorcomment>
        <translation>Thư mục trên máy:</translation>
    </message>
    <message>
        <source>Always download to this destination</source>
        <translatorcomment>Label to let the user select a default download folder with a checkbox.</translatorcomment>
        <translation>Luôn tải xuống vào vị trí này</translation>
    </message>
    <message>
        <source>OK</source>
        <translatorcomment>Label for accept button.</translatorcomment>
        <translation>OK</translation>
    </message>
    <message>
        <source>Cancel</source>
        <translatorcomment>Label for cancel button.</translatorcomment>
        <translation>Hủy bỏ</translation>
    </message>
    <message>
        <source>Choose</source>
        <translatorcomment>Button label to select the download folder (String as short as possible)</translatorcomment>
        <translation>Chọn ảnh/video</translation>
    </message>
    <message>
        <source>Select local folder</source>
        <translatorcomment>Title of the dialog in which the user select the download folder.</translatorcomment>
        <translation>Chọn thư mục trên máy</translation>
    </message>
    <message>
        <source>Error</source>
        <translatorcomment>Title of dialog if an error occurs selecting the download local folder.</translatorcomment>
        <translation>Lỗi</translation>
    </message>
    <message>
        <source>You don&apos;t have write permissions in this local folder.</source>
        <translatorcomment>Label to indicate that a user don&apos;t have write permissions in the selected local folder to download files/folders from MEGA.</translatorcomment>
        <translation>Bạn không có quyền hạn ghi dữ liệu vào thư mục này.</translation>
    </message>
</context>
<context>
    <name>FinderExtensionApp</name>
    <message>
        <source>Get MEGA link</source>
        <translatorcomment>Finder context menu option to generate a public MEGA link</translatorcomment>
        <translation type="unfinished">Lấy đường liên kết MEGA</translation>
    </message>
    <message>
        <source>View on MEGA</source>
        <translatorcomment>Finder context menu option to view a synced file through web browser within your MEGA account</translatorcomment>
        <translation type="unfinished">Xem trên trang MEGA</translation>
    </message>
    <message>
        <source>No options available</source>
        <translatorcomment>Finder context menu label when no option is available for selected items</translatorcomment>
        <translation type="unfinished">Không có thao táo nào khả dụng</translation>
    </message>
    <message>
        <source>Click the toolbar item for a menu.</source>
        <translatorcomment>Tooltip for MEGA finder toolbar button</translatorcomment>
        <translation type="unfinished">Click vào để hiện thêm menu các công cụ.</translation>
    </message>
    <message>
        <source>1 file</source>
        <translatorcomment>Context menu option label to indicate the user has selected a file</translatorcomment>
        <translation type="unfinished">1 tệp tin</translation>
    </message>
    <message>
        <source>%i files</source>
        <translatorcomment>Context menu option label to indicate the user has selected %i number of files</translatorcomment>
        <translation type="unfinished">%i tệp</translation>
    </message>
    <message>
        <source>1 folder</source>
        <translatorcomment>Context menu option label to indicate the user has selected a folder</translatorcomment>
        <translation type="unfinished">1 thư mục</translation>
    </message>
    <message>
        <source>%i folders</source>
        <translatorcomment>Context menu option label to indicate the user has selected %i number of folders</translatorcomment>
        <translation type="unfinished">%i thư mục</translation>
    </message>
    <message>
        <source>View previous versions</source>
        <translation type="unfinished">Xem phiên bản trước đây</translation>
    </message>
</context>
<context>
    <name>FolderBinder</name>
    <message>
        <source>Local folder:</source>
        <translatorcomment>Label to indicate the user the local folder for a synchronization (String short as possible)</translatorcomment>
        <translation>Thư mục trên máy:</translation>
    </message>
    <message>
        <source>MEGA folder:</source>
        <translatorcomment>Label to indicate the user the MEGA folder for a synchronization (String short as possible)</translatorcomment>
        <translation>Thư mục MEGA:</translation>
    </message>
    <message>
        <source>Select local folder</source>
        <translatorcomment>Title of the dialog in which the user select the local default folder.for a synchronization.</translatorcomment>
        <translation>Chọn thư mục trên máy</translation>
    </message>
    <message>
        <source>Choose</source>
        <translatorcomment>Button label to select the folders (local and remote) for a synchronization (String as short as possible)</translatorcomment>
        <translation>Chọn ảnh/video</translation>
    </message>
    <message>
        <source>Warning</source>
        <translatorcomment>Label to indicate a waring during the process of stablish a synchronization.</translatorcomment>
        <translation>Chú Ý</translation>
    </message>
    <message>
        <source>You don&apos;t have write permissions in this folder.</source>
        <translation type="obsolete">Bạn không có quyền hạn ghi dữ liệu trong thư mục này.</translation>
    </message>
    <message>
        <source>MEGAsync won&apos;t be able to download anything here.</source>
        <translatorcomment>Label to indicate that MEGAsync won&apos;t be able to download anything due to the user doesn&apos;t have writhe permissions on the local selected folder.</translatorcomment>
        <translation>MEGAsync sẽ không tải xuống được gì vào chỗ này.</translation>
    </message>
    <message>
        <source>Do you want to continue?</source>
        <translatorcomment>Label to indicate if the user wants to continue in spite of the problem occured.</translatorcomment>
        <translation>Bạn có muốn tiếp tục không?</translation>
    </message>
    <message>
        <source>You don&apos;t have write permissions in this local folder.</source>
        <translatorcomment>Label to indicate that a user don&apos;t have write permissions in the selected local folder for a synchronization.</translatorcomment>
        <translation>Bạn không có quyền hạn ghi dữ liệu vào thư mục này.</translation>
    </message>
    <message>
        <source>You are trying to sync an extremely large folder.
To prevent the syncing of entire boot volumes, which is inefficient and dangerous,
we ask you to start with a smaller folder and add more data while MEGAsync is running.</source>
        <translatorcomment>Label to inform a user about the fact of syncing a extremely large folder and the possible drawbacks that could arise.</translatorcomment>
        <translation>Thư mục này có kích thước vô cùng lớn. Lỗi có thể xảy ra khi cố thử đồng bộ dung lượng lớn dữ liệu, gây ra chậm chạp và hư hỏng, chúng tôi khuyên bạn nên chọn một thư mục nhỏ hơn và từ từ thêm vào dữ liệu khi MEGAsync đang hoạt động.</translation>
    </message>
    <message>
        <source>Error</source>
        <translation type="unfinished">Lỗi</translation>
    </message>
    <message>
        <source>You can not sync a shared folder without Full Access permissions</source>
        <translatorcomment>Label to inform a user about the incompatibility of sync a shared folder without Full Access permissions</translatorcomment>
        <translation type="unfinished">Bạn chỉ có thể đồng bộ các thư mục được chia sẻ cho bạn nếu bạn có Toàn Quyền Truy Cập</translation>
    </message>
</context>
<context>
    <name>GuestWidget</name>
    <message>
        <source>MEGAsync is on guest mode</source>
        <translatorcomment>Label to inform a user that MEGAsync is running on Guest Mode</translatorcomment>
        <translation type="obsolete">MEGAsync hiện đang ở chế độ khách</translation>
    </message>
    <message>
        <source>Login</source>
        <translatorcomment>Button label to start the Login process. (String as short as possible)</translatorcomment>
        <translation type="unfinished">Đăng nhập</translation>
    </message>
    <message>
        <source>Cancel all downloads</source>
        <translatorcomment>Label to cancel all pending downloads.(String as short as possible)</translatorcomment>
        <translation type="obsolete">Hủy tất cả các tải xuống</translation>
    </message>
    <message>
        <source>Cancel download</source>
        <translatorcomment>Label to cancel the actual download.(String as short as possible)</translatorcomment>
        <translation type="obsolete">Hủy tải xuống</translation>
    </message>
    <message>
        <source>Create account</source>
        <translatorcomment>Button label to start the creation of an account process. (String as short as possible)</translatorcomment>
        <translation type="unfinished">Tạo tài khoản</translation>
    </message>
    <message>
        <source>[A]Login[/A] or [B]Create an account[/B] to fully experience MEGA</source>
        <translatorcomment>Label shown at startup of MEGAsync to offer the user the options to login or create and account. Keep [A][B][/A][/B] place holders</translatorcomment>
        <translation type="obsolete">[A]Đăng nhập[/A] hoặc [B]Tạo một tài khoản[/B] để trải nghiệm toàn bộ các tính năng của MEGA</translation>
    </message>
    <message>
        <source>Login to MEGA</source>
        <translatorcomment>Label shown at main dialog before logging in</translatorcomment>
        <translation type="unfinished">Đăng nhập vào MEGA</translation>
    </message>
    <message>
        <source>Email address</source>
        <translatorcomment>Tip shown in email line edit before typing the user email address.</translatorcomment>
        <translation type="unfinished">Địa chỉ email</translation>
    </message>
    <message>
        <source>Password</source>
        <translatorcomment>Tip shown in password line edit before typing the user password</translatorcomment>
        <translation type="unfinished">Mật khẩu</translation>
    </message>
    <message>
        <source>Forgot password?</source>
        <translatorcomment>Button label that redirects to the web page with information about forgotten passwords.</translatorcomment>
        <translation type="unfinished">Quên mất mật khẩu?</translation>
    </message>
    <message>
        <source>Cancel</source>
        <translatorcomment>Button label to cancel the current operation</translatorcomment>
        <translation type="unfinished">Hủy bỏ</translation>
    </message>
    <message>
        <source>Setting up your account...</source>
        <translatorcomment>Label shown at main dialog during the initial setup of synced folders.</translatorcomment>
        <translation type="unfinished">Đang thiết lập tài khoản…</translation>
    </message>
    <message>
        <source>Logging in...</source>
        <translatorcomment>Label shown at main dialog to show the current operation. In this case logging in.</translatorcomment>
        <translation type="unfinished">Đang đăng nhập...</translation>
    </message>
    <message>
        <source>Fetching file list...</source>
        <translatorcomment>Label shown at main dialog to show the current operation. In this case fetching file information from servers.</translatorcomment>
        <translation type="unfinished">Đang truy vấn danh sách các tệp tin...</translation>
    </message>
    <message>
        <source>Error</source>
        <translatorcomment>Label shown to show an error</translatorcomment>
        <translation type="unfinished">Lỗi</translation>
    </message>
    <message>
        <source>Incorrect email and/or password.</source>
        <translatorcomment>Message box shown when user enters incorrect email and/or password at login</translatorcomment>
        <translation type="unfinished">Email và/hoặc mật khẩu chưa đúng.</translation>
    </message>
    <message>
        <source>Have you verified your account?</source>
        <translatorcomment>Message shown after a failed login to recommend the user to verify his account.</translatorcomment>
        <translation type="obsolete">Quý khách đã xác thực tài khoản hay chưa?</translation>
    </message>
    <message>
        <source>Please check your e-mail and click the link to confirm your account.</source>
        <translatorcomment>Label shown when a user has created and account to inform that he needs to check his e-mail and confirm his account.</translatorcomment>
        <translation type="unfinished">Xin kiểm tra hộp thư email của bạn và click vào đường liên kết để xác thực tài khoản.</translation>
    </message>
    <message>
        <source>You have attempted to log in too many times.[BR]Please wait until %1 and try again.</source>
        <translatorcomment>Label shown at main dialog to inform the user that he has failed to log in several times and has to wait before trying again.</translatorcomment>
        <translation type="unfinished">Bạn đã cố thử đăng nhập quá nhiều lần. [BR]Xin vui lòng chờ tới %1 rồi thử lại.</translation>
    </message>
    <message>
        <source>Your account has been blocked. Please contact support@mega.co.nz</source>
        <translatorcomment>Label shown at main dialog to show that the account has been blocked and the user needs to contact the support team.</translatorcomment>
        <translation type="unfinished">Tài khoản của bạn bị khóa. Vui lòng liên hệ support@mega.nz</translation>
    </message>
    <message>
        <source>Unable to get the filesystem.
Please, try again. If the problem persists please contact bug@mega.co.nz</source>
        <translatorcomment>Label shown if there is a fatal error fetching the filesystem from servers.</translatorcomment>
        <translation type="unfinished">Không lấy được thông tin từ hệ thống tệp. Xin thử lại. Nếu lỗi vẫn tiếp tục diễn ra, xin liên hệ bug@mega.nz</translation>
    </message>
    <message>
        <source>Please, enter your e-mail address</source>
        <translatorcomment>Message box shown if user does not enter email and try to log in</translatorcomment>
        <translation type="unfinished">Xin nhập địa chỉ email của bạn</translation>
    </message>
    <message>
        <source>Please, enter a valid e-mail address</source>
        <translatorcomment>Message box shown if user has typed an incorrect email</translatorcomment>
        <translation type="unfinished">Xin nhập một địa chỉ email hợp lệ</translation>
    </message>
    <message>
        <source>Please, enter your password</source>
        <translatorcomment>Message box shown if user does not enter a password</translatorcomment>
        <translation type="unfinished">Xin nhập mật khẩu</translation>
    </message>
    <message>
        <source>Logging out...</source>
        <translatorcomment>Label shown at main dialog to show the current operation. In this case logging out from the account.</translatorcomment>
        <translation type="unfinished">Đang đăng xuất...</translation>
    </message>
</context>
<context>
    <name>HTTPServer</name>
    <message>
        <source>Your download has started</source>
        <translatorcomment>Notification shown when a web download is started.</translatorcomment>
        <translation type="unfinished">Quá trình tải xuống đang được thực hiện</translation>
    </message>
</context>
<context>
    <name>ImportListWidgetItem</name>
    <message>
        <source>Please wait...</source>
        <translatorcomment>Label to indicate the user that needs to wait until MEGAsync fetches link information from the server</translatorcomment>
        <translation type="unfinished">Xin chờ...</translation>
    </message>
</context>
<context>
    <name>ImportMegaLinksDialog</name>
    <message>
        <source>Import links</source>
        <translatorcomment>Label and Title of the dialog displayed when a user is trying to import MEGA links .(MAX 20 characters)</translatorcomment>
        <translation>Nhập đường liên kết</translation>
    </message>
    <message>
        <source>Download to my computer</source>
        <translatorcomment>Label to indicate if the user wants to download the imported MEGA link(s) to his computer.</translatorcomment>
        <translation>Tải về máy tính của tôi</translation>
    </message>
    <message>
        <source>Import to my cloud drive</source>
        <translatorcomment>Label to indicate if the user wants to import the selected MEGA link(s) to his cloud drive.</translatorcomment>
        <translation>Chuyển nhập vào ổ mây của tôi</translation>
    </message>
    <message>
        <source>OK</source>
        <translatorcomment>Label for accept button.</translatorcomment>
        <translation>OK</translation>
    </message>
    <message>
        <source>Cancel</source>
        <translatorcomment>Label for cancel button.</translatorcomment>
        <translation>Hủy bỏ</translation>
    </message>
    <message>
        <source>/MEGAsync Downloads</source>
        <translation type="obsolete">/MEGAsync Tải Xuống</translation>
    </message>
    <message>
        <source>/MEGAsync Imports</source>
        <translatorcomment>Default created folder for imported links at the user Cloud Drive.</translatorcomment>
        <translation type="obsolete">/MEGAsync Chuyển Nhập</translation>
    </message>
    <message>
        <source>Select local folder</source>
        <translatorcomment>Title of the dialog in which the user select the local default folder.for downloads.</translatorcomment>
        <translation>Chọn thư mục trên máy</translation>
    </message>
    <message>
        <source>Decryption error</source>
        <translatorcomment>Label to indicate a Decryption error due to a problem with the KEYS</translatorcomment>
        <translation>Giải mã sai</translation>
    </message>
    <message>
        <source>Not found</source>
        <translatorcomment>Label to indicate that an imported link can&apos;t be found.</translatorcomment>
        <translation>Không tìm thấy</translation>
    </message>
    <message>
        <source>Warning</source>
        <translatorcomment>Label to indicate a warning during the process of importing a MEGA link.</translatorcomment>
        <translation type="vanished">Chú Ý</translation>
    </message>
    <message>
        <source>Choose</source>
        <translatorcomment>Label button for Choose action</translatorcomment>
        <translation>Chọn ảnh/video</translation>
    </message>
    <message>
        <source>Error</source>
        <translation>Lỗi</translation>
    </message>
    <message>
        <source>You don&apos;t have write permissions in this local folder.</source>
        <translatorcomment>Message shown when a user is trying to download a file to a local folder without the right permissions.</translatorcomment>
        <translation>Bạn không có quyền hạn ghi dữ liệu vào thư mục này.</translation>
    </message>
</context>
<context>
    <name>InfoDialog</name>
    <message>
        <source>MEGAsync is up to date</source>
        <translatorcomment>Label to indicate that MEGAsync is at state of up-to-date (String as short as possible)</translatorcomment>
        <translation type="vanished">Trình MEGAsync đã cập nhật tất cả</translation>
    </message>
    <message>
        <source>RECENTLY UPDATED</source>
        <translatorcomment>Label to indicate the files recently updated. Keep capital letters.</translatorcomment>
        <translation type="vanished">ĐƯỢC CẬP NHẬT GẦN ĐÂY</translation>
    </message>
    <message>
        <source>Usage: Data temporarily unavailable</source>
        <translatorcomment>Label to indicate that the usage data of the account is temporarily unavailable (String as short as possible)</translatorcomment>
        <translation type="vanished">Lưu lượng: Các thông số tạm thời không khả dụng</translation>
    </message>
    <message>
        <source>Syncs</source>
        <translatorcomment>Button label to show all synchronizations that the user has stablish (String as short as possible).</translatorcomment>
        <translation>Đồng bộ</translation>
    </message>
    <message>
        <source>MEGA website</source>
        <translatorcomment>Label with an URL link to MEGA website</translatorcomment>
        <translation type="vanished">Trang web MEGA</translation>
    </message>
    <message>
        <source>%1 of %2</source>
        <translatorcomment>Label to keep the count of pending and total files. Preserve %1 and %2 codes beacuse they are used to include the number of pending and total files.</translatorcomment>
        <translation>%1 trong tổng %2</translation>
    </message>
    <message>
        <source>Usage: %1</source>
        <translatorcomment>Label to indicate the actual usage of the current account. Preserve %1 code beacuse is used to include the amount of space utilized.</translatorcomment>
        <translation type="vanished">Lượng dùng: %1</translation>
    </message>
    <message>
        <source>%1 of %2 (%3/s)</source>
        <translatorcomment>Label to keep the count of pending and total files. Preserve %1, %2 and %3 codes beacuse they are used to include the number of pending, total files and actual speed.</translatorcomment>
        <translation type="vanished">%1 trong tổng %2 mục (%3/giây)</translation>
    </message>
    <message>
        <source>%1 of %2 (paused)</source>
        <translatorcomment>Label to keep the count of pending and total files. Preserve %1 and %2 codes beacuse they are used to include the number of pending and total files.</translatorcomment>
        <translation type="vanished">%1 trong tổng %2 mục (tạm dừng)</translation>
    </message>
    <message>
        <source>File transfers paused</source>
        <translatorcomment>Label to indicate that the state of transfers is actually paused.</translatorcomment>
        <translation type="vanished">Truyền tải tệp bị tạm dừng</translation>
    </message>
    <message>
        <source>MEGAsync is scanning</source>
        <translatorcomment>Label to indicate that MEGAsync is at state of scanning inside synced folders (String as short as possible)</translatorcomment>
        <translation type="vanished">MEGAsync đang quét dữ liệu</translation>
    </message>
    <message>
        <source>All transfers have been completed</source>
        <translatorcomment>Label to indicate that all pending transfers are already completed</translatorcomment>
        <translation>Tất cả truyền tải đã hoàn thành</translation>
    </message>
    <message>
        <source>Cancel all downloads</source>
        <translatorcomment>Label to cancel all pending downloads.(String as short as possible)</translatorcomment>
        <translation type="vanished">Hủy tất cả các tải xuống</translation>
    </message>
    <message>
        <source>Cancel download</source>
        <translatorcomment>Label to cancel the actual download.(String as short as possible)</translatorcomment>
        <translation type="vanished">Hủy tải xuống</translation>
    </message>
    <message>
        <source>Cancel all uploads</source>
        <translatorcomment>Label to cancel all pending uploads.(String as short as possible)</translatorcomment>
        <translation type="vanished">Hủy tất cả tải lên</translation>
    </message>
    <message>
        <source>Cancel upload</source>
        <translatorcomment>Label to cancel the actual upload. (String as short as possible)</translatorcomment>
        <translation type="vanished">Hủy tải lên</translation>
    </message>
    <message>
        <source>Add Sync</source>
        <translatorcomment>Button label to add a new synchronization (String as short as possible)</translatorcomment>
        <translation>Thêm đồng bộ</translation>
    </message>
    <message>
        <source>one file at %1/s</source>
        <translation type="obsolete">một tệp đang ở %1/giây</translation>
    </message>
    <message>
        <source>one file (paused)</source>
        <translation type="obsolete">một tệp (tạm dừng)</translation>
    </message>
    <message>
        <source>%1 of %2 files at %3/s</source>
        <translation type="obsolete">%1 trong tổng %2 tệp đang ở %3/giây</translation>
    </message>
    <message>
        <source>%1 of %2 files (paused)</source>
        <translation type="obsolete">%1 trong tổng %2 tệp (tạm dừng)</translation>
    </message>
    <message>
        <source>Total Remaining: </source>
        <translation type="obsolete">Tổng cộng còn lại:</translation>
    </message>
    <message>
        <source>Downloading </source>
        <translatorcomment>Label to indicate that MEGAsync is Downloading files (String as short as possible and keep capitar letters)</translatorcomment>
        <translation type="vanished">Đang tải</translation>
    </message>
    <message>
        <source>Uploading </source>
        <translatorcomment>Label to indicate that MEGAsync is Uploading files (String as short as possible and keep capitar letters)</translatorcomment>
        <translation type="vanished">Đang tải lên</translation>
    </message>
    <message>
        <source>MEGAsync is waiting</source>
        <translatorcomment>Label to indicate that MEGAsync is at a wait state (String as short as possible)</translatorcomment>
        <translation type="vanished">MEGAsync hiện đang chờ</translation>
    </message>
    <message>
        <source>MEGAsync is starting</source>
        <translatorcomment>Label to indicate that MEGAsync is at start state (String as short as possible)</translatorcomment>
        <translation type="vanished">Trình MEGAsync đang khởi động</translation>
    </message>
    <message>
        <source>Pause</source>
        <translation type="obsolete">Tạm dừng</translation>
    </message>
    <message>
        <source>Settings</source>
        <translation type="obsolete">Thiết Đặt</translation>
    </message>
    <message>
        <source>Resume downloads</source>
        <translatorcomment>Label to resume the download queue. (String as short as possible)</translatorcomment>
        <translation type="obsolete">Tiếp tục tải xuống</translation>
    </message>
    <message>
        <source>Pause downloads</source>
        <translatorcomment>Label to pause the download queue. (String as short as possible)</translatorcomment>
        <translation type="obsolete">Tạm dừng tải xuống</translation>
    </message>
    <message>
        <source>Resume uploads</source>
        <translatorcomment>Label to resume the upload queue. (String as short as possible)</translatorcomment>
        <translation type="obsolete">Tiếp tục tải lên</translation>
    </message>
    <message>
        <source>Pause uploads</source>
        <translatorcomment>Label to pause the upload queue. (String as short as possible)</translatorcomment>
        <translation type="obsolete">Tạm dừng tải lên</translation>
    </message>
    <message>
        <source>Resume download</source>
        <translatorcomment>Label to resume the current download. (String as short as possible)</translatorcomment>
        <translation type="obsolete">Tiếp tục tải xuống</translation>
    </message>
    <message>
        <source>Resume upload</source>
        <translatorcomment>Label to resume the current upload. (String as short as possible)</translatorcomment>
        <translation type="obsolete">Tiếp tục tải lên</translation>
    </message>
    <message>
        <source>Blocked file: %1</source>
        <translatorcomment>Label to show the blocked file that has stopped the synchronization engine</translatorcomment>
        <translation type="unfinished">Tệp tin bị chặn: %1</translation>
    </message>
    <message>
        <source>Servers are too busy. Please wait...</source>
        <translation type="obsolete">Bộ phận máy chủ hiện đang bận. Xin vui lòng chờ.</translation>
    </message>
    <message>
        <source>MEGAsync is currently disabled</source>
        <translatorcomment>Label to inform a user that MEGAsync is actually disabled due to the account is overquota (storage and/or transfer)</translatorcomment>
        <translation type="obsolete">MEGAsync hiện bị vô hiệu hóa</translation>
    </message>
    <message>
        <source>Your account has exceeded its allowed space quota.[A]Upgrade[/A]and keep enjoying secure, end-to-end encrypted storage.</source>
        <translatorcomment>Label to inform the user that his account is overquota and needs to upgrade to keep using it.</translatorcomment>
        <translation type="obsolete">Tài khoản đã dùng quá mức không gian lưu trữ cho phép. Tài khoản sẽ không được nhận thêm bất kì nội dung nào nữa, Xin xóa bớt dữ liệu không cần thiết khỏi Ổ Mây hoặc [A]Nâng cấp[/A] tài khoản để tiếp tục sử dụng dịch vụ.</translation>
    </message>
    <message>
        <source>Upgrade to PRO</source>
        <translatorcomment>Button label to start the process of upgrading an account (String as short as possible)</translatorcomment>
        <translation type="unfinished">Nâng cấp lên PRO</translation>
    </message>
    <message>
        <source>Open Transfer Manager</source>
        <translatorcomment>Tooltip for the button that open transfer manager dialog</translatorcomment>
        <translation type="unfinished">Mở Bộ Quản Lý Truyền Tải</translation>
    </message>
    <message>
        <source>USED STORAGE %1</source>
        <translatorcomment>Label to indicate the total used storage.quota</translatorcomment>
        <translation type="unfinished">KHÔNG GIAN SỬ DỤNG %1</translation>
    </message>
    <message>
        <source>Data temporarily unavailable</source>
        <translatorcomment>Label to indicate the usage data is temporarely unavailable due to a transient error</translatorcomment>
        <translation type="unfinished">Số liệu tạm thời không khả dụng</translation>
    </message>
    <message>
        <source>PAUSED</source>
        <translatorcomment>Label to indicate that the current transfer is paused. Keep capital letters.</translatorcomment>
        <translation type="obsolete">BỊ TẠM DỪNG</translation>
    </message>
    <message>
        <source>Paused</source>
        <translatorcomment>Label to indicate that MEGAsync is at pause state</translatorcomment>
        <translation type="obsolete">Đã tạm dừng</translation>
    </message>
    <message>
        <source>Waiting</source>
        <translatorcomment>Label to indicate that MEGAsync is at waiting state</translatorcomment>
        <translation type="obsolete">Đang chờ</translation>
    </message>
    <message>
        <source>Scanning...</source>
        <translatorcomment>Label to indicate that MEGAsync is at scanning state</translatorcomment>
        <translation type="obsolete">Đang quét...</translation>
    </message>
    <message>
        <source>Up to date</source>
        <translatorcomment>Label to indicate that MEGAsync is at up-to-date state</translatorcomment>
        <translation type="obsolete">Đã cập nhật</translation>
    </message>
    <message>
        <source>Cloud Drive</source>
        <translatorcomment>Label to indicate Cloud drive section of a MEGA account. Keep capital letters.</translatorcomment>
        <translation type="unfinished">Ổ Mây</translation>
    </message>
    <message>
        <source>Inbox</source>
        <translatorcomment>Label to indicate Inbox section of a MEGA account. Keep capital letters.</translatorcomment>
        <translation type="unfinished">Hộp Thư</translation>
    </message>
    <message>
        <source>Incoming Shares</source>
        <translatorcomment>Label to indicate Incoming Shares section of a MEGA account. Keep capital letters.</translatorcomment>
        <translation type="unfinished">Mục Chia Sẻ Nhận Được</translation>
    </message>
    <message>
        <source>Rubbish bin</source>
        <translatorcomment>Label to indicate Rubbish bin section of a MEGA account. Keep capital letters.</translatorcomment>
        <translation type="unfinished">Thùng Rác</translation>
    </message>
    <message>
        <source>Show MEGAsync options</source>
        <translatorcomment>Tooltip for the button that opens MEGAsync options menu</translatorcomment>
        <translation type="unfinished">Hiện các tùy chọn cho MEGAsync</translation>
    </message>
    <message>
        <source>USED BANDWIDTH %1</source>
        <translation type="obsolete">BĂNG THÔNG ĐÃ DÙNG %1</translation>
    </message>
    <message>
        <source>The process is taking longer than expected. Please wait...</source>
        <translation type="unfinished">Quý trình hiện diễn ra lâu hơn dự đoán. Xin chờ.</translation>
    </message>
    <message>
        <source>Upload to MEGA now</source>
        <translatorcomment>Label shown at main dialog when the user is already logged in to inform that he can start uploading files to MEGA</translatorcomment>
        <translation type="unfinished">Tài lên MEGA ngay bây giờ</translation>
    </message>
    <message>
        <source>Dismiss</source>
        <translatorcomment>Button label to dismiss (hide) overquota dialogs.</translatorcomment>
        <translation type="unfinished">Đã đọc xong</translation>
    </message>
    <message>
        <source>Buy more space</source>
        <translatorcomment>Button label to redirect the user to upgrade the account in the website.</translatorcomment>
        <translation type="unfinished">Mua thêm không gian</translation>
    </message>
    <message>
        <source>TRANSFER QUOTA %1</source>
        <translatorcomment>Label shown to indicate the actual transfer quota used by the current account. %1 will be replaced with the used bandwidth quota</translatorcomment>
        <translation type="unfinished">BĂNG THÔNG TRUYỀN TẢI %1</translation>
    </message>
    <message>
        <source>You&apos;re running out of storage space.</source>
        <translatorcomment>Label to inform the user that the account is running out of storage space.</translatorcomment>
        <translation type="unfinished">Bạn sắp hết không gian lưu trữ!</translation>
    </message>
    <message>
        <source>Upgrade to PRO now before your account runs full and your uploads to MEGA stop.</source>
        <translatorcomment>Label to encourage the user to upgrade his account before uploads stop</translatorcomment>
        <translation type="unfinished">Nâng cấp lên hạng PRO ngay bây giờ trước khi tài khoản bị đầy và phiên truyền tải bị dừng lại.</translation>
    </message>
    <message>
        <source>Your MEGA account is full.</source>
        <translatorcomment>Label shown to inform the user that the actual account is over storage.</translatorcomment>
        <translation type="unfinished">Tài khoản MEGA đã bị đầy.</translation>
    </message>
    <message>
        <source>All file uploads are currently disabled. Please upgrade to PRO</source>
        <translatorcomment>Label to inform the user that all uploads are stopped because the account is over storage.</translatorcomment>
        <translation type="obsolete">Tất cả các mục tải lên đã bị ngưng lại. Xin nâng cấp lên hạng PRO.</translation>
    </message>
    <message>
        <source>All file uploads are currently disabled.</source>
        <translatorcomment>Label to inform the user that all uploads are stopped because the account is over storage.</translatorcomment>
        <translation type="unfinished">Tất cả phiên tải lên đang bị ngưng hoạt động.</translation>
    </message>
    <message>
        <source>Please upgrade to PRO.</source>
        <translatorcomment>Label to encourage the user to upgrade to PRO</translatorcomment>
        <translation type="unfinished">Xin nâng cấp lên hạng PRO.</translation>
    </message>
</context>
<context>
    <name>InfoOverQuotaDialog</name>
    <message>
        <source>MEGAsync is currently disabled</source>
        <translatorcomment>Labe shown when a user that MEGAsync is currently disabled due to an over quota state.</translatorcomment>
        <translation type="obsolete">MEGAsync hiện bị vô hiệu hóa</translation>
    </message>
    <message>
        <source>Your account has exceeded its allowed space quota.[A]Upgrade[/A]and keep enjoying secure, end-to-end encrypted storage.</source>
        <translatorcomment>Label to inform the user that is over quota and let him to upgrade his account. Keep [A] [/A] codes, will be replace at runtime.</translatorcomment>
        <translation type="obsolete">Tài khoản đã dùng quá mức không gian lưu trữ cho phép. Tài khoản sẽ không được nhận thêm bất kì nội dung nào nữa, Xin xóa bớt dữ liệu không cần thiết khỏi Ổ Mây hoặc [A]Nâng cấp[/A] tài khoản để tiếp tục sử dụng dịch vụ.</translation>
    </message>
    <message>
        <source>Upgrade your account</source>
        <translatorcomment>Button label to redirect the user to upgrade web page.</translatorcomment>
        <translation type="obsolete">Nâng cấp tài khoản</translation>
    </message>
    <message>
        <source>Usage: Data temporarily unavailable</source>
        <translatorcomment>Labe to indicate that the account usage is temporaryly unavailable.</translatorcomment>
        <translation type="obsolete">Lưu lượng: Các thông số tạm thời không khả dụng</translation>
    </message>
    <message>
        <source>MEGA website</source>
        <translatorcomment>Label to MEGA website link</translatorcomment>
        <translation type="obsolete">Trang web MEGA</translation>
    </message>
    <message>
        <source>%1 of %2</source>
        <translatorcomment>Label to indicate the current amount of account usage.over the total actual plan.  Keep %1 and %2 codes.</translatorcomment>
        <translation type="obsolete">%1 trong tổng %2</translation>
    </message>
    <message>
        <source>Usage: %1</source>
        <translatorcomment>Label to indicate the amount of account usage. Keep %1 code.</translatorcomment>
        <translation type="obsolete">Lượng dùng: %1</translation>
    </message>
    <message>
        <source>Settings</source>
        <translation type="obsolete">Thiết Đặt</translation>
    </message>
</context>
<context>
    <name>InfoWizard</name>
    <message>
        <source>You are not logged in</source>
        <translation type="unfinished">Bạn chưa có đăng nhập</translation>
    </message>
    <message>
        <source>[S]MEGAsync:[/S] Easy automated syncing between your computers and your MEGA cloud drive</source>
        <translation type="obsolete">[S]MEGAsync:[/S] Dễ dàng tự động hóa việc đồng bộ giữa máy tính PC và Ổ Mây MEGA của bạn</translation>
    </message>
    <message>
        <source>[S]Flexible:[/S] Sync any folder from your PC to any folder in the cloud. Sync any number of folders in parallel.</source>
        <translation type="obsolete">[S]Linh Động:[/S] Đồng bộ bất kì thư mục nào từ PC của bạn đến thư mục trong ổ mây. Đồng bộ tất cả số lượng thư mục đồng loạt cùng một lúc.</translation>
    </message>
    <message>
        <source>Faster transfer speeds</source>
        <translation type="obsolete">Vận tốc tải nhanh hơn</translation>
    </message>
    <message>
        <source>MEGAsync takes full advantage of MEGA&apos;s high-powered infrastructure and multi-connection transfers.</source>
        <translation type="obsolete">Trình MEGAsync sử dụng toàn lực từ hệ thống cơ sở hạ tầng năng lượng cao từ máy chủ MEGA, cùng với truyền tải đa kết nối.</translation>
    </message>
    <message>
        <source>Lean &amp; mean resource usage</source>
        <translation type="obsolete">Lean &amp; mean resource usage</translation>
    </message>
    <message>
        <source>Run MEGA&apos;s end-to-end encryption algorithms right down on your machine without relying on slower browsers.</source>
        <translation type="obsolete">Sử dụng hệ thống mã hóa số bảo mật đầu-cuối mạnh mẽ từ MEGA ngay trên máy của bạn mà không hề ảnh hưởng đến tốc độ của trình duyệt web.</translation>
    </message>
    <message>
        <source>Unlimited file size</source>
        <translation type="obsolete">Không giới hạn kích thước</translation>
    </message>
    <message>
        <source>While browser technology can limit the file size of your transfers, you can be sure to download or upload any file with MEGAsync.</source>
        <translation type="obsolete">Các trình duyệt web hiện nay có thể giới hạn độ lớn của dữ liệu khi truyền tải, mọi cản trở sẽ được loại bỏ khi bạn dùng trình MEGAsync.</translation>
    </message>
    <message>
        <source>Login</source>
        <translation type="unfinished">Đăng nhập</translation>
    </message>
    <message>
        <source>Create Account</source>
        <translation type="unfinished">Tạo Tài khoản</translation>
    </message>
    <message>
        <source>Take advantage of 50 GB cloud storage with secure user-controlled end-to-end encryption and sign up for a FREE account or one of our [A]PRO plans[/A].</source>
        <translation type="obsolete">Hưởng quyền lợi từ 50 GB không gian lưu trữ trên mây với thuật toán bảo mật người dùng cuối và dễ dàng làm chủ, đăng ký ngay để nhận ngay một tài khoản MIỄN PHÍ hay chọn một [A]gói PRO[/A] bạn thích.</translation>
    </message>
    <message>
        <source>MEGA Desktop app</source>
        <translatorcomment>Title of MEGA Desktop app within initial information wizard.</translatorcomment>
        <translation type="unfinished">App MEGA cho Máy Tính</translation>
    </message>
    <message>
        <source>Login or create an account to start using MEGA Desktop app.</source>
        <translatorcomment>Description label to inform the user about next step in order to use MEGA Desktop app. Users will need to login or create an account.</translatorcomment>
        <translation type="unfinished">Đăng nhập hoặc tạo một tài khoản để bắt đầu sử dụng app MEGA cho Máy Tính.</translation>
    </message>
    <message>
        <source>You need to login MEGA account to run MEGA desktop app.</source>
        <translatorcomment>Description label to indicate the user needs to login in order to run and fully use MEGA desktop app.</translatorcomment>
        <translation type="unfinished">Cần phải đăng nhập vào tài khoản MEGA để sử dụng app MEGA cho Máy Tính.</translation>
    </message>
    <message>
        <source>Create account</source>
        <translatorcomment>Button label to offer the user the option to create an account</translatorcomment>
        <translation type="unfinished">Tạo tài khoản</translation>
    </message>
    <message>
        <source>Create account to join MEGA collaboration platform.</source>
        <translatorcomment>Description label to encourage user to create a MEGA account.</translatorcomment>
        <translation type="unfinished">Tạo một tài khoản để tham gia cộng đồng kết nối và cộng tác cùng nhau với MEGA.</translation>
    </message>
    <message>
        <source>Know more about MEGA desktop app. [A]Read more[/A]</source>
        <translatorcomment>Label with hyperlink to sync client webpage to know more about MEGA desktop app. Keep placeholders.</translatorcomment>
        <translation type="unfinished">Tìm hiểu thêm về app MEGA cho Máy Tính. [A]Đọc thêm[/A]</translation>
    </message>
</context>
<context>
    <name>Installer</name>
    <message>
        <source>Choose Users</source>
        <translatorcomment>Label to indicate for which users you want to install MEGAsync.</translatorcomment>
        <translation>Chọn Người dùng</translation>
    </message>
    <message>
        <source>Choose for which users you want to install $(^NameDA).</source>
        <translatorcomment>Label to indicate for which users you want to install MEGAsync. Preserve $(^NameDA) code</translatorcomment>
        <translation>Chọn tên người bạn muốn sử dụng để cài đặt $(^NameDA).</translation>
    </message>
    <message>
        <source>Select whether you want to install $(^NameDA) for yourself only or for all users of this computer. $(^ClickNext)</source>
        <translatorcomment>Label to indicate the type of installation. Preserve $(^NameDA)  and $(^ClickNext) codes.</translatorcomment>
        <translation>Chon nơi bạn muốn cài chương trình $(^NameDA) cho riêng bạn hoặc tất cả người dùng cho máy tính này. $(^ClickNext)</translation>
    </message>
    <message>
        <source>Install for anyone using this computer</source>
        <translatorcomment>Label to indicate that MEGAsync installation on Windows is for anyone using this computer.</translatorcomment>
        <translation>Cài đặt cho tất cả người dùng trên máy này sử dụng</translation>
    </message>
    <message>
        <source>Install just for me</source>
        <translatorcomment>Label to indicate that MEGAsync installation on Windows is just for the current user.</translatorcomment>
        <translation>Chỉ cài đặt cho tôi sử dụng</translation>
    </message>
</context>
<context>
    <name>LocalCleanScheduler</name>
    <message>
        <source>%1 cleaning scheduler</source>
        <translatorcomment>Title of cleaning scheduler dialog. Keep %1 placeholder. It will be replace at runtime.</translatorcomment>
        <translation type="obsolete">%1 cleaning scheduler</translation>
    </message>
    <message>
        <source>Remove files older than</source>
        <translatorcomment>Checkbox label to indicate that files older than specified value will be removed.</translatorcomment>
        <translation type="unfinished">Dọn dữ liệu tồn đọng hơn</translation>
    </message>
    <message>
        <source>days</source>
        <translatorcomment>Label to indicate number of days in context of scheduled deletions</translatorcomment>
        <translation type="unfinished">ngày</translation>
    </message>
    <message>
        <source>Cancel</source>
        <translatorcomment>Label for Cancel button.</translatorcomment>
        <translation type="unfinished">Hủy bỏ</translation>
    </message>
    <message>
        <source>OK</source>
        <translatorcomment>Label for OK button.</translatorcomment>
        <translation type="unfinished">OK</translation>
    </message>
    <message>
        <source>Warning</source>
        <translatorcomment>Label displayed for a Warning message. Keep capital letter.</translatorcomment>
        <translation type="unfinished">Chú Ý</translation>
    </message>
    <message>
        <source>Please enter a valid value</source>
        <translatorcomment>Information message shown when user introduces an invalid value </translatorcomment>
        <translation type="unfinished">Xin nhập thông số hợp lệ</translation>
    </message>
    <message>
        <source>%1 clearing scheduler</source>
        <translatorcomment>Title of cleaning scheduler dialog. Keep %1 placeholder. It will be replace at runtime.</translatorcomment>
        <translation type="unfinished">Lên lịch tự dọc %1 rác</translation>
    </message>
</context>
<context>
    <name>Login2FA</name>
    <message>
        <source>Login Verification</source>
        <translatorcomment>A dialog title for the form which collects the user’s 2FA code for login.</translatorcomment>
        <translation type="unfinished">Xác Thực Đăng Nhập</translation>
    </message>
    <message>
        <source>Please enter the code generated by your authentication app</source>
        <translatorcomment>Description text of the label displayed to introduce the 6-digit code for the 2FA</translatorcomment>
        <translation type="unfinished">Xin nhập một đoạn mã dài 6 chữ số lấy từ App Lập Xác Minh.</translation>
    </message>
    <message>
        <source>6 digit code:</source>
        <translatorcomment>Placeholder text on the Two Factor Authentication login dialog telling the user to enter their 6 digit code from the Google Authenticator app.</translatorcomment>
        <translation type="unfinished">đoạn mã 6 chữ số</translation>
    </message>
    <message>
        <source>Cancel</source>
        <translatorcomment>Button text to cancel 2FA dialog</translatorcomment>
        <translation type="unfinished">Hủy bỏ</translation>
    </message>
    <message>
        <source>Next</source>
        <translatorcomment>Button text to confirm 2FA dialog</translatorcomment>
        <translation type="unfinished">Tiếp</translation>
    </message>
    <message>
        <source>Invalid code</source>
        <translatorcomment>An error message when the 2FA code entered was incorrect.</translatorcomment>
        <translation type="unfinished">Mã không phù hợp</translation>
    </message>
    <message>
        <source>[A]Lost your authenticator device?[/A]</source>
        <translatorcomment>Label with hyperlink to recovery website when user is entering incorrect 2FA code during login stage</translatorcomment>
        <translation type="unfinished">[A]Mất thiết bị có app Lập Xác Minh?[/A]</translation>
    </message>
</context>
<context>
    <name>MegaApplication</name>
    <message>
        <source>MEGAsync</source>
        <translation>MEGAsync</translation>
    </message>
    <message>
        <source>Thank you for testing MEGAsync.&lt;br&gt;This beta version is no longer current and has expired.&lt;br&gt;Please follow &lt;a href=&quot;https://twitter.com/MEGAprivacy&quot;&gt;@MEGAprivacy&lt;/a&gt; on Twitter for updates.</source>
        <translation type="obsolete">Cảm ơn quý khách đã tham gia đội thử nghiệm MEGAsync.&lt;br&gt;Phiên bản beta này hiện không còn nữa hoặc đã hết hạn.&lt;br&gt;Để biết thêm, xin follow trang &lt;a href=&quot;https://twitter.com/MEGAprivacy&quot;&gt;@MEGAprivacy&lt;/a&gt; để có cập nhật.</translation>
    </message>
    <message>
        <source>Logging in</source>
        <translatorcomment>Label of tray icon showing a Logging in state. Keep capital letters.</translatorcomment>
        <translation>Đang đăng nhập</translation>
    </message>
    <message>
        <source>MEGAsync is now running. Click here to open the status window.</source>
        <translatorcomment>Notification message that MEGAsync is actually running.</translatorcomment>
        <translation>MEGAsync hiện đang chạy. Clíck vào đây để theo dõi trạng thái.</translation>
    </message>
    <message>
        <source>Your sync &quot;%1&quot; has been disabled
because the remote folder doesn&apos;t exist</source>
        <translation type="obsolete">Đồng bộ &quot;%1&quot; của bạn đã bị ngắt do thư mục bạn chọn không có tồn tại</translation>
    </message>
    <message>
        <source>Your sync &quot;%1&quot; has been disabled
because the remote folder is in the rubbish bin</source>
        <translation type="obsolete">Đồng bộ cho &quot;%1&quot; đã bị tắtvì thư mục đã bị chuyển vào thùng rác ở nơi khác</translation>
    </message>
    <message>
        <source>Your sync &quot;%1&quot; has been disabled
because the local folder doesn&apos;t exist</source>
        <translation type="obsolete">Đồng bộ cho &quot;%1&quot; vừa bị hủy vì thư mục chứa nó trên máy này bị mất</translation>
    </message>
    <message>
        <source>Error: Invalid destination folder. The upload has been cancelled</source>
        <translatorcomment>Notification message launched when a problem occurs uploading files to a destination folder in MEGA.</translatorcomment>
        <translation>Lỗi: Thư mục đích không hợp lệ. Quá trình tải lên đã được hủy</translation>
    </message>
    <message>
        <source>The folder (%1) wasn&apos;t uploaded because it&apos;s too large (this beta is limited to %2 folders or %3 files.</source>
        <translation type="obsolete">Thư mục (%1) chưa được tải lên bởi vì kích thước quá lớn (bản beta chỉ cho phép %2 thư mục hay %3 tệp tin.</translation>
    </message>
    <message>
        <source>%1 folders weren&apos;t uploaded because they are too large (this beta is limited to %2 folders or %3 files.</source>
        <translation type="obsolete">Có %1 thư mục chưa được tải lên bởi vì kích thước quá lớn (bản beta chỉ cho phép %2 thư mục hay %3 tệp tin.</translation>
    </message>
    <message>
        <source>Synchronization will stop.
Deletions that occur while it is not running will not be propagated.

Exit anyway?</source>
        <translation type="obsolete">Quá trình đồng bộ hoá sẽ bị dừng. Các thao tác xoá bỏ dữ liệu sẽ không được ghi nhận khi chương trình bị tắt. Thoát MEGAsync?</translation>
    </message>
    <message>
        <source>About MEGAsync</source>
        <translatorcomment>Title of the dialog that displays the version code of MEGAsync.</translatorcomment>
        <translation type="unfinished">Thông tin về MEGAsync</translation>
    </message>
    <message>
        <source>MEGAsync version code %1</source>
        <translatorcomment>Label to indicate the version code of MEGAsync installed. Preserve &quot;%1&quot; code because is used to indicate the version code at runtime.</translatorcomment>
        <translation type="obsolete">Phiên bản MEGAsync mã số %1</translation>
    </message>
    <message>
        <source>The link has been copied to the clipboard</source>
        <translatorcomment>Notification message launched when a link to a file has been copied succesfully to the clipboard.</translatorcomment>
        <translation>Đường liên kết đã được ghi vào bộ nhớ</translation>
    </message>
    <message>
        <source>The links have been copied to the clipboard</source>
        <translatorcomment>Notification message launched when some links have been copied succesfully to the clipboard.</translatorcomment>
        <translation>Các đường liên kết đã được ghi vào bộ nhớ</translation>
    </message>
    <message>
        <source>Logging in...</source>
        <translatorcomment>Notification message showing a Logging in state. Keep capital letters.</translatorcomment>
        <translation>Đang đăng nhập...</translation>
    </message>
    <message>
        <source>Exit</source>
        <translatorcomment>Label to indicate the Exit option for the application (MAX 20 characters)</translatorcomment>
        <translation>Thoát</translation>
    </message>
    <message>
        <source>About</source>
        <translatorcomment>Label to indicate the About option for the application (MAX 20 characters)</translatorcomment>
        <translation type="unfinished">Thông Tin</translation>
    </message>
    <message>
        <source>Settings</source>
        <translatorcomment>Label to indicate the Settings option for the application (MAX 20 characters)</translatorcomment>
        <translation>Thiết Đặt</translation>
    </message>
    <message>
        <source>Pause</source>
        <translation type="obsolete">Tạm dừng</translation>
    </message>
    <message>
        <source>Resume</source>
        <translation type="obsolete">Tiếp tục truyền tải</translation>
    </message>
    <message>
        <source>Import links</source>
        <translatorcomment>Label to indicate the Import links option for the application (MAX 20 characters)</translatorcomment>
        <translation>Nhập đường liên kết</translation>
    </message>
    <message>
        <source>Up to date</source>
        <translatorcomment>Label of tray icon to indicate that MEGAsync is up to date and there isn&apos;t any available update.</translatorcomment>
        <translation>Đã cập nhật</translation>
    </message>
    <message>
        <source>Paused</source>
        <translatorcomment>Label of tray icon to indicate that MEGAsync is in a paused state.</translatorcomment>
        <translation>Đã tạm dừng</translation>
    </message>
    <message>
        <source>Scanning</source>
        <translatorcomment>Label of tray icon to indicate that MEGAsync is in a scanning state.</translatorcomment>
        <translation>Đang kiểm tra</translation>
    </message>
    <message>
        <source>Syncing</source>
        <translatorcomment>Label of tray icon to indicate that MEGAsync is in a syncing state.</translatorcomment>
        <translation>Đang đồng bộ</translation>
    </message>
    <message>
        <source>Temporary transmission error: </source>
        <translatorcomment>Notification message launched when there is a temporal problem with a transfer. Keep colon.</translatorcomment>
        <translation type="vanished">Lỗi truyền tải tạm thời:</translation>
    </message>
    <message>
        <source>You have new or updated files in your account</source>
        <translatorcomment>Notification message launched when new or updated files have been added or modified to the current MEGA account.</translatorcomment>
        <translation>Bạn có các tệp tin mới và được cập nhật trong tài khoản</translation>
    </message>
    <message>
        <source>MEGAsync has been updated</source>
        <translatorcomment>Notification message launched when an update has been succesfully applied.</translatorcomment>
        <translation>MEGAsync đã được cập nhật</translation>
    </message>
    <message>
        <source>Waiting</source>
        <translatorcomment>Label of tray icon to indicate that MEGAsync is in a waiting state.</translatorcomment>
        <translation>Đang chờ</translation>
    </message>
    <message>
        <source>The folder (%1) wasn&apos;t uploaded because it&apos;s extremely large. We do this check to prevent the uploading of entire boot volumes, which is inefficient and dangerous.</source>
        <translation type="obsolete">Thư mục (%1) chưa được tải lên tại vì ích thước vô cùng lớn. Chúng tôi phải thực hiện điều này để trách tình trạng tải lên toàn bộ thư mục hệ thống boot máy. Gây nguy hiểm cho máy chủ.</translation>
    </message>
    <message>
        <source>%1 folders weren&apos;t uploaded because they are extremely large. We do this check to prevent the uploading of entire boot volumes, which is inefficient and dangerous.</source>
        <translation type="obsolete">%1 thư mục chưa được tải lên tại vì chúng vô cùng lớn. Chúng tôi thực hiện điều này để tránh tình trạng tải lên toàn bộ thư mục trong hệ thống boot máy vốn nguy hiểm và thiệt hại cho máy chủ.</translation>
    </message>
    <message>
        <source>Update available!</source>
        <translatorcomment>Label of tray icon to indicate that there is an update available to download.</translatorcomment>
        <translation>Có bản cập nhật mới!</translation>
    </message>
    <message>
        <source>An update will be applied during the next application restart</source>
        <translatorcomment>Notification message launched when an update is already downloaded but not applied yet. It will be applied during the next application restart.</translatorcomment>
        <translation>Bản cập nhật sẽ được áp dụng vào lần khởi động tiếp theo</translation>
    </message>
    <message>
        <source>Installing update...</source>
        <translatorcomment>Notification message launched when an update is being installed.</translatorcomment>
        <translation>Đang cài đặt bản cập nhật...</translation>
    </message>
    <message>
        <source>Checking for updates...</source>
        <translatorcomment>Notification message launched when the user wants to check if there are any available update at the moment.</translatorcomment>
        <translation>Đang tìm bản cập nhật mới...</translation>
    </message>
    <message>
        <source>Install update</source>
        <translatorcomment>Label to indicate the user that there is an available update downloaded to be installed.</translatorcomment>
        <translation>Cài bản cập nhật</translation>
    </message>
    <message>
        <source>A new version of MEGAsync is available! Click on this message to install it</source>
        <translatorcomment>Notification message launched to inform the user that there is an available update .</translatorcomment>
        <translation>MEGAsync hiện có một bản cập nhật mới! Nhấp vào khung hội thoại này để cài đặt</translation>
    </message>
    <message>
        <source>There was a problem installing the update. Please try again later or download the last version from:
https://mega.co.nz/#sync</source>
        <translatorcomment>Notification message launched when a problem occurs during the installation of an update. Keep &quot;\n&quot; codes.</translatorcomment>
        <translation>Có trục trặc khi cài đặt bản cập nhật. Xin thử lại sau, hoặc tải về phiên bản mới nhất tại: https://mega.nz/sync</translation>
    </message>
    <message>
        <source>Thank you for your collaboration!</source>
        <translatorcomment>Message displayed to thank when a user send a crash report report to MEGA.</translatorcomment>
        <translation>Cám ơn sự hợp tác của quý khách!</translation>
    </message>
    <message>
        <source>Update available. Downloading...</source>
        <translatorcomment>Notification message launched when an update for MEGAsync is being downloaded.</translatorcomment>
        <translation>Có bản cập nhật mới. Đang tải về...</translation>
    </message>
    <message>
        <source>No update available at this time</source>
        <translatorcomment>Notification message launched when a user is cheking if there are any available updates.</translatorcomment>
        <translation>Không có bản cập nhật nào vào lúc này</translation>
    </message>
    <message>
        <source>Error</source>
        <translatorcomment>Label to indicate an error. Keep capital letter.</translatorcomment>
        <translation type="vanished">Lỗi</translation>
    </message>
    <message>
        <source>Synchronization will stop.

Exit anyway?</source>
        <translatorcomment>Message displayed when a user is exiting the application while there are any active synchronization. Keep &quot;\n&quot; codes and capital letters.</translatorcomment>
        <translation type="obsolete">Quá trình đồng bộ hoá sẽ bị dừng. Vẫn tiếp tục thoát ra?</translation>
    </message>
    <message>
        <source>Starting</source>
        <translatorcomment>Label of tray icon to indicate that MEGAsync is starting.</translatorcomment>
        <translation>Đang khởi động</translation>
    </message>
    <message>
        <source>Unable to get the filesystem.
Please, try again. If the problem persists please contact bug@mega.co.nz</source>
        <translatorcomment>Message displayed when an error occurs while fetching nodes from the server.</translatorcomment>
        <translation type="obsolete">Không lấy được thông tin từ hệ thống tệp. Xin thử lại. Nếu lỗi vẫn tiếp tục diễn ra, xin liên hệ bug@mega.nz</translation>
    </message>
    <message>
        <source>Upload files/folders</source>
        <translation type="obsolete">Tải lên các tệp/thư mục</translation>
    </message>
    <message>
        <source>MEGAsync is now running. Click the system tray icon to open the status window.</source>
        <translatorcomment>Notification message launched when an user logged in succesfully. String as short as possible.</translatorcomment>
        <translation>MEGAsync hiện đang chạy. Click vào biểu tượng ở góc thanh tác vụ để xem trạng thái chương trình.</translation>
    </message>
    <message>
        <source>A new version of MEGAsync is available!</source>
        <translatorcomment>Notification message launched when an update is available.</translatorcomment>
        <translation>Đang có một bản cập nhật mới cho MEGAsync!</translation>
    </message>
    <message>
        <source>MEGAsync is now running. Click the menu bar icon to open the status window.</source>
        <translatorcomment>Notification message launched when an user logged in succesfully. String as short as possible.</translatorcomment>
        <translation>MEGAsync đang chạy. Click biểu tượng ở thanh menu để xem trạng thái hoạt động.</translation>
    </message>
    <message>
        <source>Quit</source>
        <translatorcomment>Label displayed to let the user quit the application. Max 20 characters. Keep capital letter.</translatorcomment>
        <translation>Thoát</translation>
    </message>
    <message>
        <source>Preferences</source>
        <translatorcomment>Label and title of the preferences dialog. MAX 20 characters. Keep capital letter.</translatorcomment>
        <translation>Tùy Chỉnh</translation>
    </message>
    <message>
        <source>Upload to MEGA</source>
        <translatorcomment>Label and title of the dialog displayed when a user wants to upload file/folder to MEGA. MAX 20 characters. Keep capital letters.</translatorcomment>
        <translation type="obsolete">Tải lên MEGA</translation>
    </message>
    <message>
        <source>Show status</source>
        <translatorcomment>Label displayed to let the user displays the Information dialog of MEGAsync. MAX 20 characters. Keep capital letter.</translatorcomment>
        <translation>Hiển thị trạng thái</translation>
    </message>
    <message>
        <source>Your config is corrupt, please start over</source>
        <translatorcomment>Message displayed when an error occurs loading configurations from Settings file.</translatorcomment>
        <translation>Các thiết đặt của bạn gây ra xung đột, xin làm lại từ đầu</translation>
    </message>
    <message>
        <source>Download from MEGA</source>
        <translatorcomment>Label and title of the dialog displayed when a user wants to download file/folder from MEGA. MAX 20 characters. Keep capital letters.</translatorcomment>
        <translation type="obsolete">Tải về từ MEGA</translation>
    </message>
    <message>
        <source>Error getting link: </source>
        <translatorcomment>Notification message launched when an error occurs getting a public link for a file/folder. Keep colon.</translatorcomment>
        <translation>Lỗi khi lấy liên kết:</translation>
    </message>
    <message>
        <source>MEGAsync is unable to connect. Please check your Internet connectivity and local firewall configuration. Note that most antivirus software includes a firewall.</source>
        <translatorcomment>Notification message launched when a connectivity problem occurs.</translatorcomment>
        <translation type="unfinished">MEGAsync không kết nối được tới máy chủ. Xin kiểm tra Internet hoặc các thiết đặt tường lửa. Hoặc có thể chương trình diệt virus có thể có thiết đặt tường lửa riêng.</translation>
    </message>
    <message>
        <source>Your sync &quot;%1&quot; has been disabled because the remote folder doesn&apos;t exist</source>
        <translatorcomment>Notification message launched checking  remote synchronization folders. Keep &quot;%1&quot; code because is filled with the name of folder at runtime.</translatorcomment>
        <translation type="unfinished">Đồng bộ &quot;%1&quot; của bạn đã bị ngắt do thư mục bạn chọn không có tồn tại</translation>
    </message>
    <message>
        <source>Your sync &quot;%1&quot; has been disabled because the local folder doesn&apos;t exist</source>
        <translatorcomment>Notification message launched checking  local synchronization folders. Keep &quot;%1&quot; code because is filled with the name of folder at runtime.</translatorcomment>
        <translation type="unfinished">Đồng bộ cho &quot;%1&quot; vừa bị hủy vì thư mục chứa nó trên máy này bị mất</translation>
    </message>
    <message>
        <source>Your account has been blocked. Please contact support@mega.co.nz</source>
        <translatorcomment>Message displayed when an error occurs (BLOCK ACCOUNT) during a login operation.</translatorcomment>
        <translation type="unfinished">Tài khoản của bạn bị khóa. Vui lòng liên hệ support@mega.nz</translation>
    </message>
    <message>
        <source>Login error: %1</source>
        <translatorcomment>Message displayed during a login operation. Keep &quot;%1&quot; code because it will be fill with the error message.</translatorcomment>
        <translation type="unfinished">Lỗi đăng nhập: %1</translation>
    </message>
    <message>
        <source>You have been logged out on this computer from another location</source>
        <translatorcomment>Message displayed when the current account has been logged out from other computer/website.</translatorcomment>
        <translation type="unfinished">Bạn đã bị đăng xuất ra vì một phiên đăng nhập từ chỗ khác</translation>
    </message>
    <message>
        <source>You have been logged out because of this error: %1</source>
        <translatorcomment>Message displayed when the current account has been logged due to an error. Keep &quot;%1&quot; code because it will be filled with the error message.</translatorcomment>
        <translation type="unfinished">Bạn bị đăng xuất ra ngoài vì lỗi sau: %1</translation>
    </message>
    <message>
        <source>Your sync &quot;%1&quot; has been disabled because the remote folder is in the rubbish bin</source>
        <translatorcomment>Notification message launched when a sync is disabled due to the remote folder has been deleted. Keep &quot;%1&quot; code because it will be filled with the folder name.</translatorcomment>
        <translation type="unfinished">Đồng bộ cho &quot;%1&quot; đã bị tắtvì thư mục đã bị chuyển vào thùng rác ở nơi khác</translation>
    </message>
    <message>
        <source>Your sync &quot;%1&quot; has been disabled because the local folder has changed</source>
        <translatorcomment>Notification message launched when a sync is disabled due to the local folder has changed(moved/deleted/...). Keep &quot;%1&quot; code because it will be filled with the folder name.</translatorcomment>
        <translation type="unfinished">Đồng bộ cho &quot;%1&quot; vừa bị hủy bởi vì thư mục gốc trong máy đã thay đổi hoặc bị xóa</translation>
    </message>
    <message>
        <source>Your sync &quot;%1&quot; has been disabled. The remote folder (or part of it) doesn&apos;t have full access</source>
        <translatorcomment>Notification message launched when a sync is disabled due to the access problems. Keep &quot;%1&quot; code because it will be filled with the folder name.</translatorcomment>
        <translation type="unfinished">Phiên đồng bộ cho &quot;%1&quot; đã bị ngưng. Vì thư mục (hay một phần của thư mục) có giới hạn quyền truy cập</translation>
    </message>
    <message>
        <source>Over quota</source>
        <translatorcomment>Label to indicate a state of over quota</translatorcomment>
        <translation type="unfinished">Quá giới hạn</translation>
    </message>
    <message>
        <source>Your sync &quot;%1&quot; has been disabled because the synchronization of VirtualBox shared folders is not supported due to deficiencies in that filesystem.</source>
        <translatorcomment>Notification message launched when an user is trying to sync a non valid VirtualBox shared folder . Keep &quot;%1&quot; code because it will be filled with the folder name.</translatorcomment>
        <translation type="unfinished">Đồng bộ cho &quot;%1&quot; đã bị hủy vì việc đồng bộ các thư mục được chia sẻ trên VirtualBox không được hỗ trợ do mâu thuẫn từ hệ thống tệp.</translation>
    </message>
    <message>
        <source>Logout</source>
        <translatorcomment>Label to indicate Logout action</translatorcomment>
        <translation type="unfinished">Đăng Xuất</translation>
    </message>
    <message>
        <source>Transfer failed:</source>
        <translatorcomment>Notification message shown when a transfer failed. Keep colon.</translatorcomment>
        <translation type="obsolete">Truyền tải thất bại:</translation>
    </message>
    <message>
        <source>Error getting link information</source>
        <translatorcomment>Notification  error message shown while getting information from a public link.</translatorcomment>
        <translation type="unfinished">Lỗi khi khai thác thông tin của đường liên kết</translation>
    </message>
    <message>
        <source>DEBUG mode disabled</source>
        <translatorcomment>Notification message shown when the DEBUG mode is disabled.</translatorcomment>
        <translation type="unfinished">Đã tắt chế độ DEBUG</translation>
    </message>
    <message>
        <source>DEBUG mode enabled. A log is being created in your desktop (MEGAsync.log)</source>
        <translatorcomment>Notification message shown when the DEBUG mode is enabled.</translatorcomment>
        <translation type="unfinished">Chế độ DEBUG đã được bật. Sẽ có một tệp log ghi lại các hoạt động xuất hiện trên màn hình desktop của bạn (MEGAsync.log).</translation>
    </message>
    <message>
        <source>Error: Invalid destination folder. The download has been cancelled</source>
        <translatorcomment>Notification message shown when an error occurs while downloading a file to a invalid destination folder.</translatorcomment>
        <translation type="unfinished">Lỗi: Thư mục đích để chứa mục muốn tải về không hợp lệ. Việc tải xuống đã bị ngắt.</translation>
    </message>
    <message>
        <source>Our SSL key can&apos;t be verified. You could be affected by a man-in-the-middle attack or your antivirus software could be intercepting your communications and causing this problem. Please disable it and try again.</source>
        <translatorcomment>Notification message shown when SSL checks fails.</translatorcomment>
        <translation type="unfinished">Không xác minh được giao thức SSL. Lỗi xảy ra có thể là kết nối đang bị hack trung gian hoặc do chương trình quét vi-rút làm cản trở quá trình giao tiếp giữa máy tính và máy chủ. Xin thử tạm ngưng chương trình quét vi-rút và thử lại.</translation>
    </message>
    <message>
        <source>No Internet connection</source>
        <translatorcomment>Tooltip shown when there is not an active Internet connection.</translatorcomment>
        <translation type="unfinished">Không có kết nối Internet</translation>
    </message>
    <message>
        <source>Fetching file list...</source>
        <translation type="unfinished">Đang truy vấn danh sách các tệp tin...</translation>
    </message>
    <message>
        <source>Temporary error, retrying.</source>
        <translation type="obsolete">Tạm thời có lỗi, đang thử lại.</translation>
    </message>
    <message>
        <source>I don&apos;t care</source>
        <translatorcomment>Text for a button that, when clicked, will disable and important security check of MEGAsync. The text should be as short as possible. If it&apos;s not possible to provide a short translation, it can be translated as: Ignore</translatorcomment>
        <translation type="unfinished">Không quan tâm</translation>
    </message>
    <message>
        <source>Retry</source>
        <translatorcomment>Text for a button that will cause a retry of a failed operation. The translation should be as short as possible.</translatorcomment>
        <translation type="unfinished">Thử lại</translation>
    </message>
    <message>
        <source>Transfer canceled</source>
        <translation type="unfinished">Phiên tuyền tải đã bị hủy!</translation>
    </message>
    <message>
        <source>You are not logged in</source>
        <translation type="unfinished">Bạn chưa có đăng nhập</translation>
    </message>
    <message>
        <source>Are you sure you want to exit?</source>
        <translation type="unfinished">Bạn có chắc muốn thoát không?</translation>
    </message>
    <message>
        <source>Transfer manager</source>
        <translation type="unfinished">Bộ quản lý truyền tải</translation>
    </message>
    <message>
        <source>Could not find a system tray to place MEGAsync tray icon. MEGAsync is intended to be used with a system tray icon but it can work fine without it. If you want to open the interface, just try to open MEGAsync again.</source>
        <translatorcomment>Message shown to the user to inform that MEGAsync is not able to find a systray to place tray icon</translatorcomment>
        <translation type="unfinished">Không tìm thấy khay hệ thống (system tray) để hiên thị biểu tượng MEGAsync để chương trình làm chỗ giúp người sử dụng truy cập các tùy chọn tao thác, tuy nhiên nếu không có thì chương trình vẫn hoạt động. Nếu muốn mở lại giao diện chính, chỉ cần chạy lại MEGAsync.</translation>
    </message>
    <message>
        <source>Error getting link:</source>
        <translatorcomment>Notification message shown when an error occurs while getting a public link .</translatorcomment>
        <translation type="unfinished">Lỗi khi lấy liên kết:</translation>
    </message>
    <message>
        <source>File not found</source>
        <translatorcomment>Notification message shown an error of file not found while getting a public link .</translatorcomment>
        <translation type="unfinished">Không tìm thấy tệp tin</translation>
    </message>
    <message>
        <source>The link can&apos;t be generated because the file is in an incoming shared folder or in your Rubbish Bin</source>
        <translatorcomment>Notification error message shown while generating a public link of a file from an incoming shared folder or from the rubbish bin</translatorcomment>
        <translation type="unfinished">Không tạo được đường dẫn liên kết vì tệp tin nằm trong Thùng Rác hoặc trong mục chia sẻ.</translation>
    </message>
    <message>
        <source>Upload</source>
        <translatorcomment>Label for the menu item that opens the dialog to upload files to MEGA</translatorcomment>
        <translation type="unfinished">Tải lên</translation>
    </message>
    <message>
        <source>Download</source>
        <translatorcomment>Label for the menu item that opens the dialog to download files from MEGA</translatorcomment>
        <translation type="unfinished">Tải về</translation>
    </message>
    <message>
        <source>You are syncing a local folder formatted with a FAT filesystem. That filesystem has deficiencies managing big files and modification times that can cause synchronization problems (e.g. when daylight saving changes), so it&apos;s strongly recommended that you only sync folders formatted with more reliable filesystems like NTFS (more information [A]here[/A]).</source>
        <translatorcomment>Message shown to the user to inform whe he is trying to sync a folder formatted with FAT filesystem</translatorcomment>
        <translation type="unfinished">Bạn đang tiến hành đồng bộ một thư mục được đinh dạng với hệ thống tệp FAT. Hệ thống này có khuyết điểm khi quản lý các tệp tin có kích thước lớn và ghi phiên bản, dẫn đến nhiều lỗi khi đồng bộ hóa (vd: khi ở các quốc gia có đổi giờ theo mùa), vì vậy khuyến nghị người sử dụng nên thực hiện đồng bộ vớI các thư mục được định dạng với hệ thống tệp tin NTFS (để biết thêm, xin vào [A]đây[/A]).</translation>
    </message>
    <message>
        <source>Please consider updating your operating system.</source>
        <translation type="unfinished">Xin cân nhắc nâng cấp phiên bản hệ điều hành cho máy tính của bạn.</translation>
    </message>
    <message>
        <source>MEGAsync will continue to work, however updates will no longer be supported for versions prior to OS X Mavericks soon.</source>
        <translation type="unfinished">Trình MEGAsync vẫn sẽ tiếp tục hoạt động, tuy nhiên sẽ sớm không có bản vá hay cập nhật nào sẽ được xây dựng cho MEGAsync cho HĐH OS X Mavericks.</translation>
    </message>
    <message>
        <source>Resume Transfers</source>
        <translatorcomment>Label of main menu option to resume transfers. MAX 20 characters. Keep capital letter.</translatorcomment>
        <translation type="obsolete">Tiếp Tục Các Truyền Tải</translation>
    </message>
    <message>
        <source>Pause Transfers</source>
        <translatorcomment>Label of main menu option to pause transfers. MAX 20 characters. Keep capital letter.</translatorcomment>
        <translation type="obsolete">Dừng Tất Cả Truyền Tải</translation>
    </message>
    <message>
        <source>Stream</source>
        <translatorcomment>Label and title of the dialog displayed when a user wants to stream a file/folder from MEGA. MAX 20 characters. Keep capital letters.</translatorcomment>
        <translation type="unfinished">Truyền</translation>
    </message>
    <message>
        <source>MEGA website</source>
        <translatorcomment>Label of main menu option to open MEGA website through web browser. MAX 20 characters. Keep capital letter.</translatorcomment>
        <translation type="unfinished">Trang web MEGA</translation>
    </message>
    <message>
        <source>MEGAsync will continue to work, however you might not receive new updates.</source>
        <translatorcomment>Message shown to the user to inform that he is using an operating system that will be unsupported soon</translatorcomment>
        <translation type="unfinished">Trình MEGAsync sẽ vẫn tiếp tục hoạt động, nhưng sẽ không nhận được thêm phiên bản cập nhật nào nữa trong tương lai,</translation>
    </message>
    <message>
        <source>Password changed</source>
        <translatorcomment>Title of the dialog displayed when the change password process finish successful.</translatorcomment>
        <translation type="unfinished">Mật khẩu đã được thay đổi</translation>
    </message>
    <message>
        <source>Your password has been changed.</source>
        <translatorcomment>Success message shown when the password has been changed</translatorcomment>
        <translation type="unfinished">Mật khẩu của bạn đã được đổi.</translation>
    </message>
    <message>
        <source>Temporarily not available</source>
        <translatorcomment>Label to show that an error related with a temporary problem occurs during a SDK operation.</translatorcomment>
        <translation type="obsolete">Tạm thời không khả dụng</translation>
    </message>
    <message>
        <source>Your account is almost full.</source>
        <translatorcomment>Title of the system notification when the account is almost full.</translatorcomment>
        <translation type="unfinished">Tài khoản sắp bị đầy.</translation>
    </message>
    <message>
        <source>Upgrade now to a PRO account.</source>
        <translatorcomment>Notification message shown to encourage the user to upgrade his account</translatorcomment>
        <translation type="unfinished">Nâng cấp ngay lên tài khoản PRO.</translation>
    </message>
    <message>
        <source>Your account is full.</source>
        <translatorcomment>Title of the system notification when the account is full.</translatorcomment>
        <translation type="unfinished">Tài khoản bị đầy.</translation>
    </message>
    <message>
        <source>1 file and 1 folder were successfully uploaded</source>
        <translatorcomment>System notification to inform the user that 1 files and 1 folder were successfully uploaded</translatorcomment>
        <translation type="unfinished">1 tệp tin và 1 thư mục đã được tải lên thành công</translation>
    </message>
    <message>
        <source>%1 files and 1 folder were successfully uploaded</source>
        <translatorcomment>System notification to inform the user that %1 files and 1 folder were successfully uploaded</translatorcomment>
        <translation type="unfinished">%1 tệp tin và 1 thư mục đã được tải lên thành công</translation>
    </message>
    <message>
        <source>1 file and %1 folders were successfully uploaded</source>
        <translatorcomment>System notification to inform the user that 1 files and %1 folders were successfully uploaded</translatorcomment>
        <translation type="unfinished">1 tệp tin và %1 thư mục đã được tải lên thành công</translation>
    </message>
    <message>
        <source>%1 files and %2 folders were successfully uploaded</source>
        <translatorcomment>System notification to inform the user that %1 files and %2 folder were successfully uploaded</translatorcomment>
        <translation type="unfinished">%1 tệp tin và %2 thư mục đã được tải lên thành công</translation>
    </message>
    <message>
        <source>Folder Upload</source>
        <translatorcomment>Title of system notifications related to a folder upload</translatorcomment>
        <translation type="unfinished">Tải lên Thư Mục</translation>
    </message>
    <message>
        <source>1 folder was successfully uploaded</source>
        <translatorcomment>System notification to inform the user that 1 folder was successfully uploaded</translatorcomment>
        <translation type="unfinished">1 thư mục đã được tải lên thành công</translation>
    </message>
    <message>
        <source>%1 folders were successfully uploaded</source>
        <translatorcomment>System notification to inform the user that %1 folders were successfully uploaded</translatorcomment>
        <translation type="unfinished">%1 thư mục đã được tải lên thành công</translation>
    </message>
    <message>
        <source>File Upload</source>
        <translatorcomment>Title of system notifications related to a file upload</translatorcomment>
        <translation type="unfinished">Tải lên Tệp Tin</translation>
    </message>
    <message>
        <source>1 file was successfully uploaded</source>
        <translatorcomment>System notification to inform the user that 1 file was successfully uploaded</translatorcomment>
        <translation type="unfinished">1 tệp tin đã được tải lên thành công</translation>
    </message>
    <message>
        <source>%1 files were successfully uploaded</source>
        <translatorcomment>System notification to inform the user that %1 files were successfully uploaded</translatorcomment>
        <translation type="unfinished">%1 tệp tin đã được tải lên thành công</translation>
    </message>
    <message>
        <source>1 file and 1 folder were successfully downloaded</source>
        <translatorcomment>System notification to inform the user that 1 files and 1 folder were successfully downloaded</translatorcomment>
        <translation type="unfinished">1 tệp tin và 1 thư mục đã được tải xuống thành công</translation>
    </message>
    <message>
        <source>%1 files and 1 folder were successfully downloaded</source>
        <translatorcomment>System notification to inform the user that %1 files and 1 folder were successfully downloaded</translatorcomment>
        <translation type="unfinished">%1 tệp tin và 1 thư mục đã được tải xuống thành công</translation>
    </message>
    <message>
        <source>1 file and %1 folders were successfully downloaded</source>
        <translatorcomment>System notification to inform the user that 1 files and %1 folders were successfully downloaded</translatorcomment>
        <translation type="unfinished">1 tệp tin và %1 thư mục đã được tải xuống thành công</translation>
    </message>
    <message>
        <source>%1 files and %2 folders were successfully downloaded</source>
        <translatorcomment>System notification to inform the user that %1 files and %2 folder were successfully downloaded</translatorcomment>
        <translation type="unfinished">%1 tệp tin và %2 thư mục đã được tải xuống thành công</translation>
    </message>
    <message>
        <source>Folder Download</source>
        <translatorcomment>Title of system notifications related to a folder download</translatorcomment>
        <translation type="unfinished">Tải Xuống Thư Mục</translation>
    </message>
    <message>
        <source>1 folder was successfully downloaded</source>
        <translatorcomment>System notification to inform the user that 1 folder was successfully downloaded</translatorcomment>
        <translation type="unfinished">1 thư mục đã được tải xuống thành công</translation>
    </message>
    <message>
        <source>%1 folders were successfully downloaded</source>
        <translatorcomment>System notification to inform the user that %1 folders were successfully downloaded</translatorcomment>
        <translation type="unfinished">%1 thư mục đã được tải xuống thành công</translation>
    </message>
    <message>
        <source>File Download</source>
        <translatorcomment>Title of system notifications related to a file download</translatorcomment>
        <translation type="unfinished">Tải Xuống Tệp Tin</translation>
    </message>
    <message>
        <source>1 file was successfully downloaded</source>
        <translatorcomment>System notification to inform the user that 1 file was successfully downloaded</translatorcomment>
        <translation type="unfinished">1 tệp tin đã được tải xuống thành công</translation>
    </message>
    <message>
        <source>%1 files were successfully downloaded</source>
        <translatorcomment>System notification to inform the user that %1 files were successfully downloaded</translatorcomment>
        <translation type="unfinished">%1 tệp tin đã được tải xuống thành công</translation>
    </message>
    <message>
        <source>Add Sync</source>
        <translatorcomment>Menu item to add a new synchronization</translatorcomment>
        <translation type="unfinished">Thêm đồng bộ</translation>
    </message>
    <message>
        <source>Syncs</source>
        <translatorcomment>Menu item to show current synchronizations</translatorcomment>
        <translation type="unfinished">Đồng bộ</translation>
    </message>
    <message>
        <source>You are syncing a local folder shared with VMWare. Those folders do not support filesystem notifications so MEGAsync will have to be continuously scanning to detect changes in your files and folders. Please use a different folder if possible to reduce the CPU usage.</source>
        <translatorcomment>Label to inform the user about the potential issues of syncing a local folder with VMWare.</translatorcomment>
        <translation type="unfinished">Bạn đang muốn đồng bộ một thư mục đồng bộ chung với VMWare. Thư mục này không có hỗ trợ dạng tệp tin hệ thống gửi cập nhật và sẽ khiến MEGAsync liên tục phải quét dữ liệu để tìm kiếm thay đổi có trong tệp tin và thư mục. Xin chọn một thư mục khác nếu được để giảm tải mức sử dụng CPU.</translation>
    </message>
    <message>
        <source>Get PRO</source>
        <translatorcomment>Button label to redirecto to PRO web page for upgrade an account</translatorcomment>
        <translation type="unfinished">Lấy hạng PRO</translation>
    </message>
    <message>
        <source>Show in folder</source>
        <translatorcomment>Button label of system notification to open the selected completed transfer using the specific file browser</translatorcomment>
        <translation type="unfinished">Mở thư mục chứa tệp này</translation>
    </message>
    <message>
        <source>MEGA is unable to connect securely through SSL. You might be on public WiFi with additional requirements.</source>
        <translatorcomment>Message shown when SSL (connection secure with MEGA) errors are detected.</translatorcomment>
        <translation type="unfinished">MEGA không thực hiện đuợc kết nối bảo mật thông qua xác thực SSL. Có thể do thiết bị đang dùng mạng WiFi công cộng cần được phải chỉnh thêm.</translation>
    </message>
</context>
<context>
    <name>MegaError</name>
    <message>
        <source>No error</source>
        <translatorcomment>Label to show that an SDK operation has been complete successfully.</translatorcomment>
        <translation>Không có lỗi</translation>
    </message>
    <message>
        <source>Internal error</source>
        <translatorcomment>Label to show that an Internal error occurs during a SDK operation.</translatorcomment>
        <translation>Lỗi nội bộ</translation>
    </message>
    <message>
        <source>Invalid argument</source>
        <translatorcomment>Label to show that an error of Invalid argument occurs during a SDK operation.</translatorcomment>
        <translation>Thông số không hợp lệ</translation>
    </message>
    <message>
        <source>Request failed, retrying</source>
        <translatorcomment>Label to show that a request error occurs during a SDK operation.</translatorcomment>
        <translation>Yêu cầu thất bại, đang thử lại</translation>
    </message>
    <message>
        <source>Rate limit exceeded</source>
        <translatorcomment>Label to show that the rate limit has been reached during a SDK operation.</translatorcomment>
        <translation>Đã vượt quá giới hạn</translation>
    </message>
    <message>
        <source>Failed permanently</source>
        <translatorcomment>Label to show that a SDK operation has failed permanently.</translatorcomment>
        <translation>Thất bại hoàn toàn</translation>
    </message>
    <message>
        <source>Too many concurrent connections or transfers</source>
        <translatorcomment>Label to show that an error for multiple concurrent connections or transfers occurs during a SDK operation.</translatorcomment>
        <translation>Quá nhiều kết nối/truyền tải cùng lúc</translation>
    </message>
    <message>
        <source>Out of range</source>
        <translatorcomment>Label to show that an error of Out of range occurs during a SDK operation.</translatorcomment>
        <translation>Quá kích thước</translation>
    </message>
    <message>
        <source>Expired</source>
        <translatorcomment>Label to show that an error related with expiration occurs during a SDK operation.</translatorcomment>
        <translation>Hết</translation>
    </message>
    <message>
        <source>Not found</source>
        <translatorcomment>Label to show that an error related with a resource Not found occurs during a SDK operation.</translatorcomment>
        <translation>Không tìm thấy</translation>
    </message>
    <message>
        <source>Circular linkage detected</source>
        <translatorcomment>Label to show that an error related with a circular linkage occurs during a SDK operation.</translatorcomment>
        <translation>Phát hiện lỗi liên kết vòng lặp</translation>
    </message>
    <message>
        <source>Access denied</source>
        <translatorcomment>Label to show that an error related with an denied access occurs during a SDK operation.</translatorcomment>
        <translation>Truy cập bị từ chối</translation>
    </message>
    <message>
        <source>Already exists</source>
        <translatorcomment>Label to show that an error related with an existent resource occurs during a SDK operation.</translatorcomment>
        <translation>Đã tồn tại sẵn</translation>
    </message>
    <message>
        <source>Incomplete</source>
        <translatorcomment>Label to show that an error related with an Incomplete SDK operation.</translatorcomment>
        <translation>Chưa hoàn thoành</translation>
    </message>
    <message>
        <source>Invalid key/Decryption error</source>
        <translatorcomment>Label to show that an error related with the decryption process of a node occurs during a SDK operation.</translatorcomment>
        <translation>Khóa không hợp lệ/Lỗi giải mã</translation>
    </message>
    <message>
        <source>Bad session ID</source>
        <translatorcomment>Label to show that an error related with a bad session ID occurs during a SDK operation.</translatorcomment>
        <translation>Bad session ID</translation>
    </message>
    <message>
        <source>Blocked</source>
        <translatorcomment>Label to show that an error related with a blocked account occurs during a SDK operation.</translatorcomment>
        <translation>Bị chặn</translation>
    </message>
    <message>
        <source>Over quota</source>
        <translatorcomment>Label to show that an error related with an over quota occurs during a SDK operation.</translatorcomment>
        <translation>Quá giới hạn</translation>
    </message>
    <message>
        <source>Temporarily not available</source>
        <translatorcomment>Label to show that an error related with a temporary problem occurs during a SDK operation.</translatorcomment>
        <translation>Tạm thời không khả dụng</translation>
    </message>
    <message>
        <source>Connection overflow</source>
        <translatorcomment>Label to show that an error related with too many connections occurs during a SDK operation.</translatorcomment>
        <translation>Quá tải số lượng kết nối</translation>
    </message>
    <message>
        <source>Write error</source>
        <translatorcomment>Label to show that an error related with an write error occurs during a SDK operation.</translatorcomment>
        <translation>Lỗi ghi tệp</translation>
    </message>
    <message>
        <source>Read error</source>
        <translatorcomment>Label to show that an error related with an read error occurs during a SDK operation.</translatorcomment>
        <translation>Lỗi đọc tệp tin</translation>
    </message>
    <message>
        <source>Invalid application key</source>
        <translatorcomment>Label to show that an error related with an invalid or missing application key occurs during a SDK operation.</translatorcomment>
        <translation>Application key không hợp lệ</translation>
    </message>
    <message>
        <source>Unknown error</source>
        <translatorcomment>Label to show that an error related with an unknown error occurs during a SDK operation.</translatorcomment>
        <translation>Lỗi không xác định được</translation>
    </message>
    <message>
        <source>Error</source>
        <translation type="obsolete">Lỗi</translation>
    </message>
    <message>
        <source>Your account has been suspended due to multiple breaches of MEGA’s Terms of Service. Please check your email inbox.</source>
        <translation type="unfinished">Tài khoản của quý khách đã bị đình chỉ do vị phạm nhiều lỗi được nêu trong Điều Khoản Sử Dụng của MEGA. Xin kiểm tra hộp thư email.</translation>
    </message>
    <message>
        <source>Your account was terminated due to breach of Mega’s Terms of Service, such as abuse of rights of others; sharing and/or importing illegal data; or system abuse.</source>
        <translation type="unfinished">Tài khoản của quý khách đã bị chấm dứt hoạt động do vi phạm lỗi được nêu trong Điều Khoản Sử Dụng của MEGA, như phá quyền của người khác; chia sẻ và/hoặc chuyển nhập dữ liệu lậu; hoặc lạm dụng hệ thống.</translation>
    </message>
    <message>
        <source>SSL verification failed</source>
        <translatorcomment>Error shown when SSL check has failed</translatorcomment>
        <translation type="unfinished">Xác thực SSL bị thất bại</translation>
    </message>
    <message>
        <source>Not enough quota</source>
        <translatorcomment>Label shown when current account does not have enough quota to complete the operation</translatorcomment>
        <translation type="unfinished">Không đủ băng thông</translation>
    </message>
    <message>
        <source>Terms of Service breached</source>
        <translatorcomment>Error shown when terms of service are breached during download.</translatorcomment>
        <translation type="unfinished">Phát hiện vi phạm Điều Khoản Dịch Vụ</translation>
    </message>
    <message>
        <source>Not accessible due to ToS/AUP violation</source>
        <translatorcomment>Error shown when import a link that has violated ToS/AUP.</translatorcomment>
        <translation type="unfinished">Không truy cập được do vi phạm Điều Khoản Sử Dụng và Dịch Vụ</translation>
    </message>
</context>
<context>
    <name>MegaNodeNames</name>
    <message>
        <source>Cloud Drive</source>
        <translatorcomment>Title of the Cloud Drive section</translatorcomment>
        <translation type="unfinished">Ổ Mây</translation>
    </message>
</context>
<context>
    <name>MegaTransferDelegate</name>
    <message>
        <source>Are you sure you want to cancel this transfer?</source>
        <translatorcomment>Description label for warning dialog before a transfer cancellation</translatorcomment>
        <translation type="unfinished">Bạn có chắc muốn hủy bỏ truyền tải này không?</translation>
    </message>
    <message>
        <source>paused</source>
        <translatorcomment>Label to indicate that selected transfer is at paused state</translatorcomment>
        <translation type="unfinished">tạm dừng</translation>
    </message>
    <message>
        <source>PAUSED</source>
        <translatorcomment>Label to indicate that the current transfer is paused. Keep capital letters.</translatorcomment>
        <translation type="unfinished">BỊ TẠM DỪNG</translation>
    </message>
    <message>
        <source>Get link</source>
        <translatorcomment>Tooltip shown when the mouse is over the &quot;Get link&quot; button related to a completed transfer</translatorcomment>
        <translation type="unfinished">Lấy đường dẫn liên kết</translation>
    </message>
    <message>
        <source>Retry</source>
        <translatorcomment>Tooltip shown when the mouse is over the &quot;Retry&quot; button related to a failed transfer</translatorcomment>
        <translation type="unfinished">Thử lại</translation>
    </message>
</context>
<context>
    <name>MegaTransferView</name>
    <message>
        <source>Pause Transfer</source>
        <translatorcomment>Label of context menu option to pause selected transfer</translatorcomment>
        <translation type="unfinished">Tạm Dừng Truyền Tải</translation>
    </message>
    <message>
        <source>Move to top</source>
        <translatorcomment>Label of context menu option to move selected transfer to top of the list and give it highest priority</translatorcomment>
        <translation type="unfinished">Ưu tiên đầu tiên</translation>
    </message>
    <message>
        <source>Move up</source>
        <translatorcomment>Label of context menu option to move selected transfer one step up of the list and give it more priority</translatorcomment>
        <translation type="unfinished">Lên ưu tiên</translation>
    </message>
    <message>
        <source>Move down</source>
        <translatorcomment>Label of context menu option to move selected transfer one step down of the list and give it less priority</translatorcomment>
        <translation type="unfinished">Giảm ưu tiên</translation>
    </message>
    <message>
        <source>Move to bottom</source>
        <translatorcomment>Label of context menu option to move selected transfer to the bottom of the list and give it lowest priority</translatorcomment>
        <translation type="unfinished">Ưu tiên cuối cùng</translation>
    </message>
    <message>
        <source>Cancel</source>
        <translatorcomment>Label of context menu option to cancel selected transfer</translatorcomment>
        <translation type="unfinished">Hủy bỏ</translation>
    </message>
    <message>
        <source>Get MEGA link</source>
        <translatorcomment>Label of context menu option to generate a public link of selected completed transfer</translatorcomment>
        <translation type="unfinished">Lấy đường liên kết MEGA</translation>
    </message>
    <message>
        <source>Open</source>
        <translatorcomment>Label of context menu option to open selected completed transfer</translatorcomment>
        <translation type="unfinished">Mở</translation>
    </message>
    <message>
        <source>Show in folder</source>
        <translatorcomment>Label of context menu option to open the selected completed transfer using the specific file browser</translatorcomment>
        <translation type="unfinished">Mở thư mục chứa tệp này</translation>
    </message>
    <message>
        <source>Clear</source>
        <translatorcomment>Label of context menu option to clear selected transfer item of completed view</translatorcomment>
        <translation type="unfinished">Dọn sạch</translation>
    </message>
    <message>
        <source>Clear All</source>
        <translatorcomment>Label of context menu option to clear all transfer items of completed view</translatorcomment>
        <translation type="unfinished">Dọn Danh Sách</translation>
    </message>
    <message>
        <source>Resume Transfer</source>
        <translatorcomment>Label of context menu option to resume selected transfer</translatorcomment>
        <translation type="unfinished">Tiếp Tục Truyền Tải</translation>
    </message>
    <message>
        <source>Are you sure you want to cancel this transfer?</source>
        <translation type="unfinished">Bạn có chắc muốn hủy bỏ truyền tải này không?</translation>
    </message>
    <message>
        <source>View on MEGA</source>
        <translation type="unfinished">Xem trên trang MEGA</translation>
    </message>
</context>
<context>
    <name>MegaUploader</name>
    <message>
        <source>Warning</source>
        <translatorcomment>Label displayed for a Warning message. Keep capital letter.</translatorcomment>
        <translation type="obsolete">Chú Ý</translation>
    </message>
    <message>
        <source>The destination folder is synced and you already have a file
inside it with the same name (%1).
If you continue the upload, the previous file will be overwritten.
Are you sure?</source>
        <translatorcomment>Message displayed when a user tries to upload a file to a synced folder wich already contains it  Ask for confirmation. Keep  (%1) code because it will be filled with name of the file. String as short as possible.</translatorcomment>
        <translation type="obsolete">Thư mục đích vừa chọn đã được đồng bộ rồi và ở trong đã có một tệp tin mang tên giống như tệp tin bạn có (%1). Nếu vẫn muốn tiếp tục việc, tệp tin đang có sẵn sẽ bị ghi đè bằng với tệp tin bạn muốn tải lên. Bạn có chắc không?</translation>
    </message>
</context>
<context>
    <name>MessageBox</name>
    <message>
        <source>Warning</source>
        <translation type="unfinished">Chú Ý</translation>
    </message>
    <message>
        <source>Do not ask me again</source>
        <translatorcomment>Check box label to remember the option of a user.</translatorcomment>
        <translation type="unfinished">Không hỏi lại nữa</translation>
    </message>
    <message>
        <source>Cancel</source>
        <translatorcomment>Label for Cancel button.</translatorcomment>
        <translation type="unfinished">Hủy bỏ</translation>
    </message>
    <message>
        <source>OK</source>
        <translatorcomment>Label for OK button.</translatorcomment>
        <translation type="unfinished">OK</translation>
    </message>
    <message>
        <source>The destination folder is synced and you already have a file inside it with the same name. If you continue the upload, the previous file will be overwritten. Are you sure?</source>
        <translatorcomment>Warning message shown during synchronization scenario</translatorcomment>
        <translation type="unfinished">Thư mục đích đã được đồng bộ rồi và bạn cũng đã có một tệp tin bên trong đó với cùng tên. Nếu bạn tiếp tục việc upload, thì tệp tin nằm trong thư mục này sẽ bị ghi đè lên. Bạn có chắc không?</translation>
    </message>
</context>
<context>
    <name>NodeSelector</name>
    <message>
        <source>Folder Selection</source>
        <translatorcomment>Label to indicate the user the selection of folders for a synchronization (String short as possible)</translatorcomment>
        <translation>Lựa chọn Thư mục</translation>
    </message>
    <message>
        <source>Select a MEGA folder:</source>
        <translatorcomment>Label to indicate the user to select a MEGA folder for a synchronization (String short as possible). Keep capital letters.</translatorcomment>
        <translation>Chọn thư mục MEGA:</translation>
    </message>
    <message>
        <source>Retrieving folders...</source>
        <translatorcomment>Label to indicate the user that remote folders are being retrieving to be displayed (String short as possible)</translatorcomment>
        <translation type="obsolete">Đang truy vấn các thư mục...</translation>
    </message>
    <message>
        <source>New folder</source>
        <translatorcomment>Button label to create a New folder at your MEGA cloud drive. Keep capital letters. String as short as possible.</translatorcomment>
        <translation>Thư mục mới</translation>
    </message>
    <message>
        <source>OK</source>
        <translatorcomment>Label for accept button.</translatorcomment>
        <translation>OK</translation>
    </message>
    <message>
        <source>Cancel</source>
        <translatorcomment>Label for cancel button.</translatorcomment>
        <translation>Hủy bỏ</translation>
    </message>
    <message>
        <source>Cloud Drive</source>
        <translatorcomment>Label to indicate the root folder of your MEGA cloud drive.</translatorcomment>
        <translation type="obsolete">Ổ Mây</translation>
    </message>
    <message>
        <source>Enter the new folder name:</source>
        <translatorcomment>Label to indicate the user for the name of the new folder wich will be created at the Cloud Drive.</translatorcomment>
        <translation>Nhập tên cho thư mục:</translation>
    </message>
    <message>
        <source>Error</source>
        <translatorcomment>Label to indicate an Error</translatorcomment>
        <translation>Lỗi</translation>
    </message>
    <message>
        <source>The root folder can&apos;t be synced.
Please, select a subfolder.</source>
        <translatorcomment>Message displayed when a user is creating incompatible synchronizations.</translatorcomment>
        <translation type="obsolete">Thư mục gốc không thể dùng để đồng bộ được. Xin chọn một thư mục con.</translation>
    </message>
    <message>
        <source>Warning</source>
        <translatorcomment>Label to indicate a Warning message.</translatorcomment>
        <translation>Chú Ý</translation>
    </message>
    <message>
        <source>You have %1 in this folder.
Are you sure you want to sync it?</source>
        <translation type="obsolete">Thư mục này có tới %1. Có chắc muốn đồng bộ thư mục này?</translation>
    </message>
    <message>
        <source>Invalid folder for synchronization.
Please, ensure that you don&apos;t use characters like &apos;\&apos; &apos;/&apos; or &apos;:&apos; in your folder names.</source>
        <translatorcomment>Message displayed when a user is trying to create a synchronization using not allowed characthers. Keep  &apos;\\&apos; &apos;/&apos; and &apos;:&apos; codes.</translatorcomment>
        <translation type="unfinished">Thư mục cho việc đồng bộ hóa không hợp lệ. Xin chắc chắn là bạn không có sử dụng các ký tự như ‘\’, ‘/’ hoặc ‘:’ trong tên của thư mục.</translation>
    </message>
    <message>
        <source>Always upload to this destination</source>
        <translatorcomment>Label to inform the user upload files/folder to a default destination. with a checkbox.</translatorcomment>
        <translation>Luôn luôn tải tệp tin lên chỗ này</translation>
    </message>
    <message>
        <source>You need Read &amp; Write or Full access rights to be able to upload to the selected folder.</source>
        <translatorcomment>Error message shown when an user is trying upload files to a non compatible folder</translatorcomment>
        <translation type="unfinished">Bạn cần có quyền Xem &amp; Sửa hoặc Toàn Quyền Truy Cập để có thể đăng tải nội dung vào thư mục này.</translation>
    </message>
    <message>
        <source>You need Full access right to be able to sync the selected folder.</source>
        <translatorcomment>Error message shown when an user is trying sync a non compatible folder</translatorcomment>
        <translation type="unfinished">Bạn cần phải có &quot;Toàn quyền truy cập&quot; để đồng bộ thư mục vừa chọn.</translation>
    </message>
    <message>
        <source>Please enter a valid folder name</source>
        <translatorcomment>Error message shown when an user is trying to create a folder with an empty name</translatorcomment>
        <translation type="unfinished">Xin đặt tên cho thư mục một cách đàng hoàng</translation>
    </message>
    <message>
        <source>Are you sure that you want to delete &quot;%1&quot;?</source>
        <translation type="unfinished">Bạn có chắc muốn xóa &quot;%1&quot; không?</translation>
    </message>
    <message>
        <source>Delete</source>
        <translation type="unfinished">Xóa</translation>
    </message>
    <message>
        <source>Only files can be used for streaming.</source>
        <translatorcomment>Warning message when users try to select a folder for streaming</translatorcomment>
        <translation type="unfinished">Chỉ có tệp tin mới có thể stream được.</translation>
    </message>
    <message>
        <source>Select items</source>
        <translation type="unfinished">Lựa chọn mục</translation>
    </message>
    <message>
        <source>Select just one file.</source>
        <translation type="unfinished">Xin chọn đúng MỘT tệp tin.</translation>
    </message>
    <message>
        <source>Get MEGA link</source>
        <translation type="unfinished">Lấy đường liên kết MEGA</translation>
    </message>
</context>
<context>
    <name>Notificator</name>
    <message>
        <source>MEGAsync</source>
        <translatorcomment>Product name.</translatorcomment>
        <translation type="unfinished">MEGAsync</translation>
    </message>
</context>
<context>
    <name>PSAwidget</name>
    <message>
        <source>Know More</source>
        <translatorcomment>Button label to redirect the user to the website with information related to a PSA announcement</translatorcomment>
        <translation type="obsolete">Tìm Hiểu Thêm</translation>
    </message>
    <message>
        <source>Dismiss</source>
        <translatorcomment>Button label to dismiss and hide a PSA announcement</translatorcomment>
        <translation type="unfinished">Đã đọc xong</translation>
    </message>
</context>
<context>
    <name>PasteMegaLinksDialog</name>
    <message>
        <source>Import links</source>
        <translatorcomment>Label and Title of the dialog displayed when a user is trying to import public MEGA links.(MAX 20 characters)</translatorcomment>
        <translation>Nhập đường liên kết</translation>
    </message>
    <message>
        <source>Enter one or multiple MEGA file links</source>
        <translatorcomment>Label to indicate the user to write down the links to be imported. String as short as possible.</translatorcomment>
        <translation>Nhập vào đây một hay nhiều đường liên kết MEGA link</translation>
    </message>
    <message>
        <source>Submit</source>
        <translatorcomment>Label for submit button. Keep capital letter.</translatorcomment>
        <translation>Nhập</translation>
    </message>
    <message>
        <source>Cancel</source>
        <translatorcomment>Label for cancel button. Keep capital letter.</translatorcomment>
        <translation>Hủy bỏ</translation>
    </message>
    <message>
        <source>Warning</source>
        <translatorcomment>Label displayed for a Warning message. Keep capital letter.</translatorcomment>
        <translation>Chú Ý</translation>
    </message>
    <message>
        <source>Enter one or more MEGA file links</source>
        <translatorcomment>Message displayed when a user tries to import some links but the field is empty.</translatorcomment>
        <translation>Nhập một hay thêm một số liên kết MEGA nữa</translation>
    </message>
    <message>
        <source>No valid MEGA links found. (Folder links aren&apos;t yet supported)</source>
        <translatorcomment>Message displayed when a user tries to import some invalid links or links to folders.</translatorcomment>
        <translation type="obsolete">Không tìm thấy đường link MEGA nào phù hợp (Đường dẫn liên kết thư mục hiện chưa được hỗ trợ).</translation>
    </message>
    <message>
        <source>Invalid MEGA Link</source>
        <translatorcomment>Label to indicate that MEGA link processed is invalid/incorrect </translatorcomment>
        <translation type="unfinished">Cú pháp MEGA link không đúng</translation>
    </message>
</context>
<context>
    <name>PermissionsDialog</name>
    <message>
        <source>Permissions for new folders and files</source>
        <translatorcomment>Title of the dialog that allows to change the default permissions for new files and folders created by MEGAsync.</translatorcomment>
        <translation type="unfinished">Các quyền hạn cho thư mục và tệp tin mới</translation>
    </message>
    <message>
        <source>Folders</source>
        <translatorcomment>Header for the section that allows to set the default permissions for new folders created by MEGAsync. Please keep the first capital letter</translatorcomment>
        <translation type="unfinished">Thư mục</translation>
    </message>
    <message>
        <source>Numeric value:</source>
        <translatorcomment>Numeric value that represents the permissions that will be applied to new files and folders.</translatorcomment>
        <translation type="unfinished">Dữ liệu dạng số:</translation>
    </message>
    <message>
        <source>Group permissions:</source>
        <translatorcomment>Label just before the new group permissions that will be applied to new files and folders</translatorcomment>
        <translation type="unfinished">Các quyền hạn cho nhóm:</translation>
    </message>
    <message>
        <source>Public permissions:</source>
        <translatorcomment>Label just before the new public permissions that will be applied to new files and folders</translatorcomment>
        <translation type="unfinished">Quyền hạn công cộng:</translation>
    </message>
    <message>
        <source>Files</source>
        <translatorcomment>Header for the section that allows to set the default permissions for new files created by MEGAsync. Please keep the first capital letter</translatorcomment>
        <translation type="unfinished">Tệp tin</translation>
    </message>
    <message>
        <source>Files and folders have an owner and belongs to a group of users. Using this dialog, you can grant different access permission for new files and folders created by MEGAsync to users that belong to the same group and to the rest of the users in the computer. If you don&apos;t need to change them, please leave them as default for security reasons.</source>
        <translatorcomment>Information for users in the dialog that allows to change permissions of new files and folders created by MEGAsync</translatorcomment>
        <translation type="unfinished">Mỗi thư mục và tệp tin đều thuộc quyền sở hữu cho một cá nhân hay một nhóm người dùng. Ở hội thoại này, bạn có thể chỉnh và đặt các quyền hạn khác nhau cho các tệp tin và thư mục mới được tạo bởi MEGAsync tới người khác trong cùng một nhóm và toàn bộ có trong máy tính. Nếu bạn không muốn thay đổi gì, xin giữ nguyên các thiết đặt này để đảm bảo an ninh.</translation>
    </message>
    <message>
        <source>Owner permissions:</source>
        <translatorcomment>Label just before the new owner permissions that will be applied to new files and folders</translatorcomment>
        <translation type="unfinished">Quyền hạn chủ sở hữu:</translation>
    </message>
</context>
<context>
    <name>PermissionsWidget</name>
    <message>
        <source>Read</source>
        <translatorcomment>Text next to a checkbox that allows to grant read permissions for new files and folder</translatorcomment>
        <translation type="unfinished">Đọc</translation>
    </message>
    <message>
        <source>Write</source>
        <translatorcomment>Text next to a checkbox that allows to grant write permissions for new files and folder</translatorcomment>
        <translation type="unfinished">Viết</translation>
    </message>
    <message>
        <source>Execution</source>
        <translatorcomment>Text next to a checkbox that allows to grant execution permissions for new files and folder</translatorcomment>
        <translation type="unfinished">Sử dụng / thực hành</translation>
    </message>
</context>
<context>
    <name>PlanWidget</name>
    <message>
        <source>month</source>
        <translation type="unfinished">tháng</translation>
    </message>
    <message>
        <source>Storage</source>
        <translation type="unfinished">Lưu trữ</translation>
    </message>
    <message>
        <source>Bandwidth</source>
        <translation type="unfinished">Băng thông</translation>
    </message>
    <message>
        <source>popular!</source>
        <translatorcomment>Label above the most popular PRO plan</translatorcomment>
        <translation type="unfinished">Ưa chuộng!</translation>
    </message>
</context>
<context>
    <name>Preferences</name>
    <message>
        <source>- New design for the main dialog
- Improved setup assistant
- Support to show Public Service Announcements
- Modern notifications
- Updated third-party libraries
- Other minor bug fixes and improvements</source>
        <translatorcomment>Changelog for MEGAsync 4.0.0.0</translatorcomment>
        <translation type="obsolete">- Hộp thoại giao diện được thiết kế mới
- Trình trợ giúp cài đặt được cải tiến hơn
- Support to show Public Service Announcements
- Các thông báo được hiện đại hơn
- Nâng cấp thêm thư viện từ bên thứ ba
- Sửa lại các lỗi nhỏ và hoàn thiện thêm</translation>
    </message>
    <message>
        <source>- Fix bug with selection of transfer manager items
- Fix bug of context menu not shown over transfer manager items
- New design for the main dialog
- Improved setup assistant
- Support to show Public Service Announcements
- Modern notifications
- Updated third-party libraries
- Other minor bug fixes and improvements</source>
        <translatorcomment>Changelog for MEGAsync 4.0.2.0</translatorcomment>
        <translation type="obsolete">- Sửa lỗi phát sinh khi lựa chọn trong bộ quản lý truyền tải
- Sưa lỗi phát sinh khi menu không hiện ra mục truyền tải
- Hộp thoại giao diện được thiết kế mới
- Trình trợ giúp cài đặt được cải tiến hơn
- Support to show Public Service Announcements
- Các thông báo được hiện đại hơn
- Nâng cấp thêm thư viện từ bên thứ ba
- Sửa lại các lỗi nhỏ và hoàn thiện thêm</translation>
    </message>
    <message>
        <source>- Improved look&amp;feel for high resolution displays on Windows and Linux
- Improved GUI performance during addition of many downloads
- Restyling of initial information wizard, new icons and interface improvements
- Support for business accounts
- Other minor bug fixes and improvements</source>
        <translatorcomment>Changelog for MEGAsync 4.1.1.0 (Windows)</translatorcomment>
        <translation type="unfinished">- Cải thiện giao diện và cảm giác sử dụng trên các màn hình có độ phân giải cao sử dụng Windows
- Cải thiện hiệu suất GUI trong quá trình thực hiện thêm nhiều các phiên truyền tải
- Thay đổi kiểu cách yêu cầu thông tin khi thiết lập việc sử dụng lần đầu, thêm icons mới và giao diện tốt hơn
- Hỗ trợ tài khoản doanh nghiệp
- Sửa lại các lỗi nhỏ và hoàn thiện thêm</translation>
    </message>
    <message>
        <source>- Improved look&amp;feel for high resolution displays on Windows and Linux
- Enable thumbnail support for PDF
- Improved GUI performance during addition of many downloads
- Restyling of initial information wizard, new icons and interface improvements
- Support for business accounts
- Other minor bug fixes and improvements</source>
        <translatorcomment>Changelog for MEGAsync 4.1.1.0 (macOS and Linux)</translatorcomment>
        <translation type="unfinished">- Cải thiện giao diện và cảm giác sử dụng trên các màn hình có độ phân giải cao sử dụng Linux
- Hiển thị ảnh nhỏ nội dung xem trước cho các tài liệu PDF
- Cải thiện hiệu suất GUI trong quá trình thực hiện thêm nhiều các phiên truyền tải
- Thay đổi kiểu cách yêu cầu thông tin khi thiết lập việc sử dụng lần đầu, thêm icons mới và giao diện tốt hơn
- Hỗ trợ tài khoản doanh nghiệp
- Sửa lại các lỗi nhỏ và hoàn thiện thêmts</translation>
    </message>
</context>
<context>
    <name>QDialogButtonBox</name>
    <message>
        <source>&amp;Yes</source>
        <translatorcomment>Label for confirm button. Keep capital letter.</translatorcomment>
        <translation>&amp;Có</translation>
    </message>
    <message>
        <source>&amp;No</source>
        <translatorcomment>Label for No button. Keep capital letter.</translatorcomment>
        <translation>&amp;Không</translation>
    </message>
    <message>
        <source>&amp;OK</source>
        <translatorcomment>Label for accept button. Keep capital letter.</translatorcomment>
        <translation>&amp;OK</translation>
    </message>
    <message>
        <source>&amp;Cancel</source>
        <translatorcomment>Label for cancel button. Keep capital letter.</translatorcomment>
        <translation>&amp;Hủy</translation>
    </message>
</context>
<context>
    <name>QPlatformTheme</name>
    <message>
        <source>&amp;Yes</source>
        <translation type="unfinished">&amp;Có</translation>
    </message>
    <message>
        <source>&amp;No</source>
        <translation type="unfinished">&amp;Không</translation>
    </message>
    <message>
        <source>OK</source>
        <translation type="unfinished">OK</translation>
    </message>
    <message>
        <source>Cancel</source>
        <translation type="unfinished">Hủy bỏ</translation>
    </message>
</context>
<context>
    <name>RecentFile</name>
    <message>
        <source>%1 hours ago</source>
        <translatorcomment>Label to inform the user how many hours ago was updated the indicated file. Keep %1 code because it will be filled with the name of the updated file.</translatorcomment>
        <translation type="vanished">%1 giờ trước</translation>
    </message>
    <message>
        <source>Get MEGA link</source>
        <translatorcomment>Button tooltip to generate a public link for a specific file. Keep capital letters.</translatorcomment>
        <translation type="vanished">Lấy đường liên kết MEGA</translation>
    </message>
    <message>
        <source>just now</source>
        <translatorcomment>Label to inform the user that the indicated file has been updated just now.</translatorcomment>
        <translation type="vanished">vừa xong</translation>
    </message>
    <message>
        <source>%1 seconds ago</source>
        <translatorcomment>Label to inform the user how many second ago was updated the indicated file. Keep %1 code because it will be filled with the name of the updated file.</translatorcomment>
        <translation type="vanished">%1 giây trước</translation>
    </message>
    <message>
        <source>1 minute ago</source>
        <translatorcomment>Label to inform the user that the indicated file has been updated one minute ago.</translatorcomment>
        <translation type="vanished">1 phút trước</translation>
    </message>
    <message>
        <source>%1 minutes ago</source>
        <translatorcomment>Label to inform the user how many minutes ago was updated the indicated file. Keep %1 code because it will be filled with the name of the updated file.</translatorcomment>
        <translation type="vanished">%1 phút trước</translation>
    </message>
    <message>
        <source>1 hour ago</source>
        <translatorcomment>Label to inform the user that the indicated file has been updated one hour ago.</translatorcomment>
        <translation type="vanished">1 giờ trước</translation>
    </message>
    <message>
        <source>1 day ago</source>
        <translatorcomment>Label to inform the user that the indicated file has been updated one day ago.</translatorcomment>
        <translation type="vanished">1 ngày trước</translation>
    </message>
    <message>
        <source>%1 days ago</source>
        <translatorcomment>Label to inform the user how many days ago was updated the indicated file. Keep %1 code because it will be filled with the name of the updated file.</translatorcomment>
        <translation type="vanished">%1 ngày trước</translation>
    </message>
    <message>
        <source>1 month ago</source>
        <translatorcomment>Label to inform the user that the indicated file has been updated one month ago.</translatorcomment>
        <translation type="vanished">1 tháng trước</translation>
    </message>
    <message>
        <source>%1 months ago</source>
        <translatorcomment>Label to inform the user how many months ago was updated the indicated file. Keep %1 code because it will be filled with the name of the updated file.</translatorcomment>
        <translation type="vanished">%1 tháng trước</translation>
    </message>
    <message>
        <source>1 year ago</source>
        <translatorcomment>Label to inform the user that the indicated file has been updated one year ago.</translatorcomment>
        <translation type="vanished">1 năm trước</translation>
    </message>
    <message>
        <source>%1 years ago</source>
        <translatorcomment>Label to inform the user how many years ago was updated the indicated file. Keep %1 code because it will be filled with the name of the updated file.</translatorcomment>
        <translation type="vanished">%1 năm trước</translation>
    </message>
    <message>
        <source>Open</source>
        <translatorcomment>Label to let the user open the selected file.String as short as possible.</translatorcomment>
        <translation type="vanished">Mở</translation>
    </message>
    <message>
        <source>Show in folder</source>
        <translatorcomment>Label to let the user open the selected file using the specific file browser.String as short as possible.</translatorcomment>
        <translation type="vanished">Mở thư mục chứa tệp này</translation>
    </message>
</context>
<context>
    <name>SettingsDialog</name>
    <message>
        <source>Settings - MEGAsync</source>
        <translatorcomment>Title of the MEGAsync Settings dialog. Keep capital letters.</translatorcomment>
        <translation>Thiết Đặt - MEGAsync</translation>
    </message>
    <message>
        <source>General</source>
        <translation type="obsolete">Tổng Quan</translation>
    </message>
    <message>
        <source>Account</source>
        <translatorcomment>Tab label of Account dialog. Max 15 characters.</translatorcomment>
        <translation>Tài khoản</translation>
    </message>
    <message>
        <source>Syncs</source>
        <translatorcomment>Tab label of Syncs dialog. Max 15 characters.</translatorcomment>
        <translation>Đồng bộ</translation>
    </message>
    <message>
        <source>Bandwidth</source>
        <translatorcomment>Tab label of Bandwidth dialog. Max 15 characters.</translatorcomment>
        <translation>Băng thông</translation>
    </message>
    <message>
        <source>Advanced</source>
        <translatorcomment>Tab label of Advanced settings dialog. Max 15 characters.</translatorcomment>
        <translation>Nâng Cao</translation>
    </message>
    <message>
        <source>Help</source>
        <translatorcomment>Button label for Help.</translatorcomment>
        <translation>Thắc Mắc Cần Trợ Giúp</translation>
    </message>
    <message>
        <source>OK</source>
        <translatorcomment>Label for accept button.</translatorcomment>
        <translation>OK</translation>
    </message>
    <message>
        <source>Cancel</source>
        <translatorcomment>Label for cancel button.</translatorcomment>
        <translation>Hủy bỏ</translation>
    </message>
    <message>
        <source>Apply</source>
        <translatorcomment>Label for apply settings button.</translatorcomment>
        <translation>Áp dụng</translation>
    </message>
    <message>
        <source>Show notifications</source>
        <translatorcomment>Label to let the user enable desktop notifications with a checkbox.</translatorcomment>
        <translation>Hiện thông báo</translation>
    </message>
    <message>
        <source>Start on startup</source>
        <translatorcomment>Label to let the user start MEGAsync on startup of the operating system with a checkbox.</translatorcomment>
        <translation>Chạy chương trình khi khởi động máy</translation>
    </message>
    <message>
        <source>Update automatically</source>
        <translatorcomment>Label to let the user enable automatic updates with a checkbox.</translatorcomment>
        <translation>Tự động cập nhật</translation>
    </message>
    <message>
        <source>Language</source>
        <translatorcomment>Label to let the user select the desired language for the application.</translatorcomment>
        <translation>Ngôn Ngữ</translation>
    </message>
    <message>
        <source>English</source>
        <translatorcomment>Label for English language.</translatorcomment>
        <translation type="obsolete">English</translation>
    </message>
    <message>
        <source>Details</source>
        <translatorcomment>Button label to show the account usage details for the current user of the application. Strins as short as possible.</translatorcomment>
        <translation>Chi tiết</translation>
    </message>
    <message>
        <source>FREE</source>
        <translatorcomment>Label to indicate that the current user has a FREE account.</translatorcomment>
        <translation>MIễN PHÍ</translation>
    </message>
    <message>
        <source>Logout</source>
        <translatorcomment>Button label to logout of the application. Strins as short as possible.</translatorcomment>
        <translation>Đăng Xuất</translation>
    </message>
    <message>
        <source>Storage space</source>
        <translatorcomment>Label to indicate the actual storage space used.</translatorcomment>
        <translation>Không gian lưu trữ</translation>
    </message>
    <message>
        <source>Upgrade</source>
        <translatorcomment>Button label to let the user upgrade the account. String as short as possible.</translatorcomment>
        <translation>Nâng Cấp</translation>
    </message>
    <message>
        <source>Synced folders</source>
        <translation type="obsolete">Các thư mục đã đồng bộ</translation>
    </message>
    <message>
        <source>Delete</source>
        <translatorcomment>Button lable to delete a synchronization. String as short as possible.</translatorcomment>
        <translation>Xóa</translation>
    </message>
    <message>
        <source>Add</source>
        <translatorcomment>Button lable to add a synchronization. String as short as possible.</translatorcomment>
        <translation>Thêm</translation>
    </message>
    <message>
        <source>Local Folder</source>
        <translatorcomment>Label to indicate the local folder for a synchronization. String as short as possible.</translatorcomment>
        <translation>Thư mục trên máy</translation>
    </message>
    <message>
        <source>MEGA folder</source>
        <translatorcomment>Label to indicate the MEGA folder for a synchronization. String as short as possible.</translatorcomment>
        <translation>Thư mục trên MEGA</translation>
    </message>
    <message>
        <source>Upload rate limit</source>
        <translatorcomment>Label to indicate the actual bandwidth limit for uploads.</translatorcomment>
        <translation>Giới hạn tải lên</translation>
    </message>
    <message>
        <source>Don&apos;t limit</source>
        <translatorcomment>Label to indicate that there is no rate upload limit.</translatorcomment>
        <translation>Đừng giới hạn</translation>
    </message>
    <message>
        <source>Limit to:</source>
        <translatorcomment>Label to indicate that there is rate upload limit. Keep colon.</translatorcomment>
        <translation>Giới hạn đến:</translation>
    </message>
    <message>
        <source>KB</source>
        <translatorcomment>Label to indicate Kilo byte upload limit.</translatorcomment>
        <translation type="vanished">KB</translation>
    </message>
    <message>
        <source>Auto</source>
        <translatorcomment>Label to indicate that management of rate upload limit is automatic.</translatorcomment>
        <translation>Tự động</translation>
    </message>
    <message>
        <source>(about 90% of the available bandwidth)</source>
        <translatorcomment>Label to indicate that management of rate upload limit is automatic is about the 90% of availbale bandwidth. Keep parenthesis.</translatorcomment>
        <translation>(khoảng 90% tổng băng thông)</translation>
    </message>
    <message>
        <source>Bandwidth quota</source>
        <translatorcomment>Label to indicatte the actual use of Bandwidth quota.</translatorcomment>
        <translation type="vanished">Giới hạn băng thông</translation>
    </message>
    <message>
        <source>Upload limits are per upload server and are applied when starting new uploads</source>
        <translation type="obsolete">Thiết lập giới hạn tải lên cho mỗi máy chủ sẽ được thực hiện mỗi khi bắt đầu các quá trình tải lên mới</translation>
    </message>
    <message>
        <source>Folder for uploads from Windows Explorer</source>
        <translation type="obsolete">Duyệt thư mục cho việc tải lên từ Windows Explorer</translation>
    </message>
    <message>
        <source>Excluded file names</source>
        <translatorcomment>Label to indicate the excluded file name for synchronizations. Keep capital letters.</translatorcomment>
        <translation type="obsolete">Danh sách dạng tệp tin bị khai trừ khỏi đồng bộ hóa</translation>
    </message>
    <message>
        <source>Proxy Settings</source>
        <translatorcomment>Label to indicate the dialog of Proxy Settings. Keep capital letters.</translatorcomment>
        <translation>Các thiết đặt Proxy</translation>
    </message>
    <message>
        <source>No proxy</source>
        <translatorcomment>Label to indicate MEGAsync not to use any proxy. String as short as possible.</translatorcomment>
        <translation>Không dùng proxy</translation>
    </message>
    <message>
        <source>Auto-detect</source>
        <translatorcomment>Label to indicate auto detect. Keep capital letters.</translatorcomment>
        <translation>Tự động xác định</translation>
    </message>
    <message>
        <source>Proxy</source>
        <translatorcomment>Tab label of Proxy dialog settings. Max 15 characters.</translatorcomment>
        <translation>Proxy</translation>
    </message>
    <message>
        <source>Proxy type:</source>
        <translatorcomment>Label to indicate the proxy type to be used. String as short as possible.</translatorcomment>
        <translation>Dạng proxy:</translation>
    </message>
    <message>
        <source>Server:</source>
        <translatorcomment>Label to indicate the server IP to be used. String as short as possible.</translatorcomment>
        <translation>Máy chủ:</translation>
    </message>
    <message>
        <source>:</source>
        <translatorcomment>Label to indicate colon to separate IP and Port to be used.</translatorcomment>
        <translation type="obsolete">:</translation>
    </message>
    <message>
        <source>Proxy server requires a password</source>
        <translatorcomment>Label to indicate if the proxy used requires a password. String as short as possible.</translatorcomment>
        <translation>Máy chủ proxy yêu cầu mật khẩu</translation>
    </message>
    <message>
        <source>Username:</source>
        <translatorcomment>Label to indicate the username of the proxy. String as short as possible.</translatorcomment>
        <translation>Username:</translation>
    </message>
    <message>
        <source>Password:</source>
        <translatorcomment>Label to indicate the password of the proxy. String as short as possible.</translatorcomment>
        <translation>Mật khẩu:</translation>
    </message>
    <message>
        <source>Data temporarily unavailable</source>
        <translatorcomment>Label to indicate that the usage data is temporarily unavailable. String as short as possible.</translatorcomment>
        <translation>Số liệu tạm thời không khả dụng</translation>
    </message>
    <message>
        <source>%1 (%2%) of %3 used</source>
        <translatorcomment>Label to indicate the user the amount and percentage of used space and total space available. Keep %1 (%2%) and %3 codes because they will be filled with the required amounts of storage space.</translatorcomment>
        <translation>%1 đã dùng trong tổng %3 (%2%)</translation>
    </message>
    <message>
        <source>PRO I</source>
        <translatorcomment>Label to indicate that the current user has a PRO I account.</translatorcomment>
        <translation>Gói PRO I</translation>
    </message>
    <message>
        <source>PRO II</source>
        <translatorcomment>Label to indicate that the current user has a PRO II account.</translatorcomment>
        <translation>PRO II</translation>
    </message>
    <message>
        <source>PRO III</source>
        <translatorcomment>Label to indicate that the current user has a PRO III account.</translatorcomment>
        <translation>PRO III</translation>
    </message>
    <message>
        <source>/MEGAsync Uploads</source>
        <translatorcomment>Label to indicate the default path for MEGAsync uploads.</translatorcomment>
        <translation type="obsolete">/MEGAsync Tải Lên</translation>
    </message>
    <message>
        <source>Warning</source>
        <translatorcomment>Label to indicate a Warning message. Keep capital letter.</translatorcomment>
        <translation>Chú Ý</translation>
    </message>
    <message>
        <source>You are already syncing your entire Cloud Drive.</source>
        <translation type="obsolete">Bạn đã đồng bộ cả Ổ Mây rồi, không cần thêm nữa.</translation>
    </message>
    <message>
        <source>Synchronization will stop working.</source>
        <translatorcomment>Label to indicate that the synchronizations will stop if the user logout .</translatorcomment>
        <translation>Việc đồng bộ hóa sẽ dừng.</translation>
    </message>
    <message>
        <source>Are you sure?</source>
        <translatorcomment>Label to ask for confirmation to the user.</translatorcomment>
        <translation>Bạn có chắc không?</translation>
    </message>
    <message>
        <source>Excluded name</source>
        <translatorcomment>Title of the dialog to add new excluded file name for the synchronizations.</translatorcomment>
        <translation type="vanished">Dạng tên tệp được khai trừ</translation>
    </message>
    <message>
        <source>Error</source>
        <translatorcomment>Label to indicate an Error message. Keep capital letter.</translatorcomment>
        <translation>Lỗi</translation>
    </message>
    <message>
        <source>Transfers</source>
        <translatorcomment>Tab label of Transfers dialog. Max 15 characters.</translatorcomment>
        <translation>Các Phiên Truyền Tải</translation>
    </message>
    <message>
        <source>The new excluded file names will be taken into account
when the application starts again.</source>
        <translation type="obsolete">Các dạng tên tệp tin được làm mẫu trong danh sách lọc sẽ có hiệu lực sau khi chương trình được khởi động lại.</translation>
    </message>
    <message>
        <source>Cache</source>
        <translation type="obsolete">Bộ nhớ tạm</translation>
    </message>
    <message>
        <source>Current cache size: %1</source>
        <translatorcomment>Label to indicate the user the total amount of space used by cache. Keep %1 code because it will be filled with the size amount used.</translatorcomment>
        <translation type="obsolete">K.thước bộ nhớ tạm: %1</translation>
    </message>
    <message>
        <source>Clear</source>
        <translatorcomment>Label to let the user clear the cache. Keep capital letter.</translatorcomment>
        <translation>Dọn sạch</translation>
    </message>
    <message>
        <source>HTTP</source>
        <translatorcomment>Label to indicate a HTTP proxy.</translatorcomment>
        <translation>HTTP</translation>
    </message>
    <message>
        <source>Your proxy settings are invalid or the proxy doesn&apos;t respond</source>
        <translatorcomment>Message displayed when an error occours testing proxy settings.</translatorcomment>
        <translation>Thiết đặt proxy của quý vị hiện không hợp lệ hoặc proxy không hồi đáp</translation>
    </message>
    <message>
        <source>Please wait...</source>
        <translatorcomment>Label to indicate the user that please wait.</translatorcomment>
        <translation>Xin chờ...</translation>
    </message>
    <message>
        <source>Check for updates</source>
        <translatorcomment>Button label to let the user check for new application updates.</translatorcomment>
        <translation>Kiểm tra các bản cập nhật mới</translation>
    </message>
    <message>
        <source>Selective sync active</source>
        <translation type="obsolete">Chế độ đồng bộ riêng lẻ được kích hoạt</translation>
    </message>
    <message>
        <source>Enable full account sync</source>
        <translation type="obsolete">Hiệu hóa đồng bộ cho toàn bộ tài khoản</translation>
    </message>
    <message>
        <source>Enabling full account sync will disable all your current syncs</source>
        <translation type="obsolete">Việc đồng bộ toàn bộ tài khoản sẽ vô hiệu hóa hết các việc động bộ riêng rẻ đang chạy của bạn</translation>
    </message>
    <message>
        <source>Full account sync active</source>
        <translation type="obsolete">Chế độ đồng bộ toàn bộ được kích hoạt</translation>
    </message>
    <message>
        <source>Disabling full account sync will allow you to set up selective folder syncing</source>
        <translation type="obsolete">Việc tắt đồng bộ toàn bộ tài khoản sẽ cho phép bạn thiết lập đồng bộ từng thư mục riêng lẻ</translation>
    </message>
    <message>
        <source>Disable full account sync</source>
        <translation type="obsolete">Vô hiệu chế độ đồng bộ toàn tài khoản</translation>
    </message>
    <message>
        <source>Other</source>
        <translation type="obsolete">Khác</translation>
    </message>
    <message>
        <source>Disable overlay icons</source>
        <translatorcomment>Label to let the user disable overlay icon for the specific File browser.</translatorcomment>
        <translation>Vô hiệu các biểu tượng nổi</translation>
    </message>
    <message>
        <source>Force a full scan</source>
        <translatorcomment>Button label to let the user force a full scan of his synced folders.</translatorcomment>
        <translation>Tiến hành quét toàn bộ</translation>
    </message>
    <message>
        <source>Full scan</source>
        <translatorcomment>Title of the message dialog of Full scan operation.</translatorcomment>
        <translation>Quét toàn bộ</translation>
    </message>
    <message>
        <source>MEGAsync will perform a full scan of your synced folders
when it starts.

Do you want to restart MEGAsync now?</source>
        <translation type="obsolete">MEGAsync sẽ thực hiện việc quét toàn bộ các thư mục đã đồng bộ sau khi khởi động lại. Tiến hành tắt và khởi động lại trình MEGAsync ngay bây giờ?</translation>
    </message>
    <message>
        <source>Install update</source>
        <translatorcomment>Label to indicate the user that there is an available update downloaded to be installed.</translatorcomment>
        <translation>Cài bản cập nhật</translation>
    </message>
    <message>
        <source>Folder for uploads from this computer</source>
        <translation type="obsolete">Thư mục dành cho tải lên từ máy tính này</translation>
    </message>
    <message>
        <source>Preferences - MEGAsync</source>
        <translatorcomment>Title label of the settings dialog.</translatorcomment>
        <translation>Tùy Chỉnh - MEGAsync</translation>
    </message>
    <message>
        <source>Open at login</source>
        <translatorcomment>Label to let the user start MEGAsync on login with a checkbox.</translatorcomment>
        <translation>Chạy sau khi đăng nhập</translation>
    </message>
    <message>
        <source>Show Mac OS notifications</source>
        <translatorcomment>Label to let the user enable Mac OS desktop notifications with a checkbox.</translatorcomment>
        <translation type="obsolete">Hiên thông báo trên máy MAC OS X</translation>
    </message>
    <message>
        <source>MEGAsync will perform a full scan of your synced folders when it starts.

Do you want to restart MEGAsync now?</source>
        <translatorcomment>Message displayed asking for confirmation to the user for a Full scan operation.</translatorcomment>
        <translation>MEGAsync sẽ thực hiện việc quét toàn bộ các thư mục đã đồng bộ sau khi khởi động lại. Tiến hành tắt và khởi động lại trình MEGAsync ngay bây giờ?</translation>
    </message>
    <message>
        <source>Choose</source>
        <translatorcomment>Button label to choose a local/remote folder for downloads and uploads.</translatorcomment>
        <translation>Chọn ảnh/video</translation>
    </message>
    <message>
        <source>Default folders</source>
        <translatorcomment>Label to indicate the default path for Uploads and Downloads.</translatorcomment>
        <translation>Thư mục mặc định</translation>
    </message>
    <message>
        <source>Uploads:</source>
        <translatorcomment>Label to indicate the default folder for uploads. String as short as possible</translatorcomment>
        <translation>Tải lên:</translation>
    </message>
    <message>
        <source>Downloads:</source>
        <translatorcomment>Label to indicate the default folder for downloads. String as short as possible</translatorcomment>
        <translation>Tải xuống:</translation>
    </message>
    <message>
        <source>This sync can&apos;t be enabled because the local folder doesn&apos;t exist</source>
        <translatorcomment>Message displayed when an error occurs with the local folder.</translatorcomment>
        <translation>Việc đồng bộ này không thể hoạt động vì thư mục đích không tồn tại</translation>
    </message>
    <message>
        <source>This sync can&apos;t be enabled because the remote folder doesn&apos;t exist</source>
        <translatorcomment>Message displayed when an error occurs with the remote folder.</translatorcomment>
        <translation>Đông bộ này không thể tiến hành vì thư mục đó không còn tồn tại nữa</translation>
    </message>
    <message>
        <source>You are already syncing your entire Cloud Drive</source>
        <translation type="obsolete">Bạn đã đồng bộ cả Ổ Mây rồi, không cần thêm nữa.</translation>
    </message>
    <message>
        <source>Enable / disable</source>
        <translatorcomment>Tooltip to let the user enable/disable a specific synchronization.</translatorcomment>
        <translation>Kích hoạt / bất hoạt</translation>
    </message>
    <message>
        <source>Select local folder</source>
        <translatorcomment>Title of the dialog to select the local folder for downloads.</translatorcomment>
        <translation type="obsolete">Chọn thư mục trên máy</translation>
    </message>
    <message>
        <source>You don&apos;t have write permissions in this local folder.</source>
        <translatorcomment>Message displayed when a user is trying to download a file to a folder without write permissions.</translatorcomment>
        <translation>Bạn không có quyền hạn ghi dữ liệu vào thư mục này.</translation>
    </message>
    <message>
        <source>Export Key</source>
        <translatorcomment>Button label to export master key of the current user. String as short as possible.</translatorcomment>
        <translation type="unfinished">Xuất Mã Khóa</translation>
    </message>
    <message>
        <source>Export Master key</source>
        <translatorcomment>Title of dialog to export master key for the current user.</translatorcomment>
        <translation type="unfinished">Xuất Mã Khóa Phục Hồi</translation>
    </message>
    <message>
        <source>Unable to write file</source>
        <translatorcomment>Message displayed when an error occurs exporting the master key to a file.</translatorcomment>
        <translation type="unfinished">Không thể tạo mục chứa mã masterkey</translation>
    </message>
    <message>
        <source>Exporting the master key and keeping it in a secure location enables you to set a new password without data loss.</source>
        <translatorcomment>Label to inform the user to keep the master key in a secure location.</translatorcomment>
        <translation type="unfinished">Xuất ra Mã Phục Hồi và giữ mã ở một nơi an toàn và dễ nhớ sẽ giúp bạn tránh việc mất dữ liệu khi quên mật khẩu.</translation>
    </message>
    <message>
        <source>Always keep physical control of your master key (e.g. on a client device, external storage, or print).</source>
        <translatorcomment>Label to inform the user to keep physical control of the master key.</translatorcomment>
        <translation type="unfinished">Luôn luôn giữ một bản lưu dự phòng của Mã Phục Hồi để phòng ngừa (vd: máy tính, ổ đĩa ngoài, hoặc in ra).</translation>
    </message>
    <message>
        <source>Exclude by size</source>
        <translatorcomment>Button label to let the user exclude files from being synced by its size. String as short as possible.</translatorcomment>
        <translation type="unfinished">Lọc theo kích thước</translation>
    </message>
    <message>
        <source>The new excluded file names will be taken into account
when the application starts again</source>
        <translatorcomment>Message displayed to inform the user that the new file name exclusion changes will be applied on next startup.</translatorcomment>
        <translation type="unfinished">Các dạng tên tệp tin được làm mẫu trong danh sách lọc sẽ có hiệu lực sau khi chương trình được khởi động lại.</translation>
    </message>
    <message>
        <source>The new excluded file sizes will be taken into account when the application starts again.</source>
        <translatorcomment>Message displayed to inform the user that the new file size exclusion changes will be applied on next startup.</translatorcomment>
        <translation type="unfinished">Các dạng kích thước trong danh sách lọc sẽ được ghi vào tài khoản sau khi chương trình được khởi động lại</translation>
    </message>
    <message>
        <source>Disabled</source>
        <translatorcomment>Label to indicate the user if the feature of exclusion based by size is enabled/disabled.</translatorcomment>
        <translation type="unfinished">Đã vô hiệu</translation>
    </message>
    <message>
        <source>Excluded file and folder names</source>
        <translatorcomment>Label to indicate the files and folders names exclude from the synchronization.</translatorcomment>
        <translation type="unfinished">Dạng tên tệp và thư mục được khai trừ</translation>
    </message>
    <message>
        <source>Backups of the previous versions of your synced files in your computer will be permanently deleted. Please, check your backup folders to see if you need to rescue something before continuing:</source>
        <translatorcomment>Message shown to inform the user about the deletion of the local cache and the consecuences</translatorcomment>
        <translation type="unfinished">Các phiên bản nội dung và dữ liệu được sao lưu trước đây trong máy tính của bạn sẽ bị xóa hoàn toàn. Xin kiểm tra thư mục nơi bạn chứa bản dự phòng nếu bạn cần giữ lại thứ gì đó trước khi thực hiện công việc này.</translation>
    </message>
    <message>
        <source>Backups of the previous versions of your synced files in MEGA will be permanently deleted. Please, check your [A] folder in the Rubbish Bin of your MEGA account to see if you need to rescue something before continuing.</source>
        <translatorcomment>Message shown to inform the user about the deletion of the remote cache and the consecuences</translatorcomment>
        <translation type="unfinished">Các phiên bản nội dung và dữ liệu được sao lưu trước đây bởi trình MEGA sẽ bị xóa hoàn toàn. Xin kiểm tra thư mục [A] trong Thùng Rác của bạn trên trang web MEGA, để xem nếu bạn cần giữ lại thứ gì đó trước khi thực hiện công việc này.</translation>
    </message>
    <message>
        <source>Do you want to restart MEGAsync now?</source>
        <translation type="unfinished">Bạn có muốn khởi chạy lại MEGAsync ngay không?</translation>
    </message>
    <message>
        <source>Permissions</source>
        <translatorcomment>Text of a button that opens a dialog to set the default permissions for new files and folders. The translation should be as short as possible.</translatorcomment>
        <translation type="unfinished">Quyền sử dụng</translation>
    </message>
    <message>
        <source>Don&apos;t use HTTP</source>
        <translatorcomment>Text next to a checkbox that allows to disable the HTTP protocol for transfers</translatorcomment>
        <translation type="unfinished">Không dùng HTTP</translation>
    </message>
    <message>
        <source>Enable this option only if your transfers don&apos;t start. In normal circumstances HTTP is satisfactory as all transfers are already encrypted.</source>
        <translatorcomment>Information message next to a checkbox that allows to disable the HTTP protocol for transfers.</translatorcomment>
        <translation type="unfinished">Chỉ nên bật tính năng này khi các phiên truyền tải lên/xuống không hoạt động. Trong các trường hợp bình thường, giao thức HTTP rất thích hợp để truyền tải các nội dung mã hóa.</translation>
    </message>
    <message>
        <source>Local backup: %1</source>
        <translation type="unfinished">Sao lưu nội bộ: %1</translation>
    </message>
    <message>
        <source>Remote backup: %1</source>
        <translation type="unfinished">Sao lưu tạm thời: %1</translation>
    </message>
    <message>
        <source>Clear local backup</source>
        <translation type="unfinished">Dọn sao lưu nội bộ</translation>
    </message>
    <message>
        <source>Do you want to delete your local backup now?</source>
        <translation type="unfinished">Bạn có muốn dọn sao lưu nội bộ ngay bay giờ không?</translation>
    </message>
    <message>
        <source>Clear remote backup</source>
        <translation type="unfinished">Dọn sao lưu tạm thời</translation>
    </message>
    <message>
        <source>Do you want to delete your remote backup now?</source>
        <translation type="unfinished">Bạn có muốn dọn dẹp sao lưu tạm thời bây giờ không?</translation>
    </message>
    <message>
        <source>Download rate limit</source>
        <translatorcomment>Label to indicate the actual bandwidth limit for downloads.</translatorcomment>
        <translation type="unfinished">Mức giới hạn tải xuống</translation>
    </message>
    <message>
        <source>Number of parallel TCP connections per transfer:</source>
        <translatorcomment>Label to indicate the actual number of parallel TCP connections used by MEGAsync. Keep colon.</translatorcomment>
        <translation type="unfinished">Số đường kết nối TCP song song cho mỗi truyền tải:</translation>
    </message>
    <message>
        <source>Downloads</source>
        <translatorcomment>Label to indicate the actual number of parallel TCP connections used for downloads</translatorcomment>
        <translation type="unfinished">Phiên Tải Xuống</translation>
    </message>
    <message>
        <source>Uploads</source>
        <translatorcomment>Label to indicate the actual number of parallel TCP connections used for uploads</translatorcomment>
        <translation type="unfinished">Phiên Tải Lên</translation>
    </message>
    <message>
        <source>PRO Lite</source>
        <translation type="unfinished">PRO Lite</translation>
    </message>
    <message>
        <source>Transfer quota</source>
        <translatorcomment>Label to indicate the transfer quota usage of current logged account</translatorcomment>
        <translation type="unfinished">Băng thông truyền tải</translation>
    </message>
    <message>
        <source>Don&apos;t show icons on the left pane of Windows Explorer</source>
        <translatorcomment>Text next to a checkbox that allows to disable/enable the visualization of MEGAsync icons on the left pane of Windows Explorer</translatorcomment>
        <translation type="unfinished">Không hiện thị biểu tượng MEGA ở khung bên trái trong trình Windows Explorer</translation>
    </message>
    <message>
        <source>Used quota for the last %1 hours: %2</source>
        <translatorcomment>Label to indicate the usage quota in the last gap of time for free users. Keep %1 and %2 place holders. Will be replaced at runtime</translatorcomment>
        <translation type="unfinished">Mức băng thông đã dùng trong %1 giờ qua: %2</translation>
    </message>
    <message>
        <source>Restart</source>
        <translatorcomment>Label for restart button.to relaunch MEGAsync</translatorcomment>
        <translation type="unfinished">Khởi động lại MEGAsync</translation>
    </message>
    <message>
        <source>%1 cleaning scheduler</source>
        <translatorcomment>Button label to open cleaning scheduler dialog. Keep %1 placeholder. It will be replace at runtime.</translatorcomment>
        <translation type="obsolete">%1 cleaning scheduler</translation>
    </message>
    <message>
        <source>Disable file versioning</source>
        <translatorcomment>Checkbox label to enable/disable file versioning feature</translatorcomment>
        <translation type="unfinished">Tắt tính năng ghi nhớ phiên bản tệp tin</translation>
    </message>
    <message>
        <source>Local folder with a backup of files deleted in MEGA</source>
        <translatorcomment>Tooltip shown when hover local debris label.</translatorcomment>
        <translation type="unfinished">Thư mục nội bộ chứa các bản sao lưu dự phòng của các tệp bị xoá từ trên MEGA</translation>
    </message>
    <message>
        <source>Folder in MEGA with a backup of files deleted in the local computer</source>
        <translatorcomment>Tooltip shown when hover remote SyncDebris label.</translatorcomment>
        <translation type="unfinished">Thư mục ở trên MEGA chứa các bản sao lưu dự phòng của các tệp bị xoá từ máy tính</translation>
    </message>
    <message>
        <source>Disabling file versioning will prevent the creation and storage of new file versions. Do you want to continue?</source>
        <translatorcomment>Informative text shown when user is trying to disable file versioning before proceed.</translatorcomment>
        <translation type="unfinished">Tắt tính năng ghi nhớ lịch sử phiên bản sẽ chấm dứt việc chiếm dụng không gian bởi việc ghi nhớ nội dung cũ. Tiếp tục tiến hành?</translation>
    </message>
    <message>
        <source>Remove files older than %1 days</source>
        <translatorcomment>Informative label to indicate that local cleaning scheduler is active and files older than %1 days will be removed. Keep %1 placeholder, it will be replaced with the value specified by the user at runtime</translatorcomment>
        <translation type="unfinished">Xóa bỏ các tệp tin tồn đọng lâu hơn %1 ngày</translation>
    </message>
    <message>
        <source>Remove files older than 1 day</source>
        <translatorcomment>Informative label to indicate that local cleaning scheduler is active and files older than 1 day will be removed.</translatorcomment>
        <translation type="unfinished">Xóa bỏ các tệp tin tồn đọng lâu hơn 1 ngày</translation>
    </message>
    <message>
        <source>You are about to permanently remove all file versions. Would you like to proceed?</source>
        <translatorcomment>Informative text asking for confirmation when user is trying to remove all file versions of the actual account.</translatorcomment>
        <translation type="unfinished">Thao tác này sẽ xóa bỏ tất cả các thông tin lập lịch sử phiên bản đang có trong ổ mây. Chắc chắn tiến hành?</translation>
    </message>
    <message>
        <source>File versions: %1</source>
        <translatorcomment>Label to indicate the total file size taken by versions. Keep %1 placeholder. It will be replaced at runtime with the total size. Keep string as short as possible.</translatorcomment>
        <translation type="unfinished">Tổng phiên bản ghi nhớ: %1</translation>
    </message>
    <message>
        <source>Change password</source>
        <translation type="unfinished">Đổi mật khẩu</translation>
    </message>
    <message>
        <source>Your MEGA account is full. All uploads are disabled, which may affect your synced folders. [A]Buy more space[/A]</source>
        <translatorcomment>Label to inform the user that current account is over storage and uploads will be disable. Encourage the user to buy more space and upgrade to PRO. Keep [A] and [/A] codes.</translatorcomment>
        <translation type="unfinished">Tài khoản MEGA đã bị đầy. Tất cả phiên tải lên bị ngưng lại và làm gián đoạn các thư mục đồng bộ.  [A]Mua thêm không gian[/A]</translation>
    </message>
    <message>
        <source>%1 clearing scheduler</source>
        <translatorcomment>Button label to open cleaning scheduler dialog. Keep %1 placeholder. It will be replace at runtime.</translatorcomment>
        <translation type="unfinished">Lên lịch tự dọc %1 rác</translation>
    </message>
    <message>
        <source>%1 used</source>
        <translatorcomment>Label to indicate the total amount of storage/bandwitdh used by the account. Keep placeholder %1</translatorcomment>
        <translation type="unfinished">Đang dùng %1</translation>
    </message>
    <message>
        <source>MEGA-RECOVERYKEY</source>
        <translatorcomment>File name of file exported with the recovery key.</translatorcomment>
<<<<<<< HEAD
        <translation type="unfinished">MEGA-RECOVERYKEY</translation>
=======
        <translation type="unfinished">MAPHUCHOI-MEGA</translation>
>>>>>>> b387b72c
    </message>
</context>
<context>
    <name>SetupWizard</name>
    <message>
        <source>Setup Wizard - MEGAsync</source>
        <translatorcomment>Title of the dialog Setup Wizar of MEGAsync. Keep capital letters.</translatorcomment>
        <translation type="vanished">Bộ Cài Đặt  - MEGAsync</translation>
    </message>
    <message>
        <source>I have a MEGA account</source>
        <translatorcomment>Label to indicate the user has already a MEGA account with a checkbox.</translatorcomment>
        <translation type="vanished">Tôi có tài khoản MEGA</translation>
    </message>
    <message>
        <source>I don&apos;t have a MEGA account</source>
        <translatorcomment>Label to indicate if the user hasn&apos;t already a MEGA account with a checkbox.</translatorcomment>
        <translation type="vanished">Tôi không có tài khoản MEGA</translation>
    </message>
    <message>
        <source>Create a new MEGA account</source>
        <translatorcomment>Label displayed when a user is creating a new MEGA account.</translatorcomment>
        <translation>Tạo một tài khoản MEGA mới</translation>
    </message>
    <message>
        <source>Name:</source>
        <translatorcomment>Label for field name at create account. String as short as possible.</translatorcomment>
        <translation type="vanished">Tên:</translation>
    </message>
    <message>
        <source>Email:</source>
        <translatorcomment>Label for field email at create account. String as short as possible.</translatorcomment>
        <translation>Email:</translation>
    </message>
    <message>
        <source>Password:</source>
        <translatorcomment>Label for field password at create account. String as short as possible.</translatorcomment>
        <translation>Mật khẩu:</translation>
    </message>
    <message>
        <source>Repeat password:</source>
        <translatorcomment>Label for field repeat password at create account. String as short as possible.</translatorcomment>
        <translation>Nhập lại mật khẩu:</translation>
    </message>
    <message>
        <source>I agree with the MEGA &lt;a href=&quot;https://mega.co.nz/#terms&quot;&gt;Terms of Service&lt;/a&gt;</source>
        <translatorcomment>Label to aggre with the Terms of use.  Keep code &lt;a href=&quot;https://mega.co.nz/#terms&quot;&gt;Terms of Service&lt;/a&gt; .String as short as possible.</translatorcomment>
        <translation>Tôi đồng ý với &lt;a href=&quot;https://mega.nz/terms&quot;&gt;Điều Khoản Dịch Vụ&lt;/a&gt; của MEGA</translation>
    </message>
    <message>
        <source>Login to your MEGA account</source>
        <translatorcomment>Label to let the user login with his credentials.</translatorcomment>
        <translation>Đăng nhập vào tài khoản MEGA</translation>
    </message>
    <message>
        <source>Please verify your account using the confirmation link that we have sent to your email account</source>
        <translatorcomment>Label displayed at last step of creation account process to inform the user to verify the new created account.</translatorcomment>
        <translation>Xin xác nhận tài khoản của quý khách bằng cách nhấp vào liên kết xác nhận mà chúng tôi vừa gửi trong email.</translation>
    </message>
    <message>
        <source>Logging in ...</source>
        <translatorcomment>Label displayed while logging process.</translatorcomment>
        <translation>Đang đăng nhập ...</translation>
    </message>
    <message>
        <source>Choose install type</source>
        <translatorcomment>Label displayed to inform the user about the installation type for the synchronizations (selective or full sync)</translatorcomment>
        <translation>Chọn dạng cài đặt</translation>
    </message>
    <message>
        <source> Sync your entire cloud drive</source>
        <translatorcomment>Label displayed to inform the user about the Full sync (Sync the entire cloud drive)</translatorcomment>
        <translation>Đồng bộ mọi thứ từ ổ mây</translation>
    </message>
    <message>
        <source>Full account sync</source>
        <translation type="obsolete">Đồng bộ toàn bộ tài khoản</translation>
    </message>
    <message>
        <source>Selective sync</source>
        <translatorcomment>Label displayed to show Selective sync mode. Max 18 characters.</translatorcomment>
        <translation>Đồng bộ có chọn lọc</translation>
    </message>
    <message>
        <source> Sync specific folders in your cloud drive</source>
        <translatorcomment>Label displayed to inform the user about the Selective  sync (Sync specific folders)</translatorcomment>
        <translation type="vanished">Chọn đồng bộ thư mục riêng biệt từ ổ mây</translation>
    </message>
    <message>
        <source>The following folders will be automatically synchronized:</source>
        <translatorcomment>Label to inform the user about the folders wich will be synchronized.</translatorcomment>
        <translation type="vanished">Theo thiết lập, các thư mục sau sẽ được đồng bộ hóa tự động:</translation>
    </message>
    <message>
        <source>Local folder:</source>
        <translatorcomment>Label displayed to show the local folder synchronized.</translatorcomment>
        <translation>Thư mục trên máy:</translation>
    </message>
    <message>
        <source>MEGA folder:</source>
        <translatorcomment>Label displayed to show the MEGA folder synchronized.</translatorcomment>
        <translation>Thư mục MEGA:</translation>
    </message>
    <message>
        <source>Change</source>
        <translatorcomment>Button label to change the local or remote folder during the process of createn a new synchronization. String as short as possible.</translatorcomment>
        <translation>Thay đổi</translation>
    </message>
    <message>
        <source>Welcome to MEGA</source>
        <translatorcomment>Label displayed to welcome the user.</translatorcomment>
        <translation type="vanished">Chào mừng đến với MEGA</translation>
    </message>
    <message>
        <source>Your local folder:</source>
        <translation type="obsolete">Thư mục nội bộ trên máy:</translation>
    </message>
    <message>
        <source>and your MEGA folder:</source>
        <translation type="obsolete">và thư mục mạng trên MEGA:</translation>
    </message>
    <message>
        <source>will be automatically synchronized.</source>
        <translation type="obsolete">sẽ được đồng bộ hóa tự động.</translation>
    </message>
    <message>
        <source>Back</source>
        <translatorcomment>Button label to let the user go back through the wizard assistant.</translatorcomment>
        <translation>Quay lại</translation>
    </message>
    <message>
        <source>Next</source>
        <translatorcomment>Button label to let the user go next through the wizard assistant.</translatorcomment>
        <translation>Tiếp</translation>
    </message>
    <message>
        <source>Cancel</source>
        <translatorcomment>Button label to let the user cancel the wizard assistant.</translatorcomment>
        <translation>Hủy bỏ</translation>
    </message>
    <message>
        <source>Error</source>
        <translatorcomment>Label of error.</translatorcomment>
        <translation>Lỗi</translation>
    </message>
    <message>
        <source>User already exists</source>
        <translatorcomment>Message displayed when a user is trying to create an account with the name of an existing user.</translatorcomment>
        <translation>Tên này có người dùng rồi</translation>
    </message>
    <message>
        <source>Fetching file list...</source>
        <translatorcomment>Label displayed while the application is retrieving all file list from the server.</translatorcomment>
        <translation>Đang truy vấn danh sách các tệp tin...</translation>
    </message>
    <message>
        <source>Incorrect email and/or password.</source>
        <translatorcomment>Message displayed when a user is trying to loging with an incorrect email/password.</translatorcomment>
        <translation>Email và/hoặc mật khẩu chưa đúng.</translation>
    </message>
    <message>
        <source>Have you verified your account?</source>
        <translatorcomment>Label displayed to inform the user about the need of verify the created account.</translatorcomment>
        <translation type="vanished">Quý khách đã xác thực tài khoản hay chưa?</translation>
    </message>
    <message>
        <source>MEGA folder doesn&apos;t exist</source>
        <translatorcomment>Label displayed when an error occurs with a remote folder.</translatorcomment>
        <translation>Thư mục MEGA không tồn tại</translation>
    </message>
    <message>
        <source>Finish</source>
        <translatorcomment>Button label to let the user that the wizard assistant has finished.</translatorcomment>
        <translation>Hoàn tất</translation>
    </message>
    <message>
        <source>Please, enter your e-mail address</source>
        <translatorcomment>Label displayed when the user has not filled the email field.</translatorcomment>
        <translation>Xin nhập địa chỉ email của bạn</translation>
    </message>
    <message>
        <source>Please, enter a valid e-mail address</source>
        <translatorcomment>Label displayed when the user has filled an invalid email address.</translatorcomment>
        <translation>Xin nhập một địa chỉ email hợp lệ</translation>
    </message>
    <message>
        <source>Please, enter your password</source>
        <translatorcomment>Label displayed when the user has not filled the password field.</translatorcomment>
        <translation>Xin nhập mật khẩu</translation>
    </message>
    <message>
        <source>Please, enter your name</source>
        <translatorcomment>Label displayed when the user has not filled the name field.</translatorcomment>
        <translation>Xin nhập tên của bạn</translation>
    </message>
    <message>
        <source>Please, enter a stronger password</source>
        <translatorcomment>Label displayed when the user has filled a password not enough secure.</translatorcomment>
        <translation>Xin đặt một mật khẩu phức tạp hơn</translation>
    </message>
    <message>
        <source>The entered passwords don&apos;t match</source>
        <translatorcomment>Label displayed when the user has filled different password.</translatorcomment>
        <translation>Hai mật khẩu bạn vừa nhập không khớp</translation>
    </message>
    <message>
        <source>You have to accept our terms of service</source>
        <translatorcomment>Label displayed when the user has not check the agreement of terms of service.</translatorcomment>
        <translation>Bạn phải chấp thuận Điều Khoản Sử Dụng.</translation>
    </message>
    <message>
        <source>Creating account...</source>
        <translatorcomment>Label displayed when the account is being created.</translatorcomment>
        <translation>Đang tạo tài khoản...</translation>
    </message>
    <message>
        <source>Warning</source>
        <translatorcomment>Label warning.</translatorcomment>
        <translation>Chú Ý</translation>
    </message>
    <message>
        <source>You have %1 in your Cloud Drive.
Are you sure you want to sync your entire Cloud Drive?</source>
        <translation type="obsolete">Bạn có %1 trong Ổ Mây của mình. Có chắc muốn đồng bộ toàn bộ Ổ Mây vào máy tính hay không?</translation>
    </message>
    <message>
        <source>and your MEGA Cloud Drive</source>
        <translation type="obsolete">và Ổ Mây MEGA của quý khách</translation>
    </message>
    <message>
        <source>Please, select a local folder</source>
        <translatorcomment>Label displayed when the user has not select a local folder.</translatorcomment>
        <translation>Xin chọn một thư mục trên máy</translation>
    </message>
    <message>
        <source>Please, select a MEGA folder</source>
        <translatorcomment>Label displayed when the user has not select a MEGA folder.</translatorcomment>
        <translation>Xin chọn một thư mục trên MEGA</translation>
    </message>
    <message>
        <source>Local folder too large (this version is limited to %1 folders or %2 files.
Please, select another folder.</source>
        <translation type="obsolete">Thư mục nội bộ có thích thước quá lớn (phiên bản hiện tại chỉ cho chép %1 thư mục hay %2 tệp tin). Xin thử một thư mục khác.</translation>
    </message>
    <message>
        <source>Select local folder</source>
        <translatorcomment>Label displayed to let the user select a local folder for a synchronization.</translatorcomment>
        <translation>Chọn thư mục trên máy</translation>
    </message>
    <message>
        <source>Logging in...</source>
        <translatorcomment>Label displayed when the user is logging in.</translatorcomment>
        <translation>Đang đăng nhập...</translation>
    </message>
    <message>
        <source>You are trying to sync an extremely large folder.
To prevent the syncing of entire boot volumes, which is inefficient and dangerous,
we ask you to start with a smaller folder and add more data while MEGAsync is running.</source>
        <translatorcomment>Message displayed to advise the user that is trying to sync an extremely large folder.</translatorcomment>
        <translation>Thư mục này có kích thước vô cùng lớn. Lỗi có thể xảy ra khi cố thử đồng bộ dung lượng lớn dữ liệu, gây ra chậm chạp và hư hỏng, chúng tôi khuyên bạn nên chọn một thư mục nhỏ hơn và từ từ thêm vào dữ liệu khi MEGAsync đang hoạt động.</translation>
    </message>
    <message>
        <source>Unable to get the filesystem.
Please, try again. If the problem persists please contact bug@mega.co.nz</source>
        <translatorcomment>Message displayed when a problem occurs while fetching filesystem from the cloud drive.</translatorcomment>
        <translation>Không lấy được thông tin từ hệ thống tệp. Xin thử lại. Nếu lỗi vẫn tiếp tục diễn ra, xin liên hệ bug@mega.nz</translation>
    </message>
    <message>
        <source>Setup Assistant - MEGAsync</source>
        <translatorcomment>Title of the setup assistant dialog. Keep capital letters.</translatorcomment>
        <translation>Hỗ Trợ Cài Đặt - MEGAsync</translation>
    </message>
    <message>
        <source>Error getting session key</source>
        <translatorcomment>Message displayed when an error occurs checking session key</translatorcomment>
        <translation type="obsolete">Lỗi phát sinh khi lấy phiên hoạt động</translation>
    </message>
    <message>
        <source>Full sync</source>
        <translatorcomment>Label displayed to show Full sync mode. Max 18 characters.</translatorcomment>
        <translation>Đồng bộ toàn bộ</translation>
    </message>
    <message>
        <source>Your local folder and your MEGA Cloud Drive will be automatically synchronized.</source>
        <translatorcomment>Label to inform the user that the synchronization stablished will be automatically synchronized.</translatorcomment>
        <translation>Thư mục nội tại trên máy và Ổ Mây MEGA của bạn sẽ được tự động đồng bộ hóa.</translation>
    </message>
    <message>
        <source>Your Cloud Drive will be synchronized with this folder:</source>
        <translatorcomment>Label to inform the user wich local folder will be synchronized with the cloud drive. Keep colon.</translatorcomment>
        <translation type="vanished">Ổ Mây của quý vị sẽ được đồng bộ với thư mục này:</translation>
    </message>
    <message>
        <source>You don&apos;t have write permissions in this local folder.</source>
        <translatorcomment>Message displayed when a user is trying to synchronized a local folder in wich the user has no write permissions.</translatorcomment>
        <translation>Bạn không có quyền hạn ghi dữ liệu vào thư mục này.</translation>
    </message>
    <message>
        <source>MEGAsync won&apos;t be able to download anything here.</source>
        <translatorcomment>Message displayed when a user is trying to synchronized a local folder in wich the user has no write permissions.</translatorcomment>
        <translation>MEGAsync sẽ không tải xuống được gì vào chỗ này.</translation>
    </message>
    <message>
        <source>Do you want to continue?</source>
        <translatorcomment>Message of confirmation to continue with the current operation.</translatorcomment>
        <translation>Bạn có muốn tiếp tục không?</translation>
    </message>
    <message>
        <source>Your account has been blocked. Please contact support@mega.co.nz</source>
        <translatorcomment>Message displayed when an account has been blocked.</translatorcomment>
        <translation type="unfinished">Tài khoản của bạn bị khóa. Vui lòng liên hệ support@mega.nz</translation>
    </message>
    <message>
        <source>MEGAsync</source>
        <translation type="unfinished">MEGAsync</translation>
    </message>
    <message>
        <source>Are you sure you want to cancel this wizard and undo all changes?</source>
        <translatorcomment>Message shown when an user cancel the Setup Wizard.</translatorcomment>
        <translation type="unfinished">Bạn có chắc muốn hủy trình cài đặt và hoàn tác tất cả các thay đổi?</translation>
    </message>
    <message>
        <source>Skip</source>
        <translatorcomment>Button label to skip the Setup Wizard configuration.</translatorcomment>
        <translation type="unfinished">Bỏ qua</translation>
    </message>
    <message>
        <source>Creating folder...</source>
        <translatorcomment>Label shown when an user is creating a remote folder.</translatorcomment>
        <translation type="unfinished">Đang tạo thư mục...</translation>
    </message>
    <message>
        <source>Logging out...</source>
        <translatorcomment>Label shown when an user is logging out from his account.</translatorcomment>
        <translation type="unfinished">Đang đăng xuất...</translation>
    </message>
    <message>
        <source>Very Weak</source>
        <translatorcomment>Label displayed during checking the strength of the password introduced. Represents Very Weak security </translatorcomment>
        <translation type="unfinished">Quá Yếu</translation>
    </message>
    <message>
        <source>Weak</source>
        <translatorcomment>Label displayed during checking the strength of the password introduced. Represents Weak security </translatorcomment>
        <translation type="unfinished">Yếu</translation>
    </message>
    <message>
        <source>Medium</source>
        <translatorcomment>Label displayed during checking the strength of the password introduced. Represents Medium security </translatorcomment>
        <translation type="unfinished">Trung Bình</translation>
    </message>
    <message>
        <source>Good</source>
        <translatorcomment>Label displayed during checking the strength of the password introduced. Represents Good security </translatorcomment>
        <translation type="unfinished">Được</translation>
    </message>
    <message>
        <source>Strong</source>
        <translatorcomment>Label displayed during checking the strength of the password introduced. Represents Strong security </translatorcomment>
        <translation type="unfinished">Tốt</translation>
    </message>
    <message>
        <source>Please check your e-mail and click the link to confirm your account.</source>
        <translation type="unfinished">Xin kiểm tra hộp thư email của bạn và click vào đường liên kết để xác thực tài khoản.</translation>
    </message>
    <message>
        <source>You have attempted to log in too many times.[BR]Please wait until %1 and try again.</source>
        <translation type="unfinished">Bạn đã cố thử đăng nhập quá nhiều lần. [BR]Xin vui lòng chờ tới %1 rồi thử lại.</translation>
    </message>
    <message>
        <source>When you finish this assistant, you will be able to sync additional folders using the settings dialog</source>
        <translatorcomment>Label to inform the user about the possibility to add new synchronizations through settings dialog once the initial setup wizard is at final stage</translatorcomment>
        <translation type="unfinished">Sau khi công cụ hỗ trợ cài đặt này hoàn tất, bạn có thể chọn thêm thư mục mình muốn thêm vào đồng bộ trong phần thiết đặt</translation>
    </message>
    <message>
        <source>Learn more</source>
        <translatorcomment>Label to redirect the user to a website with information about the different synchronization modes</translatorcomment>
        <translation type="obsolete">Tìm hiểu thêm</translation>
    </message>
    <message>
        <source>First name:</source>
        <translatorcomment>Label for first name field in the create account form</translatorcomment>
        <translation type="unfinished">Tên:</translation>
    </message>
    <message>
        <source>Last name:</source>
        <translatorcomment>Label for last name field in the create account form</translatorcomment>
        <translation type="unfinished">Họ:</translation>
    </message>
    <message>
        <source>Check your inbox</source>
        <translatorcomment>Label shown when the user has just created an account and needs to check his inbox to verify it</translatorcomment>
        <translation type="unfinished">Xin kiểm tra hộp thư email</translation>
    </message>
    <message>
        <source>Sync specific folders in your cloud drive</source>
        <translatorcomment>Label to inform the user about the selective sync mode of MEGAsync</translatorcomment>
        <translation type="unfinished">Chọn đồng bộ thư mục riêng biệt từ ổ mây</translation>
    </message>
    <message>
        <source>Selective sync:</source>
        <translatorcomment>Label next to information about the selective sync mode.</translatorcomment>
        <translation type="unfinished">Đồng bộ có chọn lọc</translation>
    </message>
    <message>
        <source>Enjoy MEGAsync!</source>
        <translatorcomment>Label displayed when user completes the setup wizard</translatorcomment>
        <translation type="unfinished">Xin tận hưởng sử dụng MEGAsync!</translation>
    </message>
    <message>
        <source>Please, enter your last name</source>
        <translatorcomment>Label displayed when the user has not filled the last name field.</translatorcomment>
        <translation type="unfinished">Xin điền họ</translation>
    </message>
    <message>
        <source>Setup selective sync</source>
        <translatorcomment>Label shown when user is setting up the selective sync mode of MEGAsync</translatorcomment>
        <translation type="unfinished">Cài đặt đồng bộ thư mục tự chọn</translation>
    </message>
    <message>
        <source>Specific folders in your Cloud Drive will be synchronized with a local folder.</source>
        <translatorcomment>Information label to explain the user the selective sync mode of MEGAsync</translatorcomment>
        <translation type="unfinished">Các thư mục riêng rẽ được chọn ra trong Ổ Mây sẽ được đồng bộ vào từng thư mục tương ứng trong máy.</translation>
    </message>
    <message>
        <source>Select Local folder:</source>
        <translatorcomment>Label displayed to let the user select a local folder for a synchronization.</translatorcomment>
        <translation type="unfinished">Chọn thư mục trên máy</translation>
    </message>
    <message>
        <source>Setup full sync</source>
        <translatorcomment>Label shown when user is setting up full sync mode of MEGAsync</translatorcomment>
        <translation type="unfinished">Cài đặt đồng bộ toàn bộ</translation>
    </message>
    <message>
        <source>Full Sync</source>
        <translatorcomment>Label displayed to show Full sync mode.</translatorcomment>
        <translation type="unfinished">Đồng bộ toàn bộ</translation>
    </message>
    <message>
        <source>Your entire Cloud Drive will be synchronized with a local folder.</source>
        <translatorcomment>Label with information about the full sync mode of MEGAsync</translatorcomment>
        <translation type="unfinished">Toàn bộ Ổ mây của bạn sẽ được đồng bộ hóa vào một thư mục nội bộ trong máy tính.</translation>
    </message>
    <message>
        <source>We are all done!</source>
        <translatorcomment>Label shown when the user completes the initial setup wizard</translatorcomment>
        <translation type="unfinished">Mọi thứ đã hoàn tất!</translation>
    </message>
    <message>
        <source>Login</source>
        <translatorcomment>Button label to open Login form</translatorcomment>
        <translation type="unfinished">Đăng nhập</translation>
    </message>
</context>
<context>
    <name>ShellExtension</name>
    <message>
        <source>Upload to MEGA</source>
        <translatorcomment>Label displayed when a user is trying to upload a file/folder to MEGA from the shell extension. String as short as possible.</translatorcomment>
        <translation>Tải lên MEGA</translation>
    </message>
    <message>
        <source>Get MEGA link</source>
        <translatorcomment>Label displayed when a user is trying to get public link of a file/folder to MEGA from the shell extension. String as short as possible.</translatorcomment>
        <translation>Lấy đường liên kết MEGA</translation>
    </message>
    <message>
        <source>Share with a MEGA user</source>
        <translatorcomment>Label displayed when a user is trying to share a public link of a file/folder with a user. String as short as possible.</translatorcomment>
        <translation>Chia sẻ với người dùng MEGA</translation>
    </message>
    <message>
        <source>Send to a MEGA user</source>
        <translatorcomment>Label displayed when a user is trying to send a public link of a file/folder to a user. String as short as possible.</translatorcomment>
        <translation>Gửi cho một người dùng MEGA</translation>
    </message>
    <message>
        <source>1 file</source>
        <translatorcomment>Label to indicate one file.</translatorcomment>
        <translation>1 tệp tin</translation>
    </message>
    <message>
        <source>%1 files</source>
        <translatorcomment>Label to indicate several file. Keep %1 code because it will be filled with the number of files at runtime.</translatorcomment>
        <translation>%1 tệp tin</translation>
    </message>
    <message>
        <source>1 folder</source>
        <translatorcomment>Label to indicate one folder.</translatorcomment>
        <translation>1 thư mục</translation>
    </message>
    <message>
        <source>%1 folders</source>
        <translatorcomment>Label to indicate several folders. Keep %1 code because it will be filled with the number of folders at runtime.</translatorcomment>
        <translation>%1 thư mục</translation>
    </message>
    <message>
        <source>%1 (%2, %3)</source>
        <translatorcomment>Keep %1 (%2, %3) code because it will be filled with the number of folders at runtime. It will generate strings like: Upload to MEGA (5 files, 3 folders)</translatorcomment>
        <translation>%1 (%2, %3)</translation>
    </message>
    <message>
        <source>%1 (%2)</source>
        <translatorcomment>Keep %1 (%2) code because it will be filled with the number of folders at runtime. It will generate strings like: Upload to MEGA (5 files)</translatorcomment>
        <translation>%1 (%2)</translation>
    </message>
    <message>
        <source>Remove from left pane</source>
        <translatorcomment>Context menu option to remove MEGA item from explorer left pane</translatorcomment>
        <translation type="unfinished">Xóa khỏi khung bên trái</translation>
    </message>
    <message>
        <source>View on MEGA</source>
        <translatorcomment>Context menu option to view a file or folder through web browser within your MEGA account</translatorcomment>
        <translation type="unfinished">Xem trên trang MEGA</translation>
    </message>
    <message>
        <source>View previous versions</source>
        <translatorcomment>Context menu option to view previous versions of a file through web browser within your MEGA account</translatorcomment>
        <translation type="unfinished">Xem phiên bản trước đây</translation>
    </message>
</context>
<context>
    <name>SizeLimitDialog</name>
    <message>
        <source>Exclude by size</source>
        <translatorcomment>Title of the dialog to set exclusion based on file size.</translatorcomment>
        <translation type="unfinished">Lọc theo kích thước</translation>
    </message>
    <message>
        <source>Exclude files bigger than</source>
        <translatorcomment>Label to indicate the upper limit for file exclusions. Max 28 characters.</translatorcomment>
        <translation type="unfinished">Lọc các tệp tin lớn hơn</translation>
    </message>
    <message>
        <source>Exclude files smaller than</source>
        <translatorcomment>Label to indicate the lower limit for file exclusions. Max 28 characters.</translatorcomment>
        <translation type="unfinished">Lọc các tệp tin nhỏ hơn</translation>
    </message>
    <message>
        <source>Cancel</source>
        <translatorcomment>Label for cancel button.</translatorcomment>
        <translation type="unfinished">Hủy bỏ</translation>
    </message>
    <message>
        <source>OK</source>
        <translatorcomment>Label for accept button.</translatorcomment>
        <translation type="unfinished">OK</translation>
    </message>
    <message>
        <source>Warning</source>
        <translatorcomment>Label warning.</translatorcomment>
        <translation type="unfinished">Chú Ý</translation>
    </message>
    <message>
        <source>Size limits cannot be zero</source>
        <translatorcomment>Message displayed when a user is trying to set zero limits.</translatorcomment>
        <translation type="unfinished">Giới hạn kích thước không được nhỏ hơn 0</translation>
    </message>
    <message>
        <source>Bytes</source>
        <translatorcomment>Label to indicate bytes unit.</translatorcomment>
        <translation type="unfinished">Bytes</translation>
    </message>
    <message>
        <source>KB</source>
        <translatorcomment>Label to indicate Kilo byte unit.</translatorcomment>
        <translation type="unfinished">KB</translation>
    </message>
    <message>
        <source>MB</source>
        <translatorcomment>Label to indicate Mega byte unit.</translatorcomment>
        <translation type="unfinished">MB</translation>
    </message>
    <message>
        <source>GB</source>
        <translatorcomment>Label to indicate Giga byte unit.</translatorcomment>
        <translation type="unfinished">GB</translation>
    </message>
</context>
<context>
    <name>StatusInfo</name>
    <message>
        <source>Starting</source>
        <translatorcomment>Information label in the main dialog to show that MEGAsync is starting</translatorcomment>
        <translation type="unfinished">Đang khởi động</translation>
    </message>
    <message>
        <source>Paused</source>
        <translatorcomment>Information label in the main dialog to show that all transfers are paused</translatorcomment>
        <translation type="unfinished">Đã tạm dừng</translation>
    </message>
    <message>
        <source>Waiting</source>
        <translatorcomment>Information label in the main dialog to show that MEGAsync is at waiting state</translatorcomment>
        <translation type="unfinished">Đang chờ</translation>
    </message>
    <message>
        <source>Scanning...</source>
        <translatorcomment>Information label in the main dialog to show that MEGAsync is at scanning state</translatorcomment>
        <translation type="unfinished">Đang quét...</translation>
    </message>
    <message>
        <source>Account full</source>
        <translatorcomment>Information label in the main dialog to show that the current account is full.</translatorcomment>
        <translation type="unfinished">Tài khoản đầy</translation>
    </message>
    <message>
        <source>Up to date</source>
        <translatorcomment>Information label in the main dialog to show that MEGAsync is up to date</translatorcomment>
        <translation type="unfinished">Đã cập nhật</translation>
    </message>
    <message>
        <source>Resume Transfers</source>
        <translatorcomment>Label in the main dialog that allows the user to resume paused transfers</translatorcomment>
        <translation type="unfinished">Tiếp Tục Các Truyền Tải</translation>
    </message>
    <message>
        <source>Pause Transfers</source>
        <translatorcomment>Label in the main dialog that allows the user to pause active transfers</translatorcomment>
        <translation type="unfinished">Dừng Tất Cả Truyền Tải</translation>
    </message>
</context>
<context>
    <name>StreamingFromMegaDialog</name>
    <message>
        <source>Stream from MEGA</source>
        <translatorcomment>Title of the dialog to stream files from MEGA</translatorcomment>
        <translation type="unfinished">Stream từ MEGA</translation>
    </message>
    <message>
        <source>Select media from...</source>
        <translatorcomment>Label just above of the buttons to select files for streaming</translatorcomment>
        <translation type="unfinished">Chọn dữ liệu từ...</translation>
    </message>
    <message>
        <source>Cloud Drive</source>
        <translatorcomment>Text of the button to select a file from the Cloud Drive for streaming</translatorcomment>
        <translation type="unfinished">Ổ Mây</translation>
    </message>
    <message>
        <source>Public link</source>
        <translatorcomment>Text of the button to select a file from a public link for streaming</translatorcomment>
        <translation type="unfinished">Đường liên kết công khai</translation>
    </message>
    <message>
        <source>File info:</source>
        <translatorcomment>Text just before of the information of the file selected for streaming</translatorcomment>
        <translation type="unfinished">Thông tin tệp:</translation>
    </message>
    <message>
        <source>Nothing selected</source>
        <translatorcomment>Text shown when no files have been selected for streaming yet</translatorcomment>
        <translation type="unfinished">Chưa có mục nào được chọn</translation>
    </message>
    <message>
        <source>Open with:</source>
        <translatorcomment>Text above the buttons to open a streaming link</translatorcomment>
        <translation type="unfinished">Mở với:</translation>
    </message>
    <message>
        <source>Default application</source>
        <translatorcomment>Text of the button to open a streaming link with the default application in the system</translatorcomment>
        <translation type="unfinished">Ứng dụng mặc định</translation>
    </message>
    <message>
        <source>Choose application</source>
        <translatorcomment>Text of the button to open a streaming link with a custom application</translatorcomment>
        <translation type="unfinished">Chọn chương trình</translation>
    </message>
    <message>
        <source>Close</source>
        <translatorcomment>Text of the button to close the dialog to stream files from MEGA</translatorcomment>
        <translation type="unfinished">Đóng</translation>
    </message>
    <message>
        <source>Are you sure that you want to stop the streaming?</source>
        <translatorcomment>Warning message shown when the dialog to stream files from MEGA is going to be closed and there is a file selected for streaming</translatorcomment>
        <translation type="unfinished">Bạn có chắc muốn ngưng việc streaming?</translation>
    </message>
    <message>
        <source>Error</source>
        <translatorcomment>Title for dialogs with error messages</translatorcomment>
        <translation type="unfinished">Lỗi</translation>
    </message>
    <message>
        <source>File not found</source>
        <translatorcomment>Error message shown when a file is not found</translatorcomment>
        <translation type="unfinished">Không tìm thấy tệp tin</translation>
    </message>
    <message>
        <source>Open link</source>
        <translatorcomment>Title of the dialog to enter a MEGA file link for streaming</translatorcomment>
        <translation type="unfinished">Mở đường dẫn liên kết</translation>
    </message>
    <message>
        <source>Enter a MEGA file link:</source>
        <translatorcomment>Text of the dialog to enter a MEGA file link for streaming</translatorcomment>
        <translation type="unfinished">Nhập MEGA link:</translation>
    </message>
    <message>
        <source>The link has been copied to the clipboard</source>
        <translatorcomment>Text shown when a streaming link has been copied to the clipboard</translatorcomment>
        <translation type="unfinished">Đường liên kết đã được ghi vào bộ nhớ</translation>
    </message>
    <message>
        <source>Error generating streaming link</source>
        <translatorcomment>Text shown when there is an error generating an streaming link</translatorcomment>
        <translation type="unfinished">Lỗi tạo đường dẫn liên kết cho việc streaming</translation>
    </message>
    <message>
        <source>Decryption error</source>
        <translatorcomment>Text shown when there is an error decrypting a public link for streaming</translatorcomment>
        <translation type="unfinished">Giải mã sai</translation>
    </message>
    <message>
        <source>Error getting link information</source>
        <translatorcomment>Error message shown when a there is an error getting the information of a public link</translatorcomment>
        <translation type="unfinished">Lỗi khi khai thác thông tin của đường liên kết</translation>
    </message>
</context>
<context>
    <name>TransferItem</name>
    <message>
        <source>paused</source>
        <translatorcomment>Label to indicate a paused state for a transfer item (upload/download)</translatorcomment>
        <translation type="obsolete">tạm dừng</translation>
    </message>
    <message>
        <source>queued</source>
        <translatorcomment>Label to indicate a queued state for a transfer item (upload/download)</translatorcomment>
        <translation type="obsolete">đang chờ</translation>
    </message>
    <message>
        <source>retrying</source>
        <translatorcomment>Label to indicate a state or retrying for a transfer item (upload/download)</translatorcomment>
        <translation type="obsolete">đang thử lại</translation>
    </message>
    <message>
        <source>completing</source>
        <translatorcomment>Label to indicate a completing state for a transfer item (upload/download)</translatorcomment>
        <translation type="obsolete">đang hoànt tất</translation>
    </message>
    <message>
        <source>just now</source>
        <translation type="obsolete">vừa xong</translation>
    </message>
    <message>
        <source>%1 seconds ago</source>
        <translation type="obsolete">%1 giây trước</translation>
    </message>
    <message>
        <source>1 minute ago</source>
        <translation type="obsolete">1 phút trước</translation>
    </message>
    <message>
        <source>%1 minutes ago</source>
        <translation type="obsolete">%1 phút trước</translation>
    </message>
    <message>
        <source>1 hour ago</source>
        <translation type="obsolete">1 giờ trước</translation>
    </message>
    <message>
        <source>%1 hours ago</source>
        <translation type="obsolete">%1 giờ trước</translation>
    </message>
    <message>
        <source>1 day ago</source>
        <translation type="obsolete">1 ngày trước</translation>
    </message>
    <message>
        <source>%1 days ago</source>
        <translation type="obsolete">%1 ngày trước</translation>
    </message>
    <message>
        <source>1 month ago</source>
        <translation type="obsolete">1 tháng trước</translation>
    </message>
    <message>
        <source>%1 months ago</source>
        <translation type="obsolete">%1 tháng trước</translation>
    </message>
    <message>
        <source>1 year ago</source>
        <translation type="obsolete">1 năm trước</translation>
    </message>
    <message>
        <source>%1 years ago</source>
        <translation type="obsolete">%1 năm trước</translation>
    </message>
    <message>
        <source>starting</source>
        <translatorcomment>Label to indicate a state or starting for a transfer item (upload/download)</translatorcomment>
        <translation type="obsolete">đang bắt đầu</translation>
    </message>
</context>
<context>
    <name>TransferManager</name>
    <message>
        <source>Transfer Manager</source>
        <translatorcomment>Title of the dialog of Transfer Manager</translatorcomment>
        <translation type="unfinished">Bộ Quản Lý Truyền Tải</translation>
    </message>
    <message>
        <source>Add...</source>
        <translatorcomment>Button label to add transfers items (uploads/downloads/public links) to the dialog (String as short as possible)</translatorcomment>
        <translation type="unfinished">Thêm mục...</translation>
    </message>
    <message>
        <source>Downloads</source>
        <translatorcomment>Label of tab to access all active downloads</translatorcomment>
        <translation type="unfinished">Phiên Tải Xuống</translation>
    </message>
    <message>
        <source>Uploads</source>
        <translatorcomment>Label of tab to access all active uploads</translatorcomment>
        <translation type="unfinished">Phiên Tải Lên</translation>
    </message>
    <message>
        <source>Completed</source>
        <translatorcomment>Label of tab to access all completed transfers</translatorcomment>
        <translation type="unfinished">Hoàn thành</translation>
    </message>
    <message>
        <source>Pause</source>
        <translatorcomment>Button label to pause visible transfers</translatorcomment>
        <translation type="unfinished">Tạm dừng</translation>
    </message>
    <message>
        <source>Clear all</source>
        <translatorcomment>Button label to clear all items of completed transfers view</translatorcomment>
        <translation type="unfinished">Dọn Danh Sách</translation>
    </message>
    <message>
        <source>Close</source>
        <translatorcomment>Button label to close transfer manager dialog</translatorcomment>
        <translation type="unfinished">Đóng</translation>
    </message>
    <message>
        <source>Import links</source>
        <translatorcomment>Label to indicate the Import link option from transfer manager dialog</translatorcomment>
        <translation type="unfinished">Nhập đường liên kết</translation>
    </message>
    <message>
        <source>Upload to MEGA</source>
        <translatorcomment>Label to indicate the file upload option from transfer manager dialog</translatorcomment>
        <translation type="obsolete">Tải lên MEGA</translation>
    </message>
    <message>
        <source>Download from MEGA</source>
        <translatorcomment>Label to indicate the file download option from transfer manager dialog</translatorcomment>
        <translation type="obsolete">Tải về từ MEGA</translation>
    </message>
    <message>
        <source>Settings</source>
        <translatorcomment>Label to indicate the Settings option for the application</translatorcomment>
        <translation type="unfinished">Thiết Đặt</translation>
    </message>
    <message>
        <source>Preferences</source>
        <translatorcomment>Label to indicate the Preferences option for the application</translatorcomment>
        <translation type="unfinished">Tùy Chỉnh</translation>
    </message>
    <message>
        <source>Cancel all</source>
        <translatorcomment>Button label to cancel all items of active transfers view</translatorcomment>
        <translation type="unfinished">Hủy hết</translation>
    </message>
    <message>
        <source>Are you sure you want to cancel all transfers?</source>
        <translatorcomment>Description label for warning dialog before a transfer cancellation</translatorcomment>
        <translation type="unfinished">Bạn có chắc muốn hủy bỏ tất cả các mục truyền tải?</translation>
    </message>
    <message>
        <source>Resume</source>
        <translation type="unfinished">Tiếp tục truyền tải</translation>
    </message>
    <message>
        <source>Active Transfers</source>
        <translatorcomment>Label of tab to access all active transfers</translatorcomment>
        <translation type="unfinished">Các Phiên Đang Hoạt Động</translation>
    </message>
    <message>
        <source>Upload</source>
        <translation type="unfinished">Tải lên</translation>
    </message>
    <message>
        <source>Download</source>
        <translation type="unfinished">Tải về</translation>
    </message>
</context>
<context>
    <name>TransferManagerItem</name>
    <message>
        <source>starting</source>
        <translatorcomment>Label to indicate that a transfer is starting</translatorcomment>
        <translation type="unfinished">đang bắt đầu</translation>
    </message>
    <message>
        <source>paused</source>
        <translatorcomment>Label to indicate that a transfer is paused</translatorcomment>
        <translation type="unfinished">tạm dừng</translation>
    </message>
    <message>
        <source>queued</source>
        <translatorcomment>Label to indicate that a transfer is queued</translatorcomment>
        <translation type="unfinished">đang chờ</translation>
    </message>
    <message>
        <source>retrying</source>
        <translatorcomment>Label to indicate that a transfer is being retried</translatorcomment>
        <translation type="unfinished">đang thử lại</translation>
    </message>
    <message>
        <source>completing</source>
        <translatorcomment>Label to indicate that a transfer is being completed</translatorcomment>
        <translation type="unfinished">đang hoànt tất</translation>
    </message>
    <message>
        <source>Out of storage space</source>
        <translatorcomment>Label to indicate that a transfer is halted due to the account is out of storage space</translatorcomment>
        <translation type="unfinished">Hết không gian để lưu trữ</translation>
    </message>
</context>
<context>
    <name>TransfersStateInfoWidget</name>
    <message>
        <source>No Downloads</source>
        <translatorcomment>Label to indicate that there are no active downloads</translatorcomment>
        <translation type="unfinished">Không có phiên tải xuống</translation>
    </message>
    <message>
        <source>No Uploads</source>
        <translatorcomment>Label to indicate that there are no active uploads</translatorcomment>
        <translation type="unfinished">Không có phiên tải lên</translation>
    </message>
    <message>
        <source>Paused Transfers</source>
        <translatorcomment>Label to indicate that active transfers are paused</translatorcomment>
        <translation type="unfinished">Các Truyền Tải Bị Dừng</translation>
    </message>
</context>
<context>
    <name>UpgradeDialog</name>
    <message>
        <source>Free bandwidth quota exceeded</source>
        <translation type="unfinished">Quá hạn mức truyền tải cho tài khoản miễn phí</translation>
    </message>
    <message>
        <source>Your download could not proceed because it would take you over the current free transfer allowance for your IP address. This limit is dynamic and depends on the amount of unused bandwidth we have available.</source>
        <translation type="unfinished">Phiên tải xuống này không thể thực hiện được vì nó sẽ chiếm hết toàn bộ băng thông cho phép của IP này. Giới hạn này có thể linh động và cũng tùy thuộc vào số lượng băng thông không được sử dụng từ máy chủ.</translation>
    </message>
    <message>
        <source>Please upgrade to Pro to continue immediately, or wait %1 to continue for free. </source>
        <translation type="unfinished">Là người dùng miễn phí bạn sẽ phải chờ %1 để tiếp tục. Bạn có thể nâng cấp lên hạng PRO để không bị giới hạn.</translation>
    </message>
    <message>
        <source>The IP address you are using has utilised %1 of data transfer in the last 6 hours, which took you over our current limit. To remove this limit, you can [A]upgrade to PRO[/A], which will give you your own transfer quota package and also ample extra storage space. </source>
        <translation type="unfinished">Địa chỉ IP đang sử dụng đã tiêu hao %1 băng thông truyền tải trong vòng 6 giờ qua, đồng nghĩa là bạn đã vượt quá giới hạn cho phép đối với hạng tài khoản của bạn. [A]Nâng cấp lên hạng PRO[/A], để lấy thêm băng thông riêng và thêm không gian để lưu trữ.</translation>
    </message>
</context>
<context>
    <name>UpgradeOverStorage</name>
    <message>
        <source>Storage full</source>
        <translatorcomment>Title of the over storage dialog</translatorcomment>
        <translation type="unfinished">Hết Không Gian Lưu Trữ</translation>
    </message>
    <message>
        <source>Your account is full ([A] / [B]). All file uploads to MEGA are currently disabled.</source>
        <translatorcomment>Label to inform the user about a full account, showing the used storage, the total available and some information about file uploads.</translatorcomment>
        <translation type="obsolete">Tài khoản đã bị đầy ([A] / [B]). Tất cả các phiên tải lên đã bị ngưng lại.</translation>
    </message>
    <message>
        <source>Please upgrade to PRO to enjoy more storage space (your uploads will automatically resume).</source>
        <translatorcomment>Label to encourage the user to upgrade his account</translatorcomment>
        <translation type="unfinished">Xin nâng cấp lên hạng PRO để tận hưởng thêm không gian lưu trữ (các phiên tải lên sẽ được tự tiếp tục).</translation>
    </message>
    <message>
        <source>Earn more storage quota with [A]Achievements[/A].</source>
        <translatorcomment>Label to inform the user about achievements and the benefit of earning more storage quota. Achievements label will redirect to the achievements section in the webclient when clicked.</translatorcomment>
        <translation type="unfinished">Nhận thêm không gian khi thực hiện [A]Phần Thưởng Thành Tích[/A].</translation>
    </message>
    <message>
        <source>Your MEGA account is full</source>
        <translatorcomment>Label shown to inform the user that the actual account is over storage.</translatorcomment>
        <translation type="unfinished">Tài khoản MEGA đã bị đầy.</translation>
    </message>
    <message>
        <source>%1 of %2</source>
        <translatorcomment>Label to keep the count of used and total storage. Preserve %1 and %2 codes beacuse they are used to include the amount of used and total storage by actual account.</translatorcomment>
        <translation type="unfinished">%1 trong tổng %2</translation>
    </message>
    <message>
        <source>USED STORAGE %1</source>
        <translatorcomment>Label to indicate the total used storage.quota</translatorcomment>
        <translation type="unfinished">KHÔNG GIAN SỬ DỤNG %1</translation>
    </message>
</context>
<context>
    <name>UpgradeWidget</name>
    <message>
        <source>month</source>
        <translatorcomment>Label to show that the price of a PRO plan is per month </translatorcomment>
        <translation type="unfinished">tháng</translation>
    </message>
    <message>
        <source>storage</source>
        <translatorcomment>Label to show the amount of storage of a PRO plan</translatorcomment>
        <translation type="unfinished">Lưu trữ</translation>
    </message>
    <message>
        <source>transfer</source>
        <translatorcomment>Label to indicate the amount of transfer quota of a PRO plan</translatorcomment>
        <translation type="unfinished">Truyền Tải</translation>
    </message>
</context>
<context>
    <name>UploadToMegaDialog</name>
    <message>
        <source>Upload to MEGA</source>
        <translatorcomment>Label and Title of the dialog displayed when a user is trying to upload a file/folder to MEGA.(MAX 20 characters)</translatorcomment>
        <translation>Tải lên MEGA</translation>
    </message>
    <message>
        <source>Please, select the upload folder for your files:</source>
        <translatorcomment>Label to inform the user of the destination local folder for the files to be uploaded (MAX 50 characters)</translatorcomment>
        <translation>Xin chọn một thư mục để chứa các tệp bạn tải lên:</translation>
    </message>
    <message>
        <source>MEGA folder:</source>
        <translatorcomment>Label to indicate the user the MEGA folder in which the selected files/folders will be uploaded (String short as possible)</translatorcomment>
        <translation>Thư mục MEGA:</translation>
    </message>
    <message>
        <source>Always upload to this destination</source>
        <translatorcomment>Label to let the user select a default upload folder with a checkbox.</translatorcomment>
        <translation>Luôn luôn tải tệp tin lên chỗ này</translation>
    </message>
    <message>
        <source>/MEGAsync Uploads</source>
        <translatorcomment>Label to indicate the default MEGA folder for file uploaded. Keep / symbol.</translatorcomment>
        <translation type="obsolete">/MEGAsync Tải Lên</translation>
    </message>
    <message>
        <source>MEGAsync Uploads</source>
        <translatorcomment>Label to indicate the default MEGA folder for file uploaded.</translatorcomment>
        <translation type="obsolete">MEGAsync Uploads</translation>
    </message>
    <message>
        <source>OK</source>
        <translatorcomment>Label for accept button.</translatorcomment>
        <translation>OK</translation>
    </message>
    <message>
        <source>Cancel</source>
        <translatorcomment>Label for cancel button.</translatorcomment>
        <translation>Hủy bỏ</translation>
    </message>
    <message>
        <source>Choose</source>
        <translatorcomment>Button label to select the upload folder (String as short as possible)</translatorcomment>
        <translation>Chọn ảnh/video</translation>
    </message>
</context>
<context>
    <name>UsageProgressBar</name>
    <message>
        <source>Inbox</source>
        <translation type="obsolete">Hộp Thư</translation>
    </message>
    <message>
        <source>Incoming Shares</source>
        <translation type="obsolete">Mục Chia Sẻ Nhận Được</translation>
    </message>
    <message>
        <source>Cloud Drive</source>
        <translation type="obsolete">Ổ Mây</translation>
    </message>
    <message>
        <source>Rubbish Bin</source>
        <translation type="obsolete">Thùng Rác</translation>
    </message>
</context>
<context>
    <name>UsageWidget</name>
    <message>
        <source>Cloud Drive</source>
        <translation type="unfinished">Ổ Mây</translation>
    </message>
    <message>
        <source>Rubbish Bin</source>
        <translation type="unfinished">Thùng Rác</translation>
    </message>
    <message>
        <source>Incoming Shares</source>
        <translation type="unfinished">Mục Chia Sẻ Nhận Được</translation>
    </message>
    <message>
        <source>Inbox</source>
        <translation type="unfinished">Hộp Thư</translation>
    </message>
    <message>
        <source>Used</source>
        <translation type="unfinished">Đã Dùng</translation>
    </message>
    <message>
        <source>Available</source>
        <translation type="unfinished">Không Gian Trống</translation>
    </message>
</context>
<context>
    <name>Utilities</name>
    <message>
        <source>just now</source>
        <translatorcomment>Label to indicate that a transfer has finished right now</translatorcomment>
        <translation type="unfinished">vừa xong</translation>
    </message>
    <message>
        <source>%1 seconds ago</source>
        <translatorcomment>Label to indicate that a transfer has finished %1 seconds ago</translatorcomment>
        <translation type="unfinished">%1 giây trước</translation>
    </message>
    <message>
        <source>1 minute ago</source>
        <translatorcomment>Label to indicate that a transfer has finished 1 minute ago</translatorcomment>
        <translation type="unfinished">1 phút trước</translation>
    </message>
    <message>
        <source>%1 minutes ago</source>
        <translatorcomment>Label to indicate that a transfer has finished %1 minutes ago</translatorcomment>
        <translation type="unfinished">%1 phút trước</translation>
    </message>
    <message>
        <source>1 hour ago</source>
        <translatorcomment>Label to indicate that a transfer has finished 1 hour ago</translatorcomment>
        <translation type="unfinished">1 giờ trước</translation>
    </message>
    <message>
        <source>%1 hours ago</source>
        <translatorcomment>Label to indicate that a transfer has finished %1 hours ago</translatorcomment>
        <translation type="unfinished">%1 giờ trước</translation>
    </message>
    <message>
        <source>1 day ago</source>
        <translatorcomment>Label to indicate that a transfer has finished 1 day ago</translatorcomment>
        <translation type="unfinished">1 ngày trước</translation>
    </message>
    <message>
        <source>%1 days ago</source>
        <translatorcomment>Label to indicate that a transfer has finished %1 days ago</translatorcomment>
        <translation type="unfinished">%1 ngày trước</translation>
    </message>
    <message>
        <source>1 month ago</source>
        <translatorcomment>Label to indicate that a transfer has finished %1 month ago</translatorcomment>
        <translation type="unfinished">1 tháng trước</translation>
    </message>
    <message>
        <source>%1 months ago</source>
        <translatorcomment>Label to indicate that a transfer has finished %1 months ago</translatorcomment>
        <translation type="unfinished">%1 tháng trước</translation>
    </message>
    <message>
        <source>1 year ago</source>
        <translatorcomment>Label to indicate that a transfer has finished %1 year ago</translatorcomment>
        <translation type="unfinished">1 năm trước</translation>
    </message>
    <message>
        <source>%1 years ago</source>
        <translatorcomment>Label to indicate that a transfer has finished %1 years ago</translatorcomment>
        <translation type="unfinished">%1 năm trước</translation>
    </message>
    <message>
        <source>TB</source>
        <translatorcomment>Label to indicate Tera byte unit.</translatorcomment>
        <translation type="unfinished">TB</translation>
    </message>
    <message>
        <source>GB</source>
        <translatorcomment>Label to indicate Giga byte unit.</translatorcomment>
        <translation type="unfinished">GB</translation>
    </message>
    <message>
        <source>MB</source>
        <translatorcomment>Label to indicate Mega byte unit.</translatorcomment>
        <translation type="unfinished">MB</translation>
    </message>
    <message>
        <source>KB</source>
        <translatorcomment>Label to indicate Kilo byte unit.</translatorcomment>
        <translation type="unfinished">KB</translation>
    </message>
</context>
<context>
    <name>WindowsPlatform</name>
    <message>
        <source>MEGA synced folder</source>
        <translatorcomment>Label to indicate the synced MEGA folder.</translatorcomment>
        <translation>Thư mục trên MEGA được đồng bộ</translation>
    </message>
</context>
</TS><|MERGE_RESOLUTION|>--- conflicted
+++ resolved
@@ -3455,11 +3455,7 @@
     <message>
         <source>MEGA-RECOVERYKEY</source>
         <translatorcomment>File name of file exported with the recovery key.</translatorcomment>
-<<<<<<< HEAD
-        <translation type="unfinished">MEGA-RECOVERYKEY</translation>
-=======
         <translation type="unfinished">MAPHUCHOI-MEGA</translation>
->>>>>>> b387b72c
     </message>
 </context>
 <context>
