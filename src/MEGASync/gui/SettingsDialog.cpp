--- conflicted
+++ resolved
@@ -1896,12 +1896,14 @@
     //Remove possible trailing '/'
     if (text.contains(QDir::separator()) && text.size() > 1 && text.at(text.size() - 1) == QDir::separator())
     {
-<<<<<<< HEAD
         text.chop(1);
-=======
+    }
+
+    QRegExp regExp(text, Qt::CaseInsensitive, QRegExp::Wildcard);
+    if (!regExp.isValid())
+    {
         QMessageBox::warning(NULL, tr("Error"), QString::fromUtf8("You have entered an invalid file name or expression."), QMessageBox::Ok);
         return;
->>>>>>> 19acb674
     }
 
     for (int i = 0; i < ui->lExcludedNames->count(); i++)
