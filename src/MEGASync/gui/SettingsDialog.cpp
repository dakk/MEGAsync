--- conflicted
+++ resolved
@@ -1903,10 +1903,6 @@
 #ifdef __APPLE__
         setWindowTitle(tr("Preferences - MEGAsync"));
         ui->cStartOnStartup->setText(tr("Open at login"));
-<<<<<<< HEAD
-=======
-        ui->cOverlayIcons->hide();
->>>>>>> 91e47e7f
 #endif
         ui->cProxyType->addItem(QString::fromUtf8("SOCKS5H"));
 
