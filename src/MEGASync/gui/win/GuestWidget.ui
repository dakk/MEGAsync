--- conflicted
+++ resolved
@@ -6,13 +6,8 @@
    <rect>
     <x>0</x>
     <y>0</y>
-<<<<<<< HEAD
-    <width>398</width>
-    <height>313</height>
-=======
     <width>400</width>
     <height>373</height>
->>>>>>> 5ff1bdf5
    </rect>
   </property>
   <property name="sizePolicy">
@@ -24,33 +19,19 @@
   <property name="minimumSize">
    <size>
     <width>398</width>
-<<<<<<< HEAD
-    <height>313</height>
-=======
     <height>373</height>
->>>>>>> 5ff1bdf5
    </size>
   </property>
   <property name="maximumSize">
    <size>
-<<<<<<< HEAD
-    <width>398</width>
-    <height>313</height>
-=======
     <width>400</width>
     <height>373</height>
->>>>>>> 5ff1bdf5
    </size>
   </property>
   <property name="windowTitle">
    <string/>
   </property>
   <property name="styleSheet">
-<<<<<<< HEAD
-   <string notr="true">QWidget
-{
-	background-color: white;
-=======
    <string notr="true">#wHeader
 {
  background-color: qlineargradient(x1: 0, y1: 0, x2: 0, y2: 1,
@@ -83,31 +64,8 @@
   background-color: qlineargradient(x1: 0, y1: 0, x2: 0, y2: 1,
                                       stop: 0 #ffffff, stop: 1 #fafafa);
 
->>>>>>> 5ff1bdf5
-}
-#bLogin
-{
- background-color: qlineargradient(x1: 0, y1: 0, x2: 0, y2: 1,
-                                      stop: 0 #ffffff, stop: 1 #fafafa);
- border-radius: 3px;
- border: 1px solid rgba(0, 0, 0, 5%);
- padding: 7px 12px 7px 13px;
- font-family: &quot;Source Sans Pro&quot;;
- font-size: 13px;
- color: #777777;
-}
-#bLogin:hover
-{
-  border: 1px solid rgba(0, 0, 0, 20%);
-  border-radius: 3px;
-  background-color: qlineargradient(x1: 0, y1: 0, x2: 0, y2: 1,
-                                      stop: 0 #ffffff, stop: 1 #fafafa);
-
-<<<<<<< HEAD
-}
-
-=======
->>>>>>> 5ff1bdf5
+}
+
 #bLogin:pressed
 {
   background-color: rgba(0, 0, 0, 10%);
@@ -156,10 +114,6 @@
   font-size: 13px;
   color: #666666;
 }
-<<<<<<< HEAD
-
-=======
->>>>>>> 5ff1bdf5
 </string>
   </property>
   <layout class="QVBoxLayout" name="verticalLayout_2">
@@ -182,10 +136,6 @@
     <widget class="QWidget" name="wHeader" native="true">
      <property name="minimumSize">
       <size>
-<<<<<<< HEAD
-       <width>398</width>
-       <height>114</height>
-=======
        <width>0</width>
        <height>60</height>
       </size>
@@ -194,7 +144,6 @@
       <size>
        <width>16777215</width>
        <height>60</height>
->>>>>>> 5ff1bdf5
       </size>
      </property>
      <property name="styleSheet">
@@ -217,48 +166,6 @@
        <number>0</number>
       </property>
       <item>
-<<<<<<< HEAD
-       <widget class="QWidget" name="wDownload" native="true">
-        <property name="styleSheet">
-         <string notr="true">background-color: #f7f7f7;</string>
-        </property>
-        <layout class="QHBoxLayout" name="horizontalLayout_3">
-         <property name="spacing">
-          <number>0</number>
-         </property>
-         <property name="leftMargin">
-          <number>0</number>
-         </property>
-         <property name="topMargin">
-          <number>0</number>
-         </property>
-         <property name="rightMargin">
-          <number>0</number>
-         </property>
-         <property name="bottomMargin">
-          <number>0</number>
-         </property>
-         <item>
-          <widget class="ActiveTransfer" name="wActiveDownload" native="true">
-           <property name="minimumSize">
-            <size>
-             <width>398</width>
-             <height>60</height>
-            </size>
-           </property>
-           <property name="maximumSize">
-            <size>
-             <width>398</width>
-             <height>60</height>
-            </size>
-           </property>
-           <property name="styleSheet">
-            <string notr="true"/>
-           </property>
-          </widget>
-         </item>
-        </layout>
-=======
        <widget class="QPushButton" name="bMEGA">
         <property name="minimumSize">
          <size>
@@ -285,7 +192,6 @@
           <height>24</height>
          </size>
         </property>
->>>>>>> 5ff1bdf5
        </widget>
       </item>
       <item>
@@ -395,24 +301,7 @@
           <number>0</number>
          </property>
          <item>
-<<<<<<< HEAD
-          <widget class="QLabel" name="lDownloads">
-           <property name="focusPolicy">
-            <enum>Qt::StrongFocus</enum>
-           </property>
-           <property name="styleSheet">
-            <string notr="true">color: rgb(102, 102, 102);</string>
-           </property>
-           <property name="text">
-            <string/>
-           </property>
-          </widget>
-         </item>
-         <item>
-          <widget class="QLabel" name="lRemainingTimeD">
-=======
           <widget class="QPushButton" name="bNonLogged">
->>>>>>> 5ff1bdf5
            <property name="minimumSize">
             <size>
              <width>64</width>
@@ -425,43 +314,12 @@
              <height>64</height>
             </size>
            </property>
-<<<<<<< HEAD
-           <property name="focusPolicy">
-            <enum>Qt::StrongFocus</enum>
-           </property>
-           <property name="styleSheet">
-            <string notr="true">margin-right: 8px;
-color: rgb(102, 102, 102);</string>
-           </property>
-           <property name="text">
-            <string/>
-           </property>
-           <property name="alignment">
-            <set>Qt::AlignCenter</set>
-           </property>
-          </widget>
-         </item>
-         <item>
-          <widget class="QPushButton" name="pushButton_2">
-           <property name="sizePolicy">
-            <sizepolicy hsizetype="Maximum" vsizetype="Minimum">
-             <horstretch>0</horstretch>
-             <verstretch>0</verstretch>
-            </sizepolicy>
-           </property>
-=======
->>>>>>> 5ff1bdf5
            <property name="text">
             <string/>
            </property>
            <property name="icon">
-<<<<<<< HEAD
-            <iconset resource="../Resources_linux.qrc">
-             <normaloff>:/images/download_timer_ico.png</normaloff>:/images/download_timer_ico.png</iconset>
-=======
             <iconset resource="../Resources_win.qrc">
              <normaloff>:/images/non_logged_graphic.png</normaloff>:/images/non_logged_graphic.png</iconset>
->>>>>>> 5ff1bdf5
            </property>
            <property name="iconSize">
             <size>
@@ -490,14 +348,7 @@
        <number>0</number>
       </property>
       <property name="topMargin">
-<<<<<<< HEAD
-       <number>3</number>
-      </property>
-      <property name="rightMargin">
-       <number>0</number>
-=======
        <number>25</number>
->>>>>>> 5ff1bdf5
       </property>
       <property name="rightMargin">
        <number>0</number>
@@ -614,12 +465,6 @@
   <zorder>wHeader</zorder>
  </widget>
  <tabstops>
-<<<<<<< HEAD
-  <tabstop>lDownloads</tabstop>
-  <tabstop>lRemainingTimeD</tabstop>
-  <tabstop>pushButton_2</tabstop>
-=======
->>>>>>> 5ff1bdf5
   <tabstop>lDesc</tabstop>
   <tabstop>bLogin</tabstop>
   <tabstop>bCreateAccount</tabstop>
