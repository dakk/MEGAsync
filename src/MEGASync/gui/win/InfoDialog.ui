<?xml version="1.0" encoding="UTF-8"?>
<ui version="4.0">
 <class>InfoDialog</class>
 <widget class="QDialog" name="InfoDialog">
  <property name="geometry">
   <rect>
    <x>0</x>
    <y>0</y>
<<<<<<< HEAD
    <width>400</width>
    <height>372</height>
=======
    <width>404</width>
    <height>379</height>
>>>>>>> 5ff1bdf5
   </rect>
  </property>
  <property name="minimumSize">
   <size>
<<<<<<< HEAD
    <width>400</width>
    <height>372</height>
=======
    <width>404</width>
    <height>379</height>
>>>>>>> 5ff1bdf5
   </size>
  </property>
  <property name="maximumSize">
   <size>
<<<<<<< HEAD
    <width>414</width>
    <height>372</height>
=======
    <width>404</width>
    <height>379</height>
>>>>>>> 5ff1bdf5
   </size>
  </property>
  <property name="windowTitle">
   <string/>
  </property>
  <property name="styleSheet">
   <string notr="true">#InfoDialog
{
<<<<<<< HEAD
 border: 1px solid  rgb(100, 100, 100);
}

#bAvatar, #bState, #bDotUsedQuota, #bDotUsedStorage
=======
    border: 1px solid  rgb(100, 100, 100);
}

#bAvatar, #bState, #bDotUsedQuota, #bDotUsedStorage, #bMEGAheader
>>>>>>> 5ff1bdf5
{
	border: none;
}
QPushButton#bSettings:hover
{
	image: url(://images/tray_preferences_over_ico.png);
}

QPushButton#bTransferManager:hover
{
	image: url(://images/tray_transfer_manager_ico_over.png);
}

#wHeader
{
<<<<<<< HEAD
  background-color: qlineargradient(x1: 0, y1: 0, x2: 0, y2: 1,
                                      stop: 0 #FCFCFC, stop: 1 #FAFAFA);
}

#wHeader
{
=======
>>>>>>> 5ff1bdf5
border-top-left-radius: 2px;
border-top-right-radius: 2px;
}

#lSyncUpdated
{
font-family: &quot;Source Sans Pro&quot;;
font-size: 16px;
<<<<<<< HEAD
font-weight: bold;
=======
color: rgba(51, 51, 51, 70%);
padding-bottom: 25px;
>>>>>>> 5ff1bdf5
}

#sActiveTransfers
{
background-color: transparent;
}

#lQueued
{
color: rgb(102, 102, 102);
}

#lDownloads, #lUploads
{
    font-family: &quot;Source Sans Pro&quot;;
    font-size: 13px;
    color: #777777;
    border: none;
}

#bUploads
{
color: rgb(102, 102, 102);
}

#bDownloads
{
color: rgb(102, 102, 102);
}

#lTotalUsed
{
font-size: 12px;
}

#lPercentageUsed
{
font-size: 12px;
}

#bOfficialWeb
{
font-size: 12px;
}

#lRemainingTimeD
{
font-weight: bold;
}

#lRemainingTimeU
{
font-weight: bold;
}

#lPercentageUsed
{
padding-right: 0px;
}

#wBottom
{
border-bottom-left-radius: 5px;
border-bottom-right-radius: 5px;
background-color: transparent;
}

#wContainerBottom
{
background-color: white;
<<<<<<< HEAD
}

#pUsageStorage, #pUsageQuota
{
	border: none;
}
QProgressBar#pUsageStorage
{
background-color: #EEEEEE;
}

QProgressBar#pUsageStorage[overquota=true]
{
background-color: #EB4444;
}
                                                            
QProgressBar#pUsageStorage::chunk {
background-color: #666666;
}

QProgressBar#pUsageStorage::chunk[overquota=true] {
background-color: #EB4444;
}

QProgressBar#pUsageQuota
{
background-color: #EEEEEE;
}

QProgressBar#pUsageQuota[overquota=true]
{
background-color: #EB4444;
}
                                                            
QProgressBar#pUsageQuota::chunk {
background-color: #666666;
}
QProgressBar#pUsageQuota::chunk[overquota=true] {
background-color: #EB4444;
}

#lHeader
{
	padding-top: 2px;
}

#lUsername
{
    font-family: &quot;Source Sans Pro&quot;;
    font-size: 12px;
    color: #666666;
    border: none;
}

#bUpgrade[overquota=true]
{
 background-color: qlineargradient(x1: 0, y1: 0, x2: 0, y2: 1,
                                      stop: 0 #999999, stop: 1 #aaaaaa);
 border-radius: 3px;
 border: 1px solid rgba(0, 0, 0, 45%);
 padding: 7px 12px 7px 6px;
 font-family: &quot;Source Sans Pro&quot;;
 font-size: 13px;
 color: #ffffff;
}
#bUpgrade::hover[overquota=true]
{
  border: 1px solid rgba(0, 0, 0, 60%);
  border-radius: 3px;
  background-color: qlineargradient(x1: 0, y1: 0, x2: 0, y2: 1,
                                      stop: 0 #999999, stop: 1 #aaaaaa);
}

=======
border-top: 1px solid rgba(0, 0, 0, 5%);
}

#pUsageStorage, #pUsageQuota
{
border: 1px solid transparent;
border-radius: 2px;
}
QProgressBar#pUsageStorage
{
background-color: #EEEEEE;
border-radius: 2px;
}

QProgressBar#pUsageStorage[overquota=true]
{
background-color: #EB4444;
}
                                                            
QProgressBar#pUsageStorage::chunk {
background-color: #666666;
border-top-left-radius: 2px;
border-bottom-left-radius: 2px;

}

QProgressBar#pUsageStorage::chunk[overquota=true] {
background-color: #EB4444;
border-radius: 2px;
}

QProgressBar#pUsageQuota
{
background-color: #EEEEEE;
border-radius: 2px;
}

QProgressBar#pUsageQuota[overquota=true]
{
background-color: #EB4444;
border-radius: 2px;
}
                                                            
QProgressBar#pUsageQuota::chunk {
background-color: #666666;
border-top-left-radius: 2px;
border-bottom-left-radius: 2px;
}
QProgressBar#pUsageQuota::chunk[overquota=true] {
background-color: #EB4444;
border-radius: 2px;
}

#lHeader
{
	padding-top: 2px;
}

#lName
{
    font-family: &quot;Source Sans Pro&quot;;
    font-size: 14px;
    color: #666666;
    border: none;
}

#bUpgrade[overquota=true]
{
 background-color: qlineargradient(x1: 0, y1: 0, x2: 0, y2: 1,
                                      stop: 0 #999999, stop: 1 #aaaaaa);
 border-radius: 3px;
 border: 1px solid rgba(0, 0, 0, 45%);
 padding: 7px 12px 7px 6px;
 font-family: &quot;Source Sans Pro&quot;;
 font-size: 13px;
 color: #ffffff;
}
#bUpgrade::hover[overquota=true]
{
  border: 1px solid rgba(0, 0, 0, 60%);
  border-radius: 3px;
  background-color: qlineargradient(x1: 0, y1: 0, x2: 0, y2: 1,
                                      stop: 0 #999999, stop: 1 #aaaaaa);
}

>>>>>>> 5ff1bdf5
#bUpgrade::pressed[overquota=true]
{
  border: 1px solid rgba(0, 0, 0, 60%);
  border-radius: 3px;
  background-color: rgba(0, 0, 0, 50%);
}

#bSyncFolder, #bUpgrade
{
 background-color: qlineargradient(x1: 0, y1: 0, x2: 0, y2: 1,
                                      stop: 0 #ffffff, stop: 1 #fafafa);
 border-radius: 3px;
 border: 1px solid rgba(0, 0, 0, 5%);
<<<<<<< HEAD
 padding: 7px 12px 7px 6px;
=======
 padding: 7px 12px 7px 12px;
>>>>>>> 5ff1bdf5
 font-family: &quot;Source Sans Pro&quot;;
 font-size: 13px;
 color: #777777;
}

#bSyncFolder:hover, #bUpgrade::hover
{
  border: 1px solid rgba(0, 0, 0, 20%);
  border-radius: 3px;
  background-color: qlineargradient(x1: 0, y1: 0, x2: 0, y2: 1,
                                      stop: 0 #ffffff, stop: 1 #fafafa);

}

#bSyncFolder:pressed, #bUpgrade::pressed
{
  background-color: rgba(0, 0, 0, 10%);
  border: 1px solid rgba(0, 0, 0, 20%);
  border-radius: 3px;
}

#lPercentageUsedStorage, #lTotalUsedStorage, #lPercentageUsedQuota, #lTotalUsedQuota
{
font-family: &quot;Source Sans Pro&quot;;
font-size: 13px;
font-weight: normal;
border: none;
color: #999999;
}

#lDisabled
{
  font-family: &quot;Source Sans Pro&quot;;
  font-size: 18px;
  color: rgba(51, 51, 51, 70%);
}

#lDescDisabled
{
  font-family: &quot;Source Sans Pros&quot;;
  font-size: 13px;
  color: #666666;
}</string>
  </property>
  <property name="sizeGripEnabled">
   <bool>false</bool>
  </property>
  <property name="modal">
   <bool>false</bool>
  </property>
  <layout class="QVBoxLayout" name="verticalLayout_4">
   <property name="spacing">
    <number>0</number>
   </property>
   <property name="leftMargin">
    <number>1</number>
   </property>
   <property name="topMargin">
    <number>1</number>
   </property>
   <property name="rightMargin">
    <number>1</number>
   </property>
   <property name="bottomMargin">
    <number>1</number>
   </property>
   <item>
    <widget class="QWidget" name="wContainerHeader" native="true">
<<<<<<< HEAD
=======
     <property name="styleSheet">
      <string notr="true">#wContainerHeader
{
background-color: qlineargradient(x1: 0, y1: 0, x2: 0, y2: 1,
                                    stop: 0 #FCFCFC, stop: 1 #F7F7F7);
}</string>
     </property>
>>>>>>> 5ff1bdf5
     <layout class="QVBoxLayout" name="verticalLayout_5">
      <property name="spacing">
       <number>0</number>
      </property>
      <property name="leftMargin">
       <number>0</number>
      </property>
      <property name="topMargin">
       <number>0</number>
      </property>
      <property name="rightMargin">
       <number>0</number>
      </property>
      <property name="bottomMargin">
       <number>0</number>
      </property>
      <item>
       <widget class="QWidget" name="wHeader" native="true">
        <property name="minimumSize">
         <size>
          <width>0</width>
<<<<<<< HEAD
          <height>57</height>
=======
          <height>60</height>
>>>>>>> 5ff1bdf5
         </size>
        </property>
        <property name="maximumSize">
         <size>
          <width>16777215</width>
<<<<<<< HEAD
          <height>57</height>
         </size>
        </property>
        <layout class="QHBoxLayout" name="horizontalLayout">
=======
          <height>60</height>
         </size>
        </property>
        <property name="styleSheet">
         <string notr="true"/>
        </property>
        <layout class="QHBoxLayout" name="horizontalLayout">
         <property name="spacing">
          <number>20</number>
         </property>
>>>>>>> 5ff1bdf5
         <property name="leftMargin">
          <number>18</number>
         </property>
         <property name="rightMargin">
          <number>10</number>
         </property>
         <item>
          <widget class="AvatarWidget" name="bAvatar" native="true">
           <property name="minimumSize">
            <size>
<<<<<<< HEAD
             <width>30</width>
             <height>30</height>
=======
             <width>34</width>
             <height>34</height>
>>>>>>> 5ff1bdf5
            </size>
           </property>
           <property name="maximumSize">
            <size>
<<<<<<< HEAD
             <width>30</width>
             <height>30</height>
=======
             <width>34</width>
             <height>34</height>
>>>>>>> 5ff1bdf5
            </size>
           </property>
          </widget>
         </item>
         <item>
<<<<<<< HEAD
          <widget class="QPushButton" name="bState">
           <property name="minimumSize">
            <size>
             <width>8</width>
             <height>8</height>
            </size>
           </property>
           <property name="maximumSize">
            <size>
             <width>8</width>
             <height>8</height>
            </size>
           </property>
           <property name="text">
            <string/>
           </property>
           <property name="icon">
            <iconset resource="../Resources_win.qrc">
             <normaloff>:/images/streaming_on_icon.png</normaloff>:/images/streaming_on_icon.png</iconset>
           </property>
           <property name="iconSize">
            <size>
             <width>8</width>
             <height>8</height>
            </size>
           </property>
          </widget>
         </item>
         <item>
          <widget class="QLabel" name="lName">
=======
          <widget class="QLabel" name="lName">
           <property name="maximumSize">
            <size>
             <width>200</width>
             <height>16777215</height>
            </size>
           </property>
>>>>>>> 5ff1bdf5
           <property name="text">
            <string/>
           </property>
          </widget>
         </item>
         <item>
          <spacer name="horizontalSpacer_2">
           <property name="orientation">
            <enum>Qt::Horizontal</enum>
           </property>
           <property name="sizeHint" stdset="0">
            <size>
             <width>40</width>
             <height>60</height>
            </size>
           </property>
          </spacer>
         </item>
         <item>
<<<<<<< HEAD
          <widget class="QPushButton" name="bChats">
=======
          <widget class="QPushButton" name="bTransferManager">
>>>>>>> 5ff1bdf5
           <property name="sizePolicy">
            <sizepolicy hsizetype="Maximum" vsizetype="Maximum">
             <horstretch>0</horstretch>
             <verstretch>0</verstretch>
            </sizepolicy>
           </property>
           <property name="minimumSize">
            <size>
<<<<<<< HEAD
             <width>0</width>
             <height>0</height>
=======
             <width>24</width>
             <height>24</height>
>>>>>>> 5ff1bdf5
            </size>
           </property>
           <property name="maximumSize">
            <size>
<<<<<<< HEAD
             <width>16777215</width>
             <height>16777215</height>
            </size>
           </property>
           <property name="styleSheet">
            <string notr="true">border: none;
margin-top:-1px;


</string>
           </property>
           <property name="text">
            <string/>
           </property>
           <property name="iconSize">
            <size>
=======
>>>>>>> 5ff1bdf5
             <width>24</width>
             <height>24</height>
            </size>
           </property>
<<<<<<< HEAD
           <property name="flat">
            <bool>true</bool>
           </property>
          </widget>
         </item>
         <item>
          <widget class="QPushButton" name="bTransferManager">
           <property name="sizePolicy">
            <sizepolicy hsizetype="Maximum" vsizetype="Maximum">
             <horstretch>0</horstretch>
             <verstretch>0</verstretch>
            </sizepolicy>
           </property>
           <property name="minimumSize">
            <size>
             <width>0</width>
             <height>0</height>
            </size>
           </property>
           <property name="maximumSize">
            <size>
             <width>16777215</width>
             <height>16777215</height>
            </size>
           </property>
           <property name="styleSheet">
            <string notr="true">border: none;
margin-top:-1px;


=======
           <property name="cursor">
            <cursorShape>PointingHandCursor</cursorShape>
           </property>
           <property name="styleSheet">
            <string notr="true">border: none;
>>>>>>> 5ff1bdf5
</string>
           </property>
           <property name="text">
            <string/>
           </property>
           <property name="icon">
            <iconset resource="../Resources_win.qrc">
             <normaloff>:/images/tray_transfer_manager_ico.png</normaloff>:/images/tray_transfer_manager_ico.png</iconset>
           </property>
           <property name="iconSize">
            <size>
             <width>24</width>
             <height>24</height>
            </size>
           </property>
           <property name="flat">
            <bool>true</bool>
           </property>
          </widget>
         </item>
         <item>
          <widget class="QPushButton" name="bSettings">
           <property name="sizePolicy">
            <sizepolicy hsizetype="Maximum" vsizetype="Maximum">
             <horstretch>0</horstretch>
             <verstretch>0</verstretch>
            </sizepolicy>
           </property>
           <property name="minimumSize">
            <size>
<<<<<<< HEAD
             <width>0</width>
             <height>0</height>
=======
             <width>24</width>
             <height>24</height>
>>>>>>> 5ff1bdf5
            </size>
           </property>
           <property name="maximumSize">
            <size>
<<<<<<< HEAD
             <width>16777215</width>
             <height>16777215</height>
            </size>
           </property>
           <property name="styleSheet">
            <string notr="true">border: none;
margin-top:-1px;


=======
             <width>24</width>
             <height>24</height>
            </size>
           </property>
           <property name="cursor">
            <cursorShape>PointingHandCursor</cursorShape>
           </property>
           <property name="styleSheet">
            <string notr="true">border: none;
margin-top: -1px;
>>>>>>> 5ff1bdf5
</string>
           </property>
           <property name="text">
            <string/>
           </property>
           <property name="icon">
            <iconset resource="../Resources_win.qrc">
             <normaloff>:/images/tray_preferences_ico.png</normaloff>:/images/tray_preferences_ico.png</iconset>
           </property>
           <property name="iconSize">
            <size>
             <width>24</width>
             <height>24</height>
            </size>
           </property>
           <property name="flat">
            <bool>true</bool>
           </property>
          </widget>
         </item>
        </layout>
       </widget>
      </item>
      <item>
       <widget class="QWidget" name="wActiveTransfersContainer" native="true">
        <property name="styleSheet">
<<<<<<< HEAD
         <string notr="true">background-color: qlineargradient(x1: 0, y1: 0, x2: 0, y2: 1,
                                      stop: 0 #FAFAFA, stop: 1 #F7F7F7);</string>
=======
         <string notr="true"/>
>>>>>>> 5ff1bdf5
        </property>
        <layout class="QHBoxLayout" name="horizontalLayout_8">
         <property name="spacing">
          <number>0</number>
         </property>
         <property name="leftMargin">
          <number>0</number>
         </property>
         <property name="topMargin">
          <number>0</number>
         </property>
         <property name="rightMargin">
          <number>0</number>
         </property>
         <property name="bottomMargin">
          <number>0</number>
         </property>
         <item>
          <widget class="QStackedWidget" name="sActiveTransfers">
           <property name="minimumSize">
            <size>
             <width>0</width>
             <height>190</height>
            </size>
           </property>
           <property name="maximumSize">
            <size>
             <width>16777215</width>
             <height>190</height>
            </size>
           </property>
           <property name="styleSheet">
            <string notr="true"/>
           </property>
           <property name="currentIndex">
<<<<<<< HEAD
            <number>2</number>
=======
            <number>0</number>
>>>>>>> 5ff1bdf5
           </property>
           <widget class="QWidget" name="pUpdated">
            <property name="minimumSize">
             <size>
              <width>0</width>
              <height>190</height>
             </size>
            </property>
            <property name="maximumSize">
             <size>
              <width>16777215</width>
              <height>190</height>
             </size>
            </property>
            <layout class="QVBoxLayout" name="verticalLayout_8">
             <property name="spacing">
              <number>0</number>
             </property>
             <property name="leftMargin">
              <number>2</number>
             </property>
             <property name="topMargin">
              <number>0</number>
             </property>
             <property name="rightMargin">
              <number>0</number>
             </property>
             <property name="bottomMargin">
              <number>0</number>
             </property>
             <item>
              <widget class="QPushButton" name="label">
               <property name="minimumSize">
                <size>
                 <width>0</width>
                 <height>112</height>
                </size>
               </property>
               <property name="maximumSize">
                <size>
                 <width>16777215</width>
                 <height>112</height>
                </size>
               </property>
               <property name="styleSheet">
                <string notr="true">padding-top: 46px;
border: none;</string>
               </property>
               <property name="text">
                <string/>
               </property>
               <property name="icon">
                <iconset resource="../Resources_win.qrc">
<<<<<<< HEAD
                 <normaloff>:/images/tray_updated_large_ico.png</normaloff>:/images/tray_updated_large_ico.png</iconset>
               </property>
               <property name="iconSize">
                <size>
                 <width>64</width>
                 <height>64</height>
=======
                 <normaloff>:/images/empty_upToDate.png</normaloff>:/images/empty_upToDate.png</iconset>
               </property>
               <property name="iconSize">
                <size>
                 <width>36</width>
                 <height>36</height>
>>>>>>> 5ff1bdf5
                </size>
               </property>
               <property name="default">
                <bool>false</bool>
               </property>
               <property name="flat">
                <bool>false</bool>
               </property>
              </widget>
             </item>
             <item>
              <widget class="QLabel" name="lSyncUpdated">
               <property name="sizePolicy">
                <sizepolicy hsizetype="Minimum" vsizetype="Fixed">
                 <horstretch>0</horstretch>
                 <verstretch>0</verstretch>
                </sizepolicy>
               </property>
               <property name="minimumSize">
                <size>
                 <width>400</width>
                 <height>50</height>
                </size>
               </property>
               <property name="maximumSize">
                <size>
                 <width>16777215</width>
                 <height>50</height>
                </size>
               </property>
               <property name="font">
                <font>
                 <pointsize>-1</pointsize>
                 <weight>50</weight>
                 <italic>false</italic>
                 <bold>false</bold>
                </font>
               </property>
               <property name="styleSheet">
<<<<<<< HEAD
                <string notr="true">#lSyncUpdated
{
font: &quot;Helvetica&quot;;
font-size: 20px;
font-weight: normal;
color: #999999;
padding-bottom: 25px;
}</string>
=======
                <string notr="true"/>
>>>>>>> 5ff1bdf5
               </property>
               <property name="text">
                <string>MEGAsync is starting</string>
               </property>
               <property name="alignment">
                <set>Qt::AlignCenter</set>
               </property>
              </widget>
             </item>
             <item>
              <widget class="QLabel" name="lBlockedItem">
               <property name="minimumSize">
                <size>
                 <width>0</width>
                 <height>20</height>
                </size>
               </property>
               <property name="maximumSize">
                <size>
                 <width>16777215</width>
                 <height>20</height>
                </size>
               </property>
               <property name="text">
                <string/>
               </property>
              </widget>
             </item>
            </layout>
           </widget>
           <widget class="QWidget" name="pUpdating">
            <property name="minimumSize">
             <size>
              <width>0</width>
              <height>190</height>
             </size>
            </property>
            <property name="maximumSize">
             <size>
              <width>16777215</width>
              <height>190</height>
             </size>
            </property>
            <layout class="QVBoxLayout" name="verticalLayout_2">
             <property name="spacing">
              <number>0</number>
             </property>
             <property name="leftMargin">
              <number>0</number>
             </property>
             <property name="topMargin">
              <number>0</number>
             </property>
             <property name="rightMargin">
              <number>0</number>
             </property>
             <property name="bottomMargin">
              <number>0</number>
             </property>
             <item>
              <widget class="QWidget" name="wTransfers" native="true">
<<<<<<< HEAD
               <property name="minimumSize">
                <size>
                 <width>400</width>
                 <height>190</height>
                </size>
               </property>
               <property name="maximumSize">
                <size>
                 <width>400</width>
                 <height>190</height>
                </size>
               </property>
               <widget class="ActiveTransfer" name="wTransfer1" native="true">
                <property name="geometry">
                 <rect>
                  <x>0</x>
                  <y>5</y>
                  <width>400</width>
                  <height>60</height>
                 </rect>
                </property>
                <property name="minimumSize">
                 <size>
                  <width>400</width>
                  <height>60</height>
                 </size>
                </property>
                <property name="maximumSize">
                 <size>
                  <width>400</width>
                  <height>60</height>
                 </size>
                </property>
               </widget>
               <widget class="ActiveTransfer" name="wTransfer2" native="true">
                <property name="geometry">
                 <rect>
                  <x>0</x>
                  <y>100</y>
                  <width>400</width>
                  <height>60</height>
                 </rect>
                </property>
                <property name="minimumSize">
                 <size>
                  <width>400</width>
                  <height>60</height>
                 </size>
                </property>
                <property name="maximumSize">
                 <size>
                  <width>400</width>
                  <height>60</height>
                 </size>
                </property>
               </widget>
               <widget class="QWidget" name="wDownloadDesc" native="true">
                <property name="geometry">
                 <rect>
                  <x>0</x>
                  <y>65</y>
                  <width>400</width>
                  <height>35</height>
                 </rect>
                </property>
                <layout class="QHBoxLayout" name="horizontalLayout_5" stretch="1,0,0,0">
                 <property name="spacing">
                  <number>10</number>
                 </property>
                 <property name="leftMargin">
                  <number>20</number>
                 </property>
                 <property name="topMargin">
                  <number>0</number>
                 </property>
                 <property name="rightMargin">
                  <number>15</number>
                 </property>
                 <property name="bottomMargin">
                  <number>0</number>
                 </property>
                 <item>
                  <widget class="QLabel" name="lDownloads">
                   <property name="styleSheet">
                    <string notr="true"/>
                   </property>
                   <property name="text">
                    <string/>
                   </property>
                  </widget>
                 </item>
                 <item>
                  <spacer name="horizontalSpacer_5">
                   <property name="orientation">
                    <enum>Qt::Horizontal</enum>
                   </property>
                   <property name="sizeHint" stdset="0">
                    <size>
                     <width>150</width>
                     <height>20</height>
                    </size>
                   </property>
                  </spacer>
                 </item>
                 <item>
                  <widget class="QPushButton" name="bClockDown">
                   <property name="sizePolicy">
                    <sizepolicy hsizetype="Maximum" vsizetype="Minimum">
                     <horstretch>0</horstretch>
                     <verstretch>0</verstretch>
                    </sizepolicy>
                   </property>
                   <property name="minimumSize">
                    <size>
                     <width>24</width>
                     <height>24</height>
                    </size>
                   </property>
                   <property name="maximumSize">
                    <size>
                     <width>24</width>
                     <height>24</height>
                    </size>
                   </property>
                   <property name="focusPolicy">
                    <enum>Qt::NoFocus</enum>
                   </property>
                   <property name="text">
                    <string/>
                   </property>
                   <property name="icon">
                    <iconset resource="../Resources_win.qrc">
                     <normaloff>:/images/clock_ico.png</normaloff>:/images/clock_ico.png</iconset>
                   </property>
                   <property name="iconSize">
                    <size>
                     <width>24</width>
                     <height>24</height>
                    </size>
                   </property>
                   <property name="flat">
                    <bool>true</bool>
                   </property>
                  </widget>
                 </item>
                 <item>
                  <widget class="QLabel" name="lRemainingTimeD">
                   <property name="minimumSize">
                    <size>
                     <width>60</width>
                     <height>0</height>
                    </size>
                   </property>
                   <property name="maximumSize">
                    <size>
                     <width>60</width>
                     <height>16777215</height>
                    </size>
                   </property>
                   <property name="styleSheet">
                    <string notr="true"/>
                   </property>
                   <property name="text">
                    <string/>
                   </property>
                   <property name="alignment">
                    <set>Qt::AlignCenter</set>
                   </property>
                  </widget>
                 </item>
                </layout>
               </widget>
               <widget class="QWidget" name="wUploadDesc" native="true">
                <property name="geometry">
                 <rect>
                  <x>0</x>
                  <y>160</y>
                  <width>400</width>
                  <height>31</height>
                 </rect>
                </property>
                <layout class="QHBoxLayout" name="horizontalLayout_6" stretch="1,0,0,0">
                 <property name="spacing">
                  <number>10</number>
                 </property>
                 <property name="leftMargin">
                  <number>20</number>
                 </property>
                 <property name="topMargin">
                  <number>0</number>
                 </property>
                 <property name="rightMargin">
                  <number>15</number>
                 </property>
                 <property name="bottomMargin">
                  <number>0</number>
                 </property>
                 <item>
                  <widget class="QLabel" name="lUploads">
                   <property name="styleSheet">
                    <string notr="true"/>
                   </property>
                   <property name="text">
                    <string/>
                   </property>
                  </widget>
                 </item>
                 <item>
                  <spacer name="horizontalSpacer_6">
                   <property name="orientation">
                    <enum>Qt::Horizontal</enum>
                   </property>
                   <property name="sizeHint" stdset="0">
                    <size>
                     <width>150</width>
                     <height>20</height>
                    </size>
                   </property>
                  </spacer>
                 </item>
                 <item>
                  <widget class="QPushButton" name="bClockUp">
                   <property name="sizePolicy">
                    <sizepolicy hsizetype="Maximum" vsizetype="Minimum">
                     <horstretch>0</horstretch>
                     <verstretch>0</verstretch>
                    </sizepolicy>
                   </property>
                   <property name="minimumSize">
                    <size>
                     <width>24</width>
                     <height>24</height>
                    </size>
                   </property>
                   <property name="maximumSize">
                    <size>
                     <width>24</width>
                     <height>24</height>
                    </size>
                   </property>
                   <property name="focusPolicy">
                    <enum>Qt::NoFocus</enum>
                   </property>
                   <property name="text">
                    <string/>
                   </property>
                   <property name="icon">
                    <iconset resource="../Resources_win.qrc">
                     <normaloff>:/images/clock_ico.png</normaloff>:/images/clock_ico.png</iconset>
                   </property>
                   <property name="iconSize">
                    <size>
                     <width>24</width>
                     <height>24</height>
                    </size>
                   </property>
                   <property name="flat">
                    <bool>true</bool>
                   </property>
                  </widget>
                 </item>
                 <item>
                  <widget class="QLabel" name="lRemainingTimeU">
                   <property name="minimumSize">
                    <size>
                     <width>60</width>
                     <height>0</height>
                    </size>
                   </property>
                   <property name="maximumSize">
                    <size>
                     <width>60</width>
                     <height>16777215</height>
                    </size>
                   </property>
                   <property name="styleSheet">
                    <string notr="true"/>
                   </property>
                   <property name="text">
                    <string/>
                   </property>
                   <property name="alignment">
                    <set>Qt::AlignCenter</set>
                   </property>
                  </widget>
                 </item>
                </layout>
               </widget>
              </widget>
             </item>
            </layout>
           </widget>
           <widget class="QWidget" name="pOverQuota">
            <layout class="QVBoxLayout" name="verticalLayout_12">
             <property name="leftMargin">
              <number>0</number>
             </property>
             <property name="topMargin">
              <number>30</number>
             </property>
             <property name="rightMargin">
              <number>0</number>
             </property>
             <item>
              <widget class="QLabel" name="lDisabled">
               <property name="sizePolicy">
                <sizepolicy hsizetype="Preferred" vsizetype="Preferred">
                 <horstretch>0</horstretch>
                 <verstretch>0</verstretch>
                </sizepolicy>
               </property>
               <property name="minimumSize">
                <size>
                 <width>0</width>
                 <height>25</height>
=======
               <property name="minimumSize">
                <size>
                 <width>400</width>
                 <height>190</height>
>>>>>>> 5ff1bdf5
                </size>
               </property>
               <property name="maximumSize">
                <size>
<<<<<<< HEAD
                 <width>16777215</width>
                 <height>25</height>
                </size>
               </property>
               <property name="text">
                <string>MEGAsync is currently disabled</string>
               </property>
               <property name="alignment">
                <set>Qt::AlignCenter</set>
               </property>
               <property name="wordWrap">
                <bool>true</bool>
               </property>
=======
                 <width>400</width>
                 <height>190</height>
                </size>
               </property>
               <layout class="QVBoxLayout" name="verticalLayout_13">
                <property name="spacing">
                 <number>0</number>
                </property>
                <property name="leftMargin">
                 <number>0</number>
                </property>
                <property name="topMargin">
                 <number>0</number>
                </property>
                <property name="rightMargin">
                 <number>0</number>
                </property>
                <property name="bottomMargin">
                 <number>0</number>
                </property>
                <item>
                 <spacer name="verticalSpacer1">
                  <property name="orientation">
                   <enum>Qt::Vertical</enum>
                  </property>
                  <property name="sizeHint" stdset="0">
                   <size>
                    <width>20</width>
                    <height>40</height>
                   </size>
                  </property>
                 </spacer>
                </item>
                <item>
                 <widget class="ActiveTransfer" name="wTransfer1" native="true">
                  <property name="minimumSize">
                   <size>
                    <width>400</width>
                    <height>60</height>
                   </size>
                  </property>
                  <property name="maximumSize">
                   <size>
                    <width>400</width>
                    <height>60</height>
                   </size>
                  </property>
                 </widget>
                </item>
                <item>
                 <widget class="QWidget" name="wDownloadDesc" native="true">
                  <property name="minimumSize">
                   <size>
                    <width>400</width>
                    <height>35</height>
                   </size>
                  </property>
                  <property name="maximumSize">
                   <size>
                    <width>400</width>
                    <height>35</height>
                   </size>
                  </property>
                  <layout class="QHBoxLayout" name="horizontalLayout_5" stretch="1,0,0,0">
                   <property name="spacing">
                    <number>10</number>
                   </property>
                   <property name="leftMargin">
                    <number>20</number>
                   </property>
                   <property name="topMargin">
                    <number>0</number>
                   </property>
                   <property name="rightMargin">
                    <number>15</number>
                   </property>
                   <property name="bottomMargin">
                    <number>0</number>
                   </property>
                   <item>
                    <widget class="QLabel" name="lDownloads">
                     <property name="styleSheet">
                      <string notr="true"/>
                     </property>
                     <property name="text">
                      <string/>
                     </property>
                    </widget>
                   </item>
                   <item>
                    <spacer name="horizontalSpacer_5">
                     <property name="orientation">
                      <enum>Qt::Horizontal</enum>
                     </property>
                     <property name="sizeHint" stdset="0">
                      <size>
                       <width>150</width>
                       <height>20</height>
                      </size>
                     </property>
                    </spacer>
                   </item>
                   <item>
                    <widget class="QPushButton" name="bClockDown">
                     <property name="sizePolicy">
                      <sizepolicy hsizetype="Maximum" vsizetype="Minimum">
                       <horstretch>0</horstretch>
                       <verstretch>0</verstretch>
                      </sizepolicy>
                     </property>
                     <property name="minimumSize">
                      <size>
                       <width>24</width>
                       <height>24</height>
                      </size>
                     </property>
                     <property name="maximumSize">
                      <size>
                       <width>24</width>
                       <height>24</height>
                      </size>
                     </property>
                     <property name="focusPolicy">
                      <enum>Qt::NoFocus</enum>
                     </property>
                     <property name="text">
                      <string/>
                     </property>
                     <property name="icon">
                      <iconset resource="../Resources_win.qrc">
                       <normaloff>:/images/clock_ico.png</normaloff>:/images/clock_ico.png</iconset>
                     </property>
                     <property name="iconSize">
                      <size>
                       <width>24</width>
                       <height>24</height>
                      </size>
                     </property>
                     <property name="flat">
                      <bool>true</bool>
                     </property>
                    </widget>
                   </item>
                   <item>
                    <widget class="QLabel" name="lRemainingTimeD">
                     <property name="minimumSize">
                      <size>
                       <width>60</width>
                       <height>0</height>
                      </size>
                     </property>
                     <property name="maximumSize">
                      <size>
                       <width>60</width>
                       <height>16777215</height>
                      </size>
                     </property>
                     <property name="styleSheet">
                      <string notr="true"/>
                     </property>
                     <property name="text">
                      <string/>
                     </property>
                     <property name="alignment">
                      <set>Qt::AlignCenter</set>
                     </property>
                    </widget>
                   </item>
                  </layout>
                 </widget>
                </item>
                <item>
                 <widget class="ActiveTransfer" name="wTransfer2" native="true">
                  <property name="minimumSize">
                   <size>
                    <width>400</width>
                    <height>60</height>
                   </size>
                  </property>
                  <property name="maximumSize">
                   <size>
                    <width>400</width>
                    <height>60</height>
                   </size>
                  </property>
                 </widget>
                </item>
                <item>
                 <widget class="QWidget" name="wUploadDesc" native="true">
                  <property name="minimumSize">
                   <size>
                    <width>400</width>
                    <height>35</height>
                   </size>
                  </property>
                  <property name="maximumSize">
                   <size>
                    <width>400</width>
                    <height>35</height>
                   </size>
                  </property>
                  <layout class="QHBoxLayout" name="horizontalLayout_6" stretch="1,0,0,0">
                   <property name="spacing">
                    <number>10</number>
                   </property>
                   <property name="leftMargin">
                    <number>20</number>
                   </property>
                   <property name="topMargin">
                    <number>0</number>
                   </property>
                   <property name="rightMargin">
                    <number>15</number>
                   </property>
                   <property name="bottomMargin">
                    <number>0</number>
                   </property>
                   <item>
                    <widget class="QLabel" name="lUploads">
                     <property name="styleSheet">
                      <string notr="true"/>
                     </property>
                     <property name="text">
                      <string/>
                     </property>
                    </widget>
                   </item>
                   <item>
                    <spacer name="horizontalSpacer_6">
                     <property name="orientation">
                      <enum>Qt::Horizontal</enum>
                     </property>
                     <property name="sizeHint" stdset="0">
                      <size>
                       <width>150</width>
                       <height>20</height>
                      </size>
                     </property>
                    </spacer>
                   </item>
                   <item>
                    <widget class="QPushButton" name="bClockUp">
                     <property name="sizePolicy">
                      <sizepolicy hsizetype="Maximum" vsizetype="Minimum">
                       <horstretch>0</horstretch>
                       <verstretch>0</verstretch>
                      </sizepolicy>
                     </property>
                     <property name="minimumSize">
                      <size>
                       <width>24</width>
                       <height>24</height>
                      </size>
                     </property>
                     <property name="maximumSize">
                      <size>
                       <width>24</width>
                       <height>24</height>
                      </size>
                     </property>
                     <property name="focusPolicy">
                      <enum>Qt::NoFocus</enum>
                     </property>
                     <property name="text">
                      <string/>
                     </property>
                     <property name="icon">
                      <iconset resource="../Resources_win.qrc">
                       <normaloff>:/images/clock_ico.png</normaloff>:/images/clock_ico.png</iconset>
                     </property>
                     <property name="iconSize">
                      <size>
                       <width>24</width>
                       <height>24</height>
                      </size>
                     </property>
                     <property name="flat">
                      <bool>true</bool>
                     </property>
                    </widget>
                   </item>
                   <item>
                    <widget class="QLabel" name="lRemainingTimeU">
                     <property name="minimumSize">
                      <size>
                       <width>60</width>
                       <height>0</height>
                      </size>
                     </property>
                     <property name="maximumSize">
                      <size>
                       <width>60</width>
                       <height>16777215</height>
                      </size>
                     </property>
                     <property name="styleSheet">
                      <string notr="true"/>
                     </property>
                     <property name="text">
                      <string/>
                     </property>
                     <property name="alignment">
                      <set>Qt::AlignCenter</set>
                     </property>
                    </widget>
                   </item>
                  </layout>
                 </widget>
                </item>
                <item>
                 <spacer name="verticalSpacer2">
                  <property name="orientation">
                   <enum>Qt::Vertical</enum>
                  </property>
                  <property name="sizeHint" stdset="0">
                   <size>
                    <width>20</width>
                    <height>40</height>
                   </size>
                  </property>
                 </spacer>
                </item>
               </layout>
>>>>>>> 5ff1bdf5
              </widget>
             </item>
            </layout>
           </widget>
           <widget class="QWidget" name="pOverQuota">
            <property name="minimumSize">
             <size>
              <width>0</width>
              <height>190</height>
             </size>
            </property>
            <property name="maximumSize">
             <size>
              <width>16777215</width>
              <height>190</height>
             </size>
            </property>
            <layout class="QVBoxLayout" name="verticalLayout_12">
             <property name="leftMargin">
              <number>0</number>
             </property>
             <property name="topMargin">
              <number>30</number>
             </property>
             <property name="rightMargin">
              <number>0</number>
             </property>
             <item>
<<<<<<< HEAD
              <widget class="QWidget" name="widget" native="true">
               <layout class="QVBoxLayout" name="verticalLayout_6">
                <property name="spacing">
                 <number>0</number>
                </property>
                <property name="leftMargin">
                 <number>12</number>
                </property>
                <property name="topMargin">
                 <number>0</number>
                </property>
                <property name="rightMargin">
                 <number>12</number>
                </property>
                <property name="bottomMargin">
                 <number>0</number>
                </property>
                <item>
                 <widget class="QLabel" name="lDescDisabled">
                  <property name="text">
                   <string>Your account has exceeded its allowed space quota.[A]Upgrade[/A]and keep enjoying secure, end-to-end encrypted storage.</string>
                  </property>
                  <property name="textFormat">
                   <enum>Qt::AutoText</enum>
                  </property>
                  <property name="alignment">
                   <set>Qt::AlignCenter</set>
                  </property>
                  <property name="wordWrap">
                   <bool>true</bool>
                  </property>
                 </widget>
                </item>
               </layout>
=======
              <widget class="QLabel" name="lDisabled">
               <property name="sizePolicy">
                <sizepolicy hsizetype="Preferred" vsizetype="Preferred">
                 <horstretch>0</horstretch>
                 <verstretch>0</verstretch>
                </sizepolicy>
               </property>
               <property name="minimumSize">
                <size>
                 <width>0</width>
                 <height>25</height>
                </size>
               </property>
               <property name="maximumSize">
                <size>
                 <width>16777215</width>
                 <height>25</height>
                </size>
               </property>
               <property name="text">
                <string>MEGAsync is currently disabled</string>
               </property>
               <property name="alignment">
                <set>Qt::AlignCenter</set>
               </property>
               <property name="wordWrap">
                <bool>true</bool>
               </property>
>>>>>>> 5ff1bdf5
              </widget>
             </item>
             <item>
              <widget class="QWidget" name="widget" native="true">
               <layout class="QVBoxLayout" name="verticalLayout_6">
                <property name="spacing">
                 <number>0</number>
                </property>
                <property name="leftMargin">
                 <number>12</number>
                </property>
                <property name="topMargin">
                 <number>0</number>
                </property>
                <property name="rightMargin">
                 <number>12</number>
                </property>
                <property name="bottomMargin">
                 <number>0</number>
                </property>
                <item>
                 <widget class="QLabel" name="lDescDisabled">
                  <property name="text">
                   <string>Your account has exceeded its allowed space quota.[A]Upgrade[/A]and keep enjoying secure, end-to-end encrypted storage.</string>
                  </property>
                  <property name="textFormat">
                   <enum>Qt::AutoText</enum>
                  </property>
                  <property name="alignment">
                   <set>Qt::AlignCenter</set>
                  </property>
                  <property name="wordWrap">
                   <bool>true</bool>
                  </property>
                 </widget>
                </item>
               </layout>
              </widget>
             </item>
            </layout>
           </widget>
          </widget>
         </item>
        </layout>
       </widget>
      </item>
     </layout>
    </widget>
   </item>
   <item>
    <widget class="QWidget" name="wContainerBottom" native="true">
     <property name="minimumSize">
      <size>
       <width>0</width>
<<<<<<< HEAD
       <height>122</height>
=======
       <height>127</height>
>>>>>>> 5ff1bdf5
      </size>
     </property>
     <property name="maximumSize">
      <size>
       <width>16777215</width>
<<<<<<< HEAD
       <height>122</height>
=======
       <height>127</height>
>>>>>>> 5ff1bdf5
      </size>
     </property>
     <layout class="QVBoxLayout" name="verticalLayout">
      <property name="spacing">
       <number>0</number>
      </property>
      <property name="leftMargin">
       <number>0</number>
      </property>
      <property name="topMargin">
       <number>0</number>
      </property>
      <property name="rightMargin">
       <number>0</number>
      </property>
      <property name="bottomMargin">
       <number>0</number>
      </property>
      <item>
       <widget class="QWidget" name="wDots" native="true">
        <property name="minimumSize">
         <size>
          <width>0</width>
<<<<<<< HEAD
          <height>20</height>
=======
          <height>10</height>
>>>>>>> 5ff1bdf5
         </size>
        </property>
        <property name="maximumSize">
         <size>
          <width>16777215</width>
<<<<<<< HEAD
          <height>20</height>
=======
          <height>10</height>
>>>>>>> 5ff1bdf5
         </size>
        </property>
        <layout class="QHBoxLayout" name="horizontalLayout_3">
         <property name="spacing">
<<<<<<< HEAD
          <number>5</number>
=======
          <number>6</number>
>>>>>>> 5ff1bdf5
         </property>
         <property name="leftMargin">
          <number>0</number>
         </property>
         <property name="topMargin">
          <number>0</number>
         </property>
         <property name="rightMargin">
          <number>0</number>
         </property>
         <property name="bottomMargin">
          <number>0</number>
         </property>
         <item>
          <spacer name="horizontalSpacer_4">
           <property name="orientation">
            <enum>Qt::Horizontal</enum>
           </property>
           <property name="sizeHint" stdset="0">
            <size>
             <width>168</width>
             <height>5</height>
            </size>
           </property>
          </spacer>
         </item>
         <item>
          <widget class="QPushButton" name="bDotUsedStorage">
           <property name="minimumSize">
            <size>
<<<<<<< HEAD
             <width>16</width>
             <height>16</height>
=======
             <width>6</width>
             <height>6</height>
>>>>>>> 5ff1bdf5
            </size>
           </property>
           <property name="maximumSize">
            <size>
<<<<<<< HEAD
             <width>16</width>
             <height>16</height>
=======
             <width>6</width>
             <height>6</height>
>>>>>>> 5ff1bdf5
            </size>
           </property>
           <property name="text">
            <string/>
           </property>
           <property name="icon">
            <iconset resource="../Resources_win.qrc">
<<<<<<< HEAD
             <normaloff>:/images/empty_dot.png</normaloff>:/images/empty_dot.png</iconset>
=======
             <normaloff>:/images/Nav_Dot_inactive.png</normaloff>
             <normalon>:/images/Nav_Dot_inactive.png</normalon>
             <disabledoff>:/images/Nav_Dot_inactive.png</disabledoff>
             <disabledon>:/images/Nav_Dot_inactive.png</disabledon>
             <activeoff>:/images/Nav_Dot_inactive.png</activeoff>
             <activeon>:/images/Nav_Dot_inactive.png</activeon>
             <selectedoff>:/images/Nav_Dot_inactive.png</selectedoff>
             <selectedon>:/images/Nav_Dot_inactive.png</selectedon>:/images/Nav_Dot_inactive.png</iconset>
           </property>
           <property name="iconSize">
            <size>
             <width>6</width>
             <height>6</height>
            </size>
>>>>>>> 5ff1bdf5
           </property>
          </widget>
         </item>
         <item>
          <widget class="QPushButton" name="bDotUsedQuota">
           <property name="minimumSize">
            <size>
<<<<<<< HEAD
             <width>16</width>
             <height>16</height>
=======
             <width>6</width>
             <height>6</height>
>>>>>>> 5ff1bdf5
            </size>
           </property>
           <property name="maximumSize">
            <size>
<<<<<<< HEAD
             <width>16</width>
             <height>16</height>
=======
             <width>6</width>
             <height>6</height>
>>>>>>> 5ff1bdf5
            </size>
           </property>
           <property name="text">
            <string/>
<<<<<<< HEAD
=======
           </property>
           <property name="icon">
            <iconset resource="../Resources_win.qrc">
             <normaloff>:/images/Nav_Dot_inactive.png</normaloff>:/images/Nav_Dot_inactive.png</iconset>
>>>>>>> 5ff1bdf5
           </property>
           <property name="icon">
            <iconset resource="../Resources_win.qrc">
             <normaloff>:/images/empty_dot.png</normaloff>:/images/empty_dot.png</iconset>
           </property>
          </widget>
         </item>
         <item>
          <spacer name="horizontalSpacer_3">
           <property name="orientation">
            <enum>Qt::Horizontal</enum>
           </property>
           <property name="sizeHint" stdset="0">
            <size>
<<<<<<< HEAD
             <width>168</width>
             <height>5</height>
            </size>
           </property>
          </spacer>
=======
             <width>6</width>
             <height>6</height>
            </size>
           </property>
          </widget>
>>>>>>> 5ff1bdf5
         </item>
         <item>
          <spacer name="horizontalSpacer_3">
           <property name="orientation">
            <enum>Qt::Horizontal</enum>
           </property>
           <property name="sizeHint" stdset="0">
            <size>
             <width>168</width>
             <height>5</height>
            </size>
           </property>
          </spacer>
         </item>
        </layout>
       </widget>
      </item>
      <item>
       <widget class="QWidget" name="wUsageContainer" native="true">
        <property name="minimumSize">
         <size>
          <width>0</width>
          <height>40</height>
         </size>
        </property>
        <property name="maximumSize">
         <size>
          <width>16777215</width>
          <height>40</height>
         </size>
        </property>
        <layout class="QVBoxLayout" name="verticalLayout_11">
         <property name="spacing">
          <number>0</number>
         </property>
         <property name="leftMargin">
          <number>0</number>
         </property>
         <property name="topMargin">
          <number>0</number>
         </property>
         <property name="rightMargin">
          <number>0</number>
         </property>
         <property name="bottomMargin">
          <number>0</number>
         </property>
         <item>
          <widget class="QStackedWidget" name="sUsedData">
           <property name="minimumSize">
            <size>
             <width>0</width>
             <height>40</height>
            </size>
           </property>
           <property name="maximumSize">
            <size>
             <width>16777215</width>
             <height>40</height>
            </size>
           </property>
           <property name="currentIndex">
            <number>0</number>
           </property>
           <widget class="QWidget" name="pStorage">
            <layout class="QVBoxLayout" name="verticalLayout_9">
             <property name="spacing">
              <number>0</number>
             </property>
             <property name="leftMargin">
              <number>0</number>
             </property>
             <property name="topMargin">
              <number>0</number>
             </property>
             <property name="rightMargin">
              <number>0</number>
             </property>
             <property name="bottomMargin">
              <number>0</number>
             </property>
             <item>
              <widget class="QWidget" name="wUsage" native="true">
               <property name="sizePolicy">
                <sizepolicy hsizetype="Preferred" vsizetype="Preferred">
                 <horstretch>0</horstretch>
                 <verstretch>0</verstretch>
                </sizepolicy>
               </property>
               <property name="minimumSize">
                <size>
                 <width>0</width>
                 <height>40</height>
                </size>
               </property>
               <property name="maximumSize">
                <size>
                 <width>16777215</width>
                 <height>40</height>
                </size>
               </property>
               <property name="styleSheet">
                <string notr="true"/>
               </property>
               <layout class="QVBoxLayout" name="verticalLayout_3">
                <property name="spacing">
<<<<<<< HEAD
                 <number>0</number>
                </property>
                <property name="leftMargin">
                 <number>19</number>
=======
                 <number>2</number>
                </property>
                <property name="leftMargin">
                 <number>16</number>
>>>>>>> 5ff1bdf5
                </property>
                <property name="topMargin">
                 <number>0</number>
                </property>
                <property name="rightMargin">
<<<<<<< HEAD
                 <number>19</number>
=======
                 <number>16</number>
>>>>>>> 5ff1bdf5
                </property>
                <property name="bottomMargin">
                 <number>0</number>
                </property>
                <item>
                 <widget class="QWidget" name="widget_8" native="true">
                  <property name="sizePolicy">
                   <sizepolicy hsizetype="Minimum" vsizetype="Preferred">
                    <horstretch>0</horstretch>
                    <verstretch>0</verstretch>
                   </sizepolicy>
                  </property>
                  <property name="minimumSize">
                   <size>
<<<<<<< HEAD
                    <width>0</width>
=======
                    <width>368</width>
>>>>>>> 5ff1bdf5
                    <height>20</height>
                   </size>
                  </property>
                  <property name="maximumSize">
                   <size>
<<<<<<< HEAD
                    <width>362</width>
=======
                    <width>368</width>
>>>>>>> 5ff1bdf5
                    <height>20</height>
                   </size>
                  </property>
                  <layout class="QHBoxLayout" name="horizontalLayout_4">
                   <property name="spacing">
                    <number>0</number>
                   </property>
                   <property name="leftMargin">
                    <number>0</number>
                   </property>
                   <property name="topMargin">
                    <number>0</number>
                   </property>
                   <property name="rightMargin">
<<<<<<< HEAD
                    <number>1</number>
=======
                    <number>0</number>
>>>>>>> 5ff1bdf5
                   </property>
                   <property name="bottomMargin">
                    <number>0</number>
                   </property>
                   <item>
                    <widget class="QLabel" name="lTotalUsedStorage">
                     <property name="sizePolicy">
                      <sizepolicy hsizetype="Preferred" vsizetype="Preferred">
                       <horstretch>0</horstretch>
                       <verstretch>0</verstretch>
                      </sizepolicy>
                     </property>
                     <property name="minimumSize">
                      <size>
                       <width>0</width>
                       <height>20</height>
                      </size>
                     </property>
                     <property name="maximumSize">
                      <size>
                       <width>16777215</width>
                       <height>20</height>
                      </size>
                     </property>
                     <property name="focusPolicy">
                      <enum>Qt::StrongFocus</enum>
                     </property>
                     <property name="styleSheet">
                      <string notr="true"/>
                     </property>
                     <property name="text">
                      <string>USED SPACE: Data temporarily unavailable</string>
                     </property>
                     <property name="alignment">
                      <set>Qt::AlignLeading|Qt::AlignLeft|Qt::AlignTop</set>
                     </property>
                    </widget>
                   </item>
                   <item>
                    <widget class="QLabel" name="lPercentageUsedStorage">
                     <property name="sizePolicy">
                      <sizepolicy hsizetype="Preferred" vsizetype="Preferred">
                       <horstretch>0</horstretch>
                       <verstretch>0</verstretch>
                      </sizepolicy>
                     </property>
                     <property name="minimumSize">
                      <size>
                       <width>0</width>
                       <height>20</height>
                      </size>
                     </property>
                     <property name="maximumSize">
                      <size>
                       <width>16777215</width>
                       <height>20</height>
                      </size>
                     </property>
                     <property name="focusPolicy">
                      <enum>Qt::StrongFocus</enum>
                     </property>
                     <property name="styleSheet">
                      <string notr="true"/>
                     </property>
                     <property name="text">
                      <string/>
                     </property>
                     <property name="alignment">
                      <set>Qt::AlignRight|Qt::AlignTop|Qt::AlignTrailing</set>
                     </property>
                    </widget>
                   </item>
                  </layout>
                 </widget>
                </item>
                <item>
                 <widget class="QProgressBar" name="pUsageStorage">
                  <property name="sizePolicy">
                   <sizepolicy hsizetype="Preferred" vsizetype="Preferred">
                    <horstretch>0</horstretch>
                    <verstretch>0</verstretch>
                   </sizepolicy>
                  </property>
                  <property name="minimumSize">
                   <size>
<<<<<<< HEAD
                    <width>362</width>
=======
                    <width>368</width>
>>>>>>> 5ff1bdf5
                    <height>8</height>
                   </size>
                  </property>
                  <property name="maximumSize">
                   <size>
<<<<<<< HEAD
                    <width>362</width>
                    <height>8</height>
                   </size>
                  </property>
=======
                    <width>368</width>
                    <height>8</height>
                   </size>
                  </property>
                  <property name="cursor">
                   <cursorShape>PointingHandCursor</cursorShape>
                  </property>
                  <property name="styleSheet">
                   <string notr="true"/>
                  </property>
>>>>>>> 5ff1bdf5
                  <property name="value">
                   <number>18</number>
                  </property>
                  <property name="format">
                   <string/>
                  </property>
                 </widget>
                </item>
               </layout>
              </widget>
             </item>
            </layout>
           </widget>
           <widget class="QWidget" name="pQuota">
            <layout class="QVBoxLayout" name="verticalLayout_10">
             <property name="spacing">
              <number>0</number>
             </property>
             <property name="leftMargin">
              <number>0</number>
             </property>
             <property name="topMargin">
              <number>0</number>
             </property>
             <property name="rightMargin">
              <number>0</number>
             </property>
             <property name="bottomMargin">
              <number>0</number>
             </property>
             <item>
              <widget class="QWidget" name="wUsage_2" native="true">
               <property name="sizePolicy">
                <sizepolicy hsizetype="Preferred" vsizetype="Preferred">
                 <horstretch>0</horstretch>
                 <verstretch>0</verstretch>
                </sizepolicy>
               </property>
               <property name="minimumSize">
                <size>
                 <width>0</width>
                 <height>40</height>
                </size>
               </property>
               <property name="maximumSize">
                <size>
                 <width>16777215</width>
                 <height>40</height>
                </size>
               </property>
               <property name="styleSheet">
                <string notr="true"/>
               </property>
               <layout class="QVBoxLayout" name="verticalLayout_7">
                <property name="spacing">
<<<<<<< HEAD
                 <number>0</number>
                </property>
                <property name="leftMargin">
                 <number>19</number>
=======
                 <number>2</number>
                </property>
                <property name="leftMargin">
                 <number>16</number>
>>>>>>> 5ff1bdf5
                </property>
                <property name="topMargin">
                 <number>0</number>
                </property>
                <property name="rightMargin">
<<<<<<< HEAD
                 <number>19</number>
=======
                 <number>16</number>
>>>>>>> 5ff1bdf5
                </property>
                <property name="bottomMargin">
                 <number>0</number>
                </property>
                <item>
                 <widget class="QWidget" name="widget_9" native="true">
                  <property name="sizePolicy">
                   <sizepolicy hsizetype="Minimum" vsizetype="Preferred">
                    <horstretch>0</horstretch>
                    <verstretch>0</verstretch>
                   </sizepolicy>
                  </property>
                  <property name="minimumSize">
                   <size>
<<<<<<< HEAD
                    <width>0</width>
=======
                    <width>368</width>
>>>>>>> 5ff1bdf5
                    <height>20</height>
                   </size>
                  </property>
                  <property name="maximumSize">
                   <size>
<<<<<<< HEAD
                    <width>362</width>
=======
                    <width>368</width>
>>>>>>> 5ff1bdf5
                    <height>20</height>
                   </size>
                  </property>
                  <layout class="QHBoxLayout" name="horizontalLayout_7">
                   <property name="spacing">
                    <number>0</number>
                   </property>
                   <property name="leftMargin">
                    <number>0</number>
                   </property>
                   <property name="topMargin">
                    <number>0</number>
                   </property>
                   <property name="rightMargin">
<<<<<<< HEAD
                    <number>1</number>
=======
                    <number>0</number>
>>>>>>> 5ff1bdf5
                   </property>
                   <property name="bottomMargin">
                    <number>0</number>
                   </property>
                   <item>
                    <widget class="QLabel" name="lTotalUsedQuota">
                     <property name="sizePolicy">
                      <sizepolicy hsizetype="Preferred" vsizetype="Preferred">
                       <horstretch>0</horstretch>
                       <verstretch>0</verstretch>
                      </sizepolicy>
                     </property>
                     <property name="minimumSize">
                      <size>
                       <width>0</width>
                       <height>20</height>
                      </size>
                     </property>
                     <property name="maximumSize">
                      <size>
                       <width>16777215</width>
                       <height>20</height>
                      </size>
                     </property>
                     <property name="focusPolicy">
                      <enum>Qt::StrongFocus</enum>
                     </property>
                     <property name="styleSheet">
                      <string notr="true">#lTotalUsed
{
font: &quot;Helvetica&quot;;
font-size: 12px;
font-weight: normal;
color: #333333;
}</string>
                     </property>
                     <property name="text">
                      <string>USED BANDWIDTH: Data temporarily unavailable</string>
                     </property>
                     <property name="alignment">
                      <set>Qt::AlignLeading|Qt::AlignLeft|Qt::AlignTop</set>
                     </property>
                    </widget>
                   </item>
                   <item>
                    <widget class="QLabel" name="lPercentageUsedQuota">
                     <property name="sizePolicy">
                      <sizepolicy hsizetype="Preferred" vsizetype="Preferred">
                       <horstretch>0</horstretch>
                       <verstretch>0</verstretch>
                      </sizepolicy>
                     </property>
                     <property name="minimumSize">
                      <size>
                       <width>0</width>
                       <height>20</height>
                      </size>
                     </property>
                     <property name="maximumSize">
                      <size>
                       <width>16777215</width>
                       <height>20</height>
                      </size>
                     </property>
                     <property name="focusPolicy">
                      <enum>Qt::StrongFocus</enum>
                     </property>
                     <property name="styleSheet">
                      <string notr="true">#lPercentageUsed
{
font: &quot;Helvetica&quot;;
font-size: 12px;
font-weight: normal;
color: #333333;
}
</string>
                     </property>
                     <property name="text">
                      <string/>
                     </property>
                     <property name="alignment">
                      <set>Qt::AlignRight|Qt::AlignTop|Qt::AlignTrailing</set>
                     </property>
                    </widget>
                   </item>
                  </layout>
                 </widget>
                </item>
                <item>
                 <widget class="QProgressBar" name="pUsageQuota">
                  <property name="sizePolicy">
                   <sizepolicy hsizetype="Preferred" vsizetype="Preferred">
                    <horstretch>0</horstretch>
                    <verstretch>0</verstretch>
                   </sizepolicy>
                  </property>
                  <property name="minimumSize">
                   <size>
<<<<<<< HEAD
                    <width>362</width>
=======
                    <width>368</width>
>>>>>>> 5ff1bdf5
                    <height>8</height>
                   </size>
                  </property>
                  <property name="maximumSize">
                   <size>
<<<<<<< HEAD
                    <width>362</width>
=======
                    <width>368</width>
>>>>>>> 5ff1bdf5
                    <height>8</height>
                   </size>
                  </property>
                  <property name="value">
                   <number>12</number>
                  </property>
                  <property name="format">
                   <string/>
                  </property>
                 </widget>
                </item>
               </layout>
              </widget>
             </item>
            </layout>
           </widget>
          </widget>
         </item>
        </layout>
       </widget>
      </item>
      <item>
       <widget class="QWidget" name="wBottom" native="true">
        <property name="minimumSize">
         <size>
          <width>0</width>
          <height>45</height>
         </size>
        </property>
        <property name="maximumSize">
         <size>
          <width>16777215</width>
          <height>45</height>
         </size>
        </property>
        <layout class="QHBoxLayout" name="horizontalLayout_2">
         <property name="spacing">
          <number>0</number>
         </property>
         <property name="leftMargin">
          <number>17</number>
         </property>
         <property name="topMargin">
          <number>0</number>
         </property>
         <property name="rightMargin">
<<<<<<< HEAD
          <number>19</number>
=======
          <number>17</number>
>>>>>>> 5ff1bdf5
         </property>
         <property name="bottomMargin">
          <number>0</number>
         </property>
         <item>
          <widget class="QPushButton" name="bSyncFolder">
           <property name="minimumSize">
            <size>
             <width>0</width>
             <height>32</height>
            </size>
           </property>
           <property name="maximumSize">
            <size>
             <width>16777215</width>
             <height>32</height>
            </size>
           </property>
<<<<<<< HEAD
=======
           <property name="cursor">
            <cursorShape>PointingHandCursor</cursorShape>
           </property>
           <property name="mouseTracking">
            <bool>false</bool>
           </property>
>>>>>>> 5ff1bdf5
           <property name="styleSheet">
            <string notr="true"/>
           </property>
           <property name="text">
            <string>Syncs</string>
<<<<<<< HEAD
           </property>
           <property name="icon">
            <iconset resource="../Resources_win.qrc">
             <normaloff>:/images/sync_item_ico.png</normaloff>:/images/sync_item_ico.png</iconset>
           </property>
           <property name="iconSize">
            <size>
             <width>32</width>
             <height>32</height>
            </size>
           </property>
=======
           </property>
           <property name="icon">
            <iconset resource="../Resources_win.qrc">
             <normaloff>:/images/ico_syncs.png</normaloff>:/images/ico_syncs.png</iconset>
           </property>
           <property name="iconSize">
            <size>
             <width>18</width>
             <height>16</height>
            </size>
           </property>
>>>>>>> 5ff1bdf5
           <property name="flat">
            <bool>true</bool>
           </property>
          </widget>
         </item>
         <item>
          <spacer name="horizontalSpacer">
           <property name="orientation">
            <enum>Qt::Horizontal</enum>
           </property>
           <property name="sizeHint" stdset="0">
            <size>
             <width>40</width>
             <height>20</height>
            </size>
           </property>
          </spacer>
         </item>
         <item>
          <widget class="QPushButton" name="bUpgrade">
           <property name="minimumSize">
            <size>
             <width>0</width>
             <height>32</height>
            </size>
           </property>
           <property name="maximumSize">
            <size>
             <width>16777215</width>
             <height>32</height>
            </size>
           </property>
           <property name="cursor">
            <cursorShape>PointingHandCursor</cursorShape>
           </property>
           <property name="mouseTracking">
            <bool>false</bool>
           </property>
           <property name="styleSheet">
            <string notr="true"/>
           </property>
           <property name="text">
            <string>Upgrade to PRO</string>
           </property>
           <property name="flat">
            <bool>true</bool>
           </property>
          </widget>
         </item>
        </layout>
       </widget>
      </item>
     </layout>
    </widget>
   </item>
  </layout>
 </widget>
 <customwidgets>
  <customwidget>
   <class>ActiveTransfer</class>
   <extends>QWidget</extends>
   <header>ActiveTransfer.h</header>
   <container>1</container>
  </customwidget>
  <customwidget>
   <class>AvatarWidget</class>
   <extends>QWidget</extends>
   <header location="global">AvatarWidget.h</header>
   <container>1</container>
  </customwidget>
 </customwidgets>
 <tabstops>
  <tabstop>bSettings</tabstop>
  <tabstop>lTotalUsedStorage</tabstop>
  <tabstop>lPercentageUsedStorage</tabstop>
  <tabstop>bSyncFolder</tabstop>
  <tabstop>bUpgrade</tabstop>
  <tabstop>label</tabstop>
 </tabstops>
 <resources>
  <include location="../Resources_win.qrc"/>
 </resources>
 <connections/>
</ui><|MERGE_RESOLUTION|>--- conflicted
+++ resolved
@@ -6,35 +6,20 @@
    <rect>
     <x>0</x>
     <y>0</y>
-<<<<<<< HEAD
-    <width>400</width>
-    <height>372</height>
-=======
     <width>404</width>
     <height>379</height>
->>>>>>> 5ff1bdf5
    </rect>
   </property>
   <property name="minimumSize">
    <size>
-<<<<<<< HEAD
-    <width>400</width>
-    <height>372</height>
-=======
     <width>404</width>
     <height>379</height>
->>>>>>> 5ff1bdf5
    </size>
   </property>
   <property name="maximumSize">
    <size>
-<<<<<<< HEAD
-    <width>414</width>
-    <height>372</height>
-=======
     <width>404</width>
     <height>379</height>
->>>>>>> 5ff1bdf5
    </size>
   </property>
   <property name="windowTitle">
@@ -43,17 +28,10 @@
   <property name="styleSheet">
    <string notr="true">#InfoDialog
 {
-<<<<<<< HEAD
- border: 1px solid  rgb(100, 100, 100);
-}
-
-#bAvatar, #bState, #bDotUsedQuota, #bDotUsedStorage
-=======
     border: 1px solid  rgb(100, 100, 100);
 }
 
 #bAvatar, #bState, #bDotUsedQuota, #bDotUsedStorage, #bMEGAheader
->>>>>>> 5ff1bdf5
 {
 	border: none;
 }
@@ -69,15 +47,6 @@
 
 #wHeader
 {
-<<<<<<< HEAD
-  background-color: qlineargradient(x1: 0, y1: 0, x2: 0, y2: 1,
-                                      stop: 0 #FCFCFC, stop: 1 #FAFAFA);
-}
-
-#wHeader
-{
-=======
->>>>>>> 5ff1bdf5
 border-top-left-radius: 2px;
 border-top-right-radius: 2px;
 }
@@ -86,12 +55,8 @@
 {
 font-family: &quot;Source Sans Pro&quot;;
 font-size: 16px;
-<<<<<<< HEAD
-font-weight: bold;
-=======
 color: rgba(51, 51, 51, 70%);
 padding-bottom: 25px;
->>>>>>> 5ff1bdf5
 }
 
 #sActiveTransfers
@@ -162,16 +127,18 @@
 #wContainerBottom
 {
 background-color: white;
-<<<<<<< HEAD
+border-top: 1px solid rgba(0, 0, 0, 5%);
 }
 
 #pUsageStorage, #pUsageQuota
 {
-	border: none;
+border: 1px solid transparent;
+border-radius: 2px;
 }
 QProgressBar#pUsageStorage
 {
 background-color: #EEEEEE;
+border-radius: 2px;
 }
 
 QProgressBar#pUsageStorage[overquota=true]
@@ -181,27 +148,36 @@
                                                             
 QProgressBar#pUsageStorage::chunk {
 background-color: #666666;
+border-top-left-radius: 2px;
+border-bottom-left-radius: 2px;
+
 }
 
 QProgressBar#pUsageStorage::chunk[overquota=true] {
 background-color: #EB4444;
+border-radius: 2px;
 }
 
 QProgressBar#pUsageQuota
 {
 background-color: #EEEEEE;
+border-radius: 2px;
 }
 
 QProgressBar#pUsageQuota[overquota=true]
 {
 background-color: #EB4444;
+border-radius: 2px;
 }
                                                             
 QProgressBar#pUsageQuota::chunk {
 background-color: #666666;
+border-top-left-radius: 2px;
+border-bottom-left-radius: 2px;
 }
 QProgressBar#pUsageQuota::chunk[overquota=true] {
 background-color: #EB4444;
+border-radius: 2px;
 }
 
 #lHeader
@@ -209,10 +185,10 @@
 	padding-top: 2px;
 }
 
-#lUsername
+#lName
 {
     font-family: &quot;Source Sans Pro&quot;;
-    font-size: 12px;
+    font-size: 14px;
     color: #666666;
     border: none;
 }
@@ -236,93 +212,6 @@
                                       stop: 0 #999999, stop: 1 #aaaaaa);
 }
 
-=======
-border-top: 1px solid rgba(0, 0, 0, 5%);
-}
-
-#pUsageStorage, #pUsageQuota
-{
-border: 1px solid transparent;
-border-radius: 2px;
-}
-QProgressBar#pUsageStorage
-{
-background-color: #EEEEEE;
-border-radius: 2px;
-}
-
-QProgressBar#pUsageStorage[overquota=true]
-{
-background-color: #EB4444;
-}
-                                                            
-QProgressBar#pUsageStorage::chunk {
-background-color: #666666;
-border-top-left-radius: 2px;
-border-bottom-left-radius: 2px;
-
-}
-
-QProgressBar#pUsageStorage::chunk[overquota=true] {
-background-color: #EB4444;
-border-radius: 2px;
-}
-
-QProgressBar#pUsageQuota
-{
-background-color: #EEEEEE;
-border-radius: 2px;
-}
-
-QProgressBar#pUsageQuota[overquota=true]
-{
-background-color: #EB4444;
-border-radius: 2px;
-}
-                                                            
-QProgressBar#pUsageQuota::chunk {
-background-color: #666666;
-border-top-left-radius: 2px;
-border-bottom-left-radius: 2px;
-}
-QProgressBar#pUsageQuota::chunk[overquota=true] {
-background-color: #EB4444;
-border-radius: 2px;
-}
-
-#lHeader
-{
-	padding-top: 2px;
-}
-
-#lName
-{
-    font-family: &quot;Source Sans Pro&quot;;
-    font-size: 14px;
-    color: #666666;
-    border: none;
-}
-
-#bUpgrade[overquota=true]
-{
- background-color: qlineargradient(x1: 0, y1: 0, x2: 0, y2: 1,
-                                      stop: 0 #999999, stop: 1 #aaaaaa);
- border-radius: 3px;
- border: 1px solid rgba(0, 0, 0, 45%);
- padding: 7px 12px 7px 6px;
- font-family: &quot;Source Sans Pro&quot;;
- font-size: 13px;
- color: #ffffff;
-}
-#bUpgrade::hover[overquota=true]
-{
-  border: 1px solid rgba(0, 0, 0, 60%);
-  border-radius: 3px;
-  background-color: qlineargradient(x1: 0, y1: 0, x2: 0, y2: 1,
-                                      stop: 0 #999999, stop: 1 #aaaaaa);
-}
-
->>>>>>> 5ff1bdf5
 #bUpgrade::pressed[overquota=true]
 {
   border: 1px solid rgba(0, 0, 0, 60%);
@@ -336,11 +225,7 @@
                                       stop: 0 #ffffff, stop: 1 #fafafa);
  border-radius: 3px;
  border: 1px solid rgba(0, 0, 0, 5%);
-<<<<<<< HEAD
- padding: 7px 12px 7px 6px;
-=======
  padding: 7px 12px 7px 12px;
->>>>>>> 5ff1bdf5
  font-family: &quot;Source Sans Pro&quot;;
  font-size: 13px;
  color: #777777;
@@ -409,8 +294,6 @@
    </property>
    <item>
     <widget class="QWidget" name="wContainerHeader" native="true">
-<<<<<<< HEAD
-=======
      <property name="styleSheet">
       <string notr="true">#wContainerHeader
 {
@@ -418,7 +301,6 @@
                                     stop: 0 #FCFCFC, stop: 1 #F7F7F7);
 }</string>
      </property>
->>>>>>> 5ff1bdf5
      <layout class="QVBoxLayout" name="verticalLayout_5">
       <property name="spacing">
        <number>0</number>
@@ -440,22 +322,12 @@
         <property name="minimumSize">
          <size>
           <width>0</width>
-<<<<<<< HEAD
-          <height>57</height>
-=======
           <height>60</height>
->>>>>>> 5ff1bdf5
          </size>
         </property>
         <property name="maximumSize">
          <size>
           <width>16777215</width>
-<<<<<<< HEAD
-          <height>57</height>
-         </size>
-        </property>
-        <layout class="QHBoxLayout" name="horizontalLayout">
-=======
           <height>60</height>
          </size>
         </property>
@@ -466,7 +338,6 @@
          <property name="spacing">
           <number>20</number>
          </property>
->>>>>>> 5ff1bdf5
          <property name="leftMargin">
           <number>18</number>
          </property>
@@ -477,69 +348,26 @@
           <widget class="AvatarWidget" name="bAvatar" native="true">
            <property name="minimumSize">
             <size>
-<<<<<<< HEAD
-             <width>30</width>
-             <height>30</height>
-=======
              <width>34</width>
              <height>34</height>
->>>>>>> 5ff1bdf5
             </size>
            </property>
            <property name="maximumSize">
             <size>
-<<<<<<< HEAD
-             <width>30</width>
-             <height>30</height>
-=======
              <width>34</width>
              <height>34</height>
->>>>>>> 5ff1bdf5
-            </size>
-           </property>
-          </widget>
-         </item>
-         <item>
-<<<<<<< HEAD
-          <widget class="QPushButton" name="bState">
-           <property name="minimumSize">
-            <size>
-             <width>8</width>
-             <height>8</height>
-            </size>
-           </property>
-           <property name="maximumSize">
-            <size>
-             <width>8</width>
-             <height>8</height>
-            </size>
-           </property>
-           <property name="text">
-            <string/>
-           </property>
-           <property name="icon">
-            <iconset resource="../Resources_win.qrc">
-             <normaloff>:/images/streaming_on_icon.png</normaloff>:/images/streaming_on_icon.png</iconset>
-           </property>
-           <property name="iconSize">
-            <size>
-             <width>8</width>
-             <height>8</height>
             </size>
            </property>
           </widget>
          </item>
          <item>
           <widget class="QLabel" name="lName">
-=======
-          <widget class="QLabel" name="lName">
            <property name="maximumSize">
             <size>
              <width>200</width>
              <height>16777215</height>
             </size>
            </property>
->>>>>>> 5ff1bdf5
            <property name="text">
             <string/>
            </property>
@@ -557,60 +385,6 @@
             </size>
            </property>
           </spacer>
-         </item>
-         <item>
-<<<<<<< HEAD
-          <widget class="QPushButton" name="bChats">
-=======
-          <widget class="QPushButton" name="bTransferManager">
->>>>>>> 5ff1bdf5
-           <property name="sizePolicy">
-            <sizepolicy hsizetype="Maximum" vsizetype="Maximum">
-             <horstretch>0</horstretch>
-             <verstretch>0</verstretch>
-            </sizepolicy>
-           </property>
-           <property name="minimumSize">
-            <size>
-<<<<<<< HEAD
-             <width>0</width>
-             <height>0</height>
-=======
-             <width>24</width>
-             <height>24</height>
->>>>>>> 5ff1bdf5
-            </size>
-           </property>
-           <property name="maximumSize">
-            <size>
-<<<<<<< HEAD
-             <width>16777215</width>
-             <height>16777215</height>
-            </size>
-           </property>
-           <property name="styleSheet">
-            <string notr="true">border: none;
-margin-top:-1px;
-
-
-</string>
-           </property>
-           <property name="text">
-            <string/>
-           </property>
-           <property name="iconSize">
-            <size>
-=======
->>>>>>> 5ff1bdf5
-             <width>24</width>
-             <height>24</height>
-            </size>
-           </property>
-<<<<<<< HEAD
-           <property name="flat">
-            <bool>true</bool>
-           </property>
-          </widget>
          </item>
          <item>
           <widget class="QPushButton" name="bTransferManager">
@@ -622,28 +396,21 @@
            </property>
            <property name="minimumSize">
             <size>
-             <width>0</width>
-             <height>0</height>
+             <width>24</width>
+             <height>24</height>
             </size>
            </property>
            <property name="maximumSize">
             <size>
-             <width>16777215</width>
-             <height>16777215</height>
-            </size>
+             <width>24</width>
+             <height>24</height>
+            </size>
+           </property>
+           <property name="cursor">
+            <cursorShape>PointingHandCursor</cursorShape>
            </property>
            <property name="styleSheet">
             <string notr="true">border: none;
-margin-top:-1px;
-
-
-=======
-           <property name="cursor">
-            <cursorShape>PointingHandCursor</cursorShape>
-           </property>
-           <property name="styleSheet">
-            <string notr="true">border: none;
->>>>>>> 5ff1bdf5
 </string>
            </property>
            <property name="text">
@@ -674,28 +441,12 @@
            </property>
            <property name="minimumSize">
             <size>
-<<<<<<< HEAD
-             <width>0</width>
-             <height>0</height>
-=======
              <width>24</width>
              <height>24</height>
->>>>>>> 5ff1bdf5
             </size>
            </property>
            <property name="maximumSize">
             <size>
-<<<<<<< HEAD
-             <width>16777215</width>
-             <height>16777215</height>
-            </size>
-           </property>
-           <property name="styleSheet">
-            <string notr="true">border: none;
-margin-top:-1px;
-
-
-=======
              <width>24</width>
              <height>24</height>
             </size>
@@ -706,7 +457,6 @@
            <property name="styleSheet">
             <string notr="true">border: none;
 margin-top: -1px;
->>>>>>> 5ff1bdf5
 </string>
            </property>
            <property name="text">
@@ -733,12 +483,7 @@
       <item>
        <widget class="QWidget" name="wActiveTransfersContainer" native="true">
         <property name="styleSheet">
-<<<<<<< HEAD
-         <string notr="true">background-color: qlineargradient(x1: 0, y1: 0, x2: 0, y2: 1,
-                                      stop: 0 #FAFAFA, stop: 1 #F7F7F7);</string>
-=======
          <string notr="true"/>
->>>>>>> 5ff1bdf5
         </property>
         <layout class="QHBoxLayout" name="horizontalLayout_8">
          <property name="spacing">
@@ -774,11 +519,7 @@
             <string notr="true"/>
            </property>
            <property name="currentIndex">
-<<<<<<< HEAD
-            <number>2</number>
-=======
             <number>0</number>
->>>>>>> 5ff1bdf5
            </property>
            <widget class="QWidget" name="pUpdated">
             <property name="minimumSize">
@@ -832,21 +573,12 @@
                </property>
                <property name="icon">
                 <iconset resource="../Resources_win.qrc">
-<<<<<<< HEAD
-                 <normaloff>:/images/tray_updated_large_ico.png</normaloff>:/images/tray_updated_large_ico.png</iconset>
-               </property>
-               <property name="iconSize">
-                <size>
-                 <width>64</width>
-                 <height>64</height>
-=======
                  <normaloff>:/images/empty_upToDate.png</normaloff>:/images/empty_upToDate.png</iconset>
                </property>
                <property name="iconSize">
                 <size>
                  <width>36</width>
                  <height>36</height>
->>>>>>> 5ff1bdf5
                 </size>
                </property>
                <property name="default">
@@ -877,27 +609,8 @@
                  <height>50</height>
                 </size>
                </property>
-               <property name="font">
-                <font>
-                 <pointsize>-1</pointsize>
-                 <weight>50</weight>
-                 <italic>false</italic>
-                 <bold>false</bold>
-                </font>
-               </property>
                <property name="styleSheet">
-<<<<<<< HEAD
-                <string notr="true">#lSyncUpdated
-{
-font: &quot;Helvetica&quot;;
-font-size: 20px;
-font-weight: normal;
-color: #999999;
-padding-bottom: 25px;
-}</string>
-=======
                 <string notr="true"/>
->>>>>>> 5ff1bdf5
                </property>
                <property name="text">
                 <string>MEGAsync is starting</string>
@@ -959,7 +672,6 @@
              </property>
              <item>
               <widget class="QWidget" name="wTransfers" native="true">
-<<<<<<< HEAD
                <property name="minimumSize">
                 <size>
                  <width>400</width>
@@ -968,338 +680,6 @@
                </property>
                <property name="maximumSize">
                 <size>
-                 <width>400</width>
-                 <height>190</height>
-                </size>
-               </property>
-               <widget class="ActiveTransfer" name="wTransfer1" native="true">
-                <property name="geometry">
-                 <rect>
-                  <x>0</x>
-                  <y>5</y>
-                  <width>400</width>
-                  <height>60</height>
-                 </rect>
-                </property>
-                <property name="minimumSize">
-                 <size>
-                  <width>400</width>
-                  <height>60</height>
-                 </size>
-                </property>
-                <property name="maximumSize">
-                 <size>
-                  <width>400</width>
-                  <height>60</height>
-                 </size>
-                </property>
-               </widget>
-               <widget class="ActiveTransfer" name="wTransfer2" native="true">
-                <property name="geometry">
-                 <rect>
-                  <x>0</x>
-                  <y>100</y>
-                  <width>400</width>
-                  <height>60</height>
-                 </rect>
-                </property>
-                <property name="minimumSize">
-                 <size>
-                  <width>400</width>
-                  <height>60</height>
-                 </size>
-                </property>
-                <property name="maximumSize">
-                 <size>
-                  <width>400</width>
-                  <height>60</height>
-                 </size>
-                </property>
-               </widget>
-               <widget class="QWidget" name="wDownloadDesc" native="true">
-                <property name="geometry">
-                 <rect>
-                  <x>0</x>
-                  <y>65</y>
-                  <width>400</width>
-                  <height>35</height>
-                 </rect>
-                </property>
-                <layout class="QHBoxLayout" name="horizontalLayout_5" stretch="1,0,0,0">
-                 <property name="spacing">
-                  <number>10</number>
-                 </property>
-                 <property name="leftMargin">
-                  <number>20</number>
-                 </property>
-                 <property name="topMargin">
-                  <number>0</number>
-                 </property>
-                 <property name="rightMargin">
-                  <number>15</number>
-                 </property>
-                 <property name="bottomMargin">
-                  <number>0</number>
-                 </property>
-                 <item>
-                  <widget class="QLabel" name="lDownloads">
-                   <property name="styleSheet">
-                    <string notr="true"/>
-                   </property>
-                   <property name="text">
-                    <string/>
-                   </property>
-                  </widget>
-                 </item>
-                 <item>
-                  <spacer name="horizontalSpacer_5">
-                   <property name="orientation">
-                    <enum>Qt::Horizontal</enum>
-                   </property>
-                   <property name="sizeHint" stdset="0">
-                    <size>
-                     <width>150</width>
-                     <height>20</height>
-                    </size>
-                   </property>
-                  </spacer>
-                 </item>
-                 <item>
-                  <widget class="QPushButton" name="bClockDown">
-                   <property name="sizePolicy">
-                    <sizepolicy hsizetype="Maximum" vsizetype="Minimum">
-                     <horstretch>0</horstretch>
-                     <verstretch>0</verstretch>
-                    </sizepolicy>
-                   </property>
-                   <property name="minimumSize">
-                    <size>
-                     <width>24</width>
-                     <height>24</height>
-                    </size>
-                   </property>
-                   <property name="maximumSize">
-                    <size>
-                     <width>24</width>
-                     <height>24</height>
-                    </size>
-                   </property>
-                   <property name="focusPolicy">
-                    <enum>Qt::NoFocus</enum>
-                   </property>
-                   <property name="text">
-                    <string/>
-                   </property>
-                   <property name="icon">
-                    <iconset resource="../Resources_win.qrc">
-                     <normaloff>:/images/clock_ico.png</normaloff>:/images/clock_ico.png</iconset>
-                   </property>
-                   <property name="iconSize">
-                    <size>
-                     <width>24</width>
-                     <height>24</height>
-                    </size>
-                   </property>
-                   <property name="flat">
-                    <bool>true</bool>
-                   </property>
-                  </widget>
-                 </item>
-                 <item>
-                  <widget class="QLabel" name="lRemainingTimeD">
-                   <property name="minimumSize">
-                    <size>
-                     <width>60</width>
-                     <height>0</height>
-                    </size>
-                   </property>
-                   <property name="maximumSize">
-                    <size>
-                     <width>60</width>
-                     <height>16777215</height>
-                    </size>
-                   </property>
-                   <property name="styleSheet">
-                    <string notr="true"/>
-                   </property>
-                   <property name="text">
-                    <string/>
-                   </property>
-                   <property name="alignment">
-                    <set>Qt::AlignCenter</set>
-                   </property>
-                  </widget>
-                 </item>
-                </layout>
-               </widget>
-               <widget class="QWidget" name="wUploadDesc" native="true">
-                <property name="geometry">
-                 <rect>
-                  <x>0</x>
-                  <y>160</y>
-                  <width>400</width>
-                  <height>31</height>
-                 </rect>
-                </property>
-                <layout class="QHBoxLayout" name="horizontalLayout_6" stretch="1,0,0,0">
-                 <property name="spacing">
-                  <number>10</number>
-                 </property>
-                 <property name="leftMargin">
-                  <number>20</number>
-                 </property>
-                 <property name="topMargin">
-                  <number>0</number>
-                 </property>
-                 <property name="rightMargin">
-                  <number>15</number>
-                 </property>
-                 <property name="bottomMargin">
-                  <number>0</number>
-                 </property>
-                 <item>
-                  <widget class="QLabel" name="lUploads">
-                   <property name="styleSheet">
-                    <string notr="true"/>
-                   </property>
-                   <property name="text">
-                    <string/>
-                   </property>
-                  </widget>
-                 </item>
-                 <item>
-                  <spacer name="horizontalSpacer_6">
-                   <property name="orientation">
-                    <enum>Qt::Horizontal</enum>
-                   </property>
-                   <property name="sizeHint" stdset="0">
-                    <size>
-                     <width>150</width>
-                     <height>20</height>
-                    </size>
-                   </property>
-                  </spacer>
-                 </item>
-                 <item>
-                  <widget class="QPushButton" name="bClockUp">
-                   <property name="sizePolicy">
-                    <sizepolicy hsizetype="Maximum" vsizetype="Minimum">
-                     <horstretch>0</horstretch>
-                     <verstretch>0</verstretch>
-                    </sizepolicy>
-                   </property>
-                   <property name="minimumSize">
-                    <size>
-                     <width>24</width>
-                     <height>24</height>
-                    </size>
-                   </property>
-                   <property name="maximumSize">
-                    <size>
-                     <width>24</width>
-                     <height>24</height>
-                    </size>
-                   </property>
-                   <property name="focusPolicy">
-                    <enum>Qt::NoFocus</enum>
-                   </property>
-                   <property name="text">
-                    <string/>
-                   </property>
-                   <property name="icon">
-                    <iconset resource="../Resources_win.qrc">
-                     <normaloff>:/images/clock_ico.png</normaloff>:/images/clock_ico.png</iconset>
-                   </property>
-                   <property name="iconSize">
-                    <size>
-                     <width>24</width>
-                     <height>24</height>
-                    </size>
-                   </property>
-                   <property name="flat">
-                    <bool>true</bool>
-                   </property>
-                  </widget>
-                 </item>
-                 <item>
-                  <widget class="QLabel" name="lRemainingTimeU">
-                   <property name="minimumSize">
-                    <size>
-                     <width>60</width>
-                     <height>0</height>
-                    </size>
-                   </property>
-                   <property name="maximumSize">
-                    <size>
-                     <width>60</width>
-                     <height>16777215</height>
-                    </size>
-                   </property>
-                   <property name="styleSheet">
-                    <string notr="true"/>
-                   </property>
-                   <property name="text">
-                    <string/>
-                   </property>
-                   <property name="alignment">
-                    <set>Qt::AlignCenter</set>
-                   </property>
-                  </widget>
-                 </item>
-                </layout>
-               </widget>
-              </widget>
-             </item>
-            </layout>
-           </widget>
-           <widget class="QWidget" name="pOverQuota">
-            <layout class="QVBoxLayout" name="verticalLayout_12">
-             <property name="leftMargin">
-              <number>0</number>
-             </property>
-             <property name="topMargin">
-              <number>30</number>
-             </property>
-             <property name="rightMargin">
-              <number>0</number>
-             </property>
-             <item>
-              <widget class="QLabel" name="lDisabled">
-               <property name="sizePolicy">
-                <sizepolicy hsizetype="Preferred" vsizetype="Preferred">
-                 <horstretch>0</horstretch>
-                 <verstretch>0</verstretch>
-                </sizepolicy>
-               </property>
-               <property name="minimumSize">
-                <size>
-                 <width>0</width>
-                 <height>25</height>
-=======
-               <property name="minimumSize">
-                <size>
-                 <width>400</width>
-                 <height>190</height>
->>>>>>> 5ff1bdf5
-                </size>
-               </property>
-               <property name="maximumSize">
-                <size>
-<<<<<<< HEAD
-                 <width>16777215</width>
-                 <height>25</height>
-                </size>
-               </property>
-               <property name="text">
-                <string>MEGAsync is currently disabled</string>
-               </property>
-               <property name="alignment">
-                <set>Qt::AlignCenter</set>
-               </property>
-               <property name="wordWrap">
-                <bool>true</bool>
-               </property>
-=======
                  <width>400</width>
                  <height>190</height>
                 </size>
@@ -1623,7 +1003,6 @@
                  </spacer>
                 </item>
                </layout>
->>>>>>> 5ff1bdf5
               </widget>
              </item>
             </layout>
@@ -1652,42 +1031,6 @@
               <number>0</number>
              </property>
              <item>
-<<<<<<< HEAD
-              <widget class="QWidget" name="widget" native="true">
-               <layout class="QVBoxLayout" name="verticalLayout_6">
-                <property name="spacing">
-                 <number>0</number>
-                </property>
-                <property name="leftMargin">
-                 <number>12</number>
-                </property>
-                <property name="topMargin">
-                 <number>0</number>
-                </property>
-                <property name="rightMargin">
-                 <number>12</number>
-                </property>
-                <property name="bottomMargin">
-                 <number>0</number>
-                </property>
-                <item>
-                 <widget class="QLabel" name="lDescDisabled">
-                  <property name="text">
-                   <string>Your account has exceeded its allowed space quota.[A]Upgrade[/A]and keep enjoying secure, end-to-end encrypted storage.</string>
-                  </property>
-                  <property name="textFormat">
-                   <enum>Qt::AutoText</enum>
-                  </property>
-                  <property name="alignment">
-                   <set>Qt::AlignCenter</set>
-                  </property>
-                  <property name="wordWrap">
-                   <bool>true</bool>
-                  </property>
-                 </widget>
-                </item>
-               </layout>
-=======
               <widget class="QLabel" name="lDisabled">
                <property name="sizePolicy">
                 <sizepolicy hsizetype="Preferred" vsizetype="Preferred">
@@ -1716,7 +1059,6 @@
                <property name="wordWrap">
                 <bool>true</bool>
                </property>
->>>>>>> 5ff1bdf5
               </widget>
              </item>
              <item>
@@ -1771,21 +1113,13 @@
      <property name="minimumSize">
       <size>
        <width>0</width>
-<<<<<<< HEAD
-       <height>122</height>
-=======
        <height>127</height>
->>>>>>> 5ff1bdf5
       </size>
      </property>
      <property name="maximumSize">
       <size>
        <width>16777215</width>
-<<<<<<< HEAD
-       <height>122</height>
-=======
        <height>127</height>
->>>>>>> 5ff1bdf5
       </size>
      </property>
      <layout class="QVBoxLayout" name="verticalLayout">
@@ -1809,30 +1143,18 @@
         <property name="minimumSize">
          <size>
           <width>0</width>
-<<<<<<< HEAD
-          <height>20</height>
-=======
           <height>10</height>
->>>>>>> 5ff1bdf5
          </size>
         </property>
         <property name="maximumSize">
          <size>
           <width>16777215</width>
-<<<<<<< HEAD
-          <height>20</height>
-=======
           <height>10</height>
->>>>>>> 5ff1bdf5
          </size>
         </property>
         <layout class="QHBoxLayout" name="horizontalLayout_3">
          <property name="spacing">
-<<<<<<< HEAD
-          <number>5</number>
-=======
           <number>6</number>
->>>>>>> 5ff1bdf5
          </property>
          <property name="leftMargin">
           <number>0</number>
@@ -1863,24 +1185,14 @@
           <widget class="QPushButton" name="bDotUsedStorage">
            <property name="minimumSize">
             <size>
-<<<<<<< HEAD
-             <width>16</width>
-             <height>16</height>
-=======
              <width>6</width>
              <height>6</height>
->>>>>>> 5ff1bdf5
             </size>
            </property>
            <property name="maximumSize">
             <size>
-<<<<<<< HEAD
-             <width>16</width>
-             <height>16</height>
-=======
              <width>6</width>
              <height>6</height>
->>>>>>> 5ff1bdf5
             </size>
            </property>
            <property name="text">
@@ -1888,9 +1200,6 @@
            </property>
            <property name="icon">
             <iconset resource="../Resources_win.qrc">
-<<<<<<< HEAD
-             <normaloff>:/images/empty_dot.png</normaloff>:/images/empty_dot.png</iconset>
-=======
              <normaloff>:/images/Nav_Dot_inactive.png</normaloff>
              <normalon>:/images/Nav_Dot_inactive.png</normalon>
              <disabledoff>:/images/Nav_Dot_inactive.png</disabledoff>
@@ -1905,7 +1214,6 @@
              <width>6</width>
              <height>6</height>
             </size>
->>>>>>> 5ff1bdf5
            </property>
           </widget>
          </item>
@@ -1913,62 +1221,30 @@
           <widget class="QPushButton" name="bDotUsedQuota">
            <property name="minimumSize">
             <size>
-<<<<<<< HEAD
-             <width>16</width>
-             <height>16</height>
-=======
              <width>6</width>
              <height>6</height>
->>>>>>> 5ff1bdf5
             </size>
            </property>
            <property name="maximumSize">
             <size>
-<<<<<<< HEAD
-             <width>16</width>
-             <height>16</height>
-=======
              <width>6</width>
              <height>6</height>
->>>>>>> 5ff1bdf5
             </size>
            </property>
            <property name="text">
             <string/>
-<<<<<<< HEAD
-=======
            </property>
            <property name="icon">
             <iconset resource="../Resources_win.qrc">
              <normaloff>:/images/Nav_Dot_inactive.png</normaloff>:/images/Nav_Dot_inactive.png</iconset>
->>>>>>> 5ff1bdf5
-           </property>
-           <property name="icon">
-            <iconset resource="../Resources_win.qrc">
-             <normaloff>:/images/empty_dot.png</normaloff>:/images/empty_dot.png</iconset>
-           </property>
-          </widget>
-         </item>
-         <item>
-          <spacer name="horizontalSpacer_3">
-           <property name="orientation">
-            <enum>Qt::Horizontal</enum>
-           </property>
-           <property name="sizeHint" stdset="0">
-            <size>
-<<<<<<< HEAD
-             <width>168</width>
-             <height>5</height>
-            </size>
-           </property>
-          </spacer>
-=======
+           </property>
+           <property name="iconSize">
+            <size>
              <width>6</width>
              <height>6</height>
             </size>
            </property>
           </widget>
->>>>>>> 5ff1bdf5
          </item>
          <item>
           <spacer name="horizontalSpacer_3">
@@ -2075,27 +1351,16 @@
                </property>
                <layout class="QVBoxLayout" name="verticalLayout_3">
                 <property name="spacing">
-<<<<<<< HEAD
-                 <number>0</number>
-                </property>
-                <property name="leftMargin">
-                 <number>19</number>
-=======
                  <number>2</number>
                 </property>
                 <property name="leftMargin">
                  <number>16</number>
->>>>>>> 5ff1bdf5
                 </property>
                 <property name="topMargin">
                  <number>0</number>
                 </property>
                 <property name="rightMargin">
-<<<<<<< HEAD
-                 <number>19</number>
-=======
                  <number>16</number>
->>>>>>> 5ff1bdf5
                 </property>
                 <property name="bottomMargin">
                  <number>0</number>
@@ -2110,21 +1375,13 @@
                   </property>
                   <property name="minimumSize">
                    <size>
-<<<<<<< HEAD
-                    <width>0</width>
-=======
                     <width>368</width>
->>>>>>> 5ff1bdf5
                     <height>20</height>
                    </size>
                   </property>
                   <property name="maximumSize">
                    <size>
-<<<<<<< HEAD
-                    <width>362</width>
-=======
                     <width>368</width>
->>>>>>> 5ff1bdf5
                     <height>20</height>
                    </size>
                   </property>
@@ -2139,11 +1396,7 @@
                     <number>0</number>
                    </property>
                    <property name="rightMargin">
-<<<<<<< HEAD
-                    <number>1</number>
-=======
                     <number>0</number>
->>>>>>> 5ff1bdf5
                    </property>
                    <property name="bottomMargin">
                     <number>0</number>
@@ -2229,33 +1482,22 @@
                   </property>
                   <property name="minimumSize">
                    <size>
-<<<<<<< HEAD
-                    <width>362</width>
-=======
-                    <width>368</width>
->>>>>>> 5ff1bdf5
-                    <height>8</height>
-                   </size>
-                  </property>
-                  <property name="maximumSize">
-                   <size>
-<<<<<<< HEAD
-                    <width>362</width>
-                    <height>8</height>
-                   </size>
-                  </property>
-=======
                     <width>368</width>
                     <height>8</height>
                    </size>
                   </property>
+                  <property name="maximumSize">
+                   <size>
+                    <width>368</width>
+                    <height>8</height>
+                   </size>
+                  </property>
                   <property name="cursor">
                    <cursorShape>PointingHandCursor</cursorShape>
                   </property>
                   <property name="styleSheet">
                    <string notr="true"/>
                   </property>
->>>>>>> 5ff1bdf5
                   <property name="value">
                    <number>18</number>
                   </property>
@@ -2311,27 +1553,16 @@
                </property>
                <layout class="QVBoxLayout" name="verticalLayout_7">
                 <property name="spacing">
-<<<<<<< HEAD
-                 <number>0</number>
-                </property>
-                <property name="leftMargin">
-                 <number>19</number>
-=======
                  <number>2</number>
                 </property>
                 <property name="leftMargin">
                  <number>16</number>
->>>>>>> 5ff1bdf5
                 </property>
                 <property name="topMargin">
                  <number>0</number>
                 </property>
                 <property name="rightMargin">
-<<<<<<< HEAD
-                 <number>19</number>
-=======
                  <number>16</number>
->>>>>>> 5ff1bdf5
                 </property>
                 <property name="bottomMargin">
                  <number>0</number>
@@ -2346,21 +1577,13 @@
                   </property>
                   <property name="minimumSize">
                    <size>
-<<<<<<< HEAD
-                    <width>0</width>
-=======
                     <width>368</width>
->>>>>>> 5ff1bdf5
                     <height>20</height>
                    </size>
                   </property>
                   <property name="maximumSize">
                    <size>
-<<<<<<< HEAD
-                    <width>362</width>
-=======
                     <width>368</width>
->>>>>>> 5ff1bdf5
                     <height>20</height>
                    </size>
                   </property>
@@ -2375,11 +1598,7 @@
                     <number>0</number>
                    </property>
                    <property name="rightMargin">
-<<<<<<< HEAD
-                    <number>1</number>
-=======
                     <number>0</number>
->>>>>>> 5ff1bdf5
                    </property>
                    <property name="bottomMargin">
                     <number>0</number>
@@ -2478,21 +1697,13 @@
                   </property>
                   <property name="minimumSize">
                    <size>
-<<<<<<< HEAD
-                    <width>362</width>
-=======
                     <width>368</width>
->>>>>>> 5ff1bdf5
                     <height>8</height>
                    </size>
                   </property>
                   <property name="maximumSize">
                    <size>
-<<<<<<< HEAD
-                    <width>362</width>
-=======
                     <width>368</width>
->>>>>>> 5ff1bdf5
                     <height>8</height>
                    </size>
                   </property>
@@ -2539,11 +1750,7 @@
           <number>0</number>
          </property>
          <property name="rightMargin">
-<<<<<<< HEAD
-          <number>19</number>
-=======
           <number>17</number>
->>>>>>> 5ff1bdf5
          </property>
          <property name="bottomMargin">
           <number>0</number>
@@ -2562,33 +1769,17 @@
              <height>32</height>
             </size>
            </property>
-<<<<<<< HEAD
-=======
            <property name="cursor">
             <cursorShape>PointingHandCursor</cursorShape>
            </property>
            <property name="mouseTracking">
             <bool>false</bool>
            </property>
->>>>>>> 5ff1bdf5
            <property name="styleSheet">
             <string notr="true"/>
            </property>
            <property name="text">
             <string>Syncs</string>
-<<<<<<< HEAD
-           </property>
-           <property name="icon">
-            <iconset resource="../Resources_win.qrc">
-             <normaloff>:/images/sync_item_ico.png</normaloff>:/images/sync_item_ico.png</iconset>
-           </property>
-           <property name="iconSize">
-            <size>
-             <width>32</width>
-             <height>32</height>
-            </size>
-           </property>
-=======
            </property>
            <property name="icon">
             <iconset resource="../Resources_win.qrc">
@@ -2600,7 +1791,6 @@
              <height>16</height>
             </size>
            </property>
->>>>>>> 5ff1bdf5
            <property name="flat">
             <bool>true</bool>
            </property>
