--- conflicted
+++ resolved
@@ -7,32 +7,19 @@
     <x>0</x>
     <y>0</y>
     <width>400</width>
-<<<<<<< HEAD
-    <height>372</height>
-=======
     <height>385</height>
->>>>>>> 5ff1bdf5
    </rect>
   </property>
   <property name="minimumSize">
    <size>
     <width>400</width>
-<<<<<<< HEAD
-    <height>372</height>
-=======
     <height>385</height>
->>>>>>> 5ff1bdf5
    </size>
   </property>
   <property name="maximumSize">
    <size>
-<<<<<<< HEAD
-    <width>414</width>
-    <height>372</height>
-=======
     <width>402</width>
     <height>385</height>
->>>>>>> 5ff1bdf5
    </size>
   </property>
   <property name="windowTitle">
@@ -41,14 +28,6 @@
   <property name="styleSheet">
    <string notr="true">#bAvatar, #bState, #bDotUsedQuota, #bDotUsedStorage, #bMEGAheader
 {
-<<<<<<< HEAD
- border: 1px solid  rgb(100, 100, 100);
-}
-
-#bAvatar, #bState, #bDotUsedQuota, #bDotUsedStorage
-{
-=======
->>>>>>> 5ff1bdf5
 	border: none;
 }
 QPushButton#bSettings:hover
@@ -63,15 +42,6 @@
 
 #wHeader
 {
-<<<<<<< HEAD
-  background-color: qlineargradient(x1: 0, y1: 0, x2: 0, y2: 1,
-                                      stop: 0 #FCFCFC, stop: 1 #FAFAFA);
-}
-
-#wHeader
-{
-=======
->>>>>>> 5ff1bdf5
 border-top-left-radius: 2px;
 border-top-right-radius: 2px;
 }
@@ -80,12 +50,8 @@
 {
 font-family: &quot;Source Sans Pro&quot;;
 font-size: 16px;
-<<<<<<< HEAD
-font-weight: bold;
-=======
 color: rgba(51, 51, 51, 70%);
 padding-bottom: 25px;
->>>>>>> 5ff1bdf5
 }
 
 #sActiveTransfers
@@ -156,16 +122,18 @@
 #wContainerBottom
 {
 background-color: white;
-<<<<<<< HEAD
+border-top: 1px solid rgba(0, 0, 0, 5%);
 }
 
 #pUsageStorage, #pUsageQuota
 {
-	border: none;
+border: 1px solid transparent;
+border-radius: 2px;
 }
 QProgressBar#pUsageStorage
 {
 background-color: #EEEEEE;
+border-radius: 2px;
 }
 
 QProgressBar#pUsageStorage[overquota=true]
@@ -175,27 +143,36 @@
                                                             
 QProgressBar#pUsageStorage::chunk {
 background-color: #666666;
+border-top-left-radius: 2px;
+border-bottom-left-radius: 2px;
+
 }
 
 QProgressBar#pUsageStorage::chunk[overquota=true] {
 background-color: #EB4444;
+border-radius: 2px;
 }
 
 QProgressBar#pUsageQuota
 {
 background-color: #EEEEEE;
+border-radius: 2px;
 }
 
 QProgressBar#pUsageQuota[overquota=true]
 {
 background-color: #EB4444;
+border-radius: 2px;
 }
                                                             
 QProgressBar#pUsageQuota::chunk {
 background-color: #666666;
+border-top-left-radius: 2px;
+border-bottom-left-radius: 2px;
 }
 QProgressBar#pUsageQuota::chunk[overquota=true] {
 background-color: #EB4444;
+border-radius: 2px;
 }
 
 #lHeader
@@ -203,10 +180,10 @@
 	padding-top: 2px;
 }
 
-#lUsername
+#lName
 {
     font-family: &quot;Source Sans Pro&quot;;
-    font-size: 12px;
+    font-size: 14px;
     color: #666666;
     border: none;
 }
@@ -230,93 +207,6 @@
                                       stop: 0 #999999, stop: 1 #aaaaaa);
 }
 
-=======
-border-top: 1px solid rgba(0, 0, 0, 5%);
-}
-
-#pUsageStorage, #pUsageQuota
-{
-border: 1px solid transparent;
-border-radius: 2px;
-}
-QProgressBar#pUsageStorage
-{
-background-color: #EEEEEE;
-border-radius: 2px;
-}
-
-QProgressBar#pUsageStorage[overquota=true]
-{
-background-color: #EB4444;
-}
-                                                            
-QProgressBar#pUsageStorage::chunk {
-background-color: #666666;
-border-top-left-radius: 2px;
-border-bottom-left-radius: 2px;
-
-}
-
-QProgressBar#pUsageStorage::chunk[overquota=true] {
-background-color: #EB4444;
-border-radius: 2px;
-}
-
-QProgressBar#pUsageQuota
-{
-background-color: #EEEEEE;
-border-radius: 2px;
-}
-
-QProgressBar#pUsageQuota[overquota=true]
-{
-background-color: #EB4444;
-border-radius: 2px;
-}
-                                                            
-QProgressBar#pUsageQuota::chunk {
-background-color: #666666;
-border-top-left-radius: 2px;
-border-bottom-left-radius: 2px;
-}
-QProgressBar#pUsageQuota::chunk[overquota=true] {
-background-color: #EB4444;
-border-radius: 2px;
-}
-
-#lHeader
-{
-	padding-top: 2px;
-}
-
-#lName
-{
-    font-family: &quot;Source Sans Pro&quot;;
-    font-size: 14px;
-    color: #666666;
-    border: none;
-}
-
-#bUpgrade[overquota=true]
-{
- background-color: qlineargradient(x1: 0, y1: 0, x2: 0, y2: 1,
-                                      stop: 0 #999999, stop: 1 #aaaaaa);
- border-radius: 3px;
- border: 1px solid rgba(0, 0, 0, 45%);
- padding: 7px 12px 7px 6px;
- font-family: &quot;Source Sans Pro&quot;;
- font-size: 13px;
- color: #ffffff;
-}
-#bUpgrade::hover[overquota=true]
-{
-  border: 1px solid rgba(0, 0, 0, 60%);
-  border-radius: 3px;
-  background-color: qlineargradient(x1: 0, y1: 0, x2: 0, y2: 1,
-                                      stop: 0 #999999, stop: 1 #aaaaaa);
-}
-
->>>>>>> 5ff1bdf5
 #bUpgrade::pressed[overquota=true]
 {
   border: 1px solid rgba(0, 0, 0, 60%);
@@ -330,11 +220,7 @@
                                       stop: 0 #ffffff, stop: 1 #fafafa);
  border-radius: 3px;
  border: 1px solid rgba(0, 0, 0, 5%);
-<<<<<<< HEAD
- padding: 7px 12px 7px 6px;
-=======
  padding: 7px 12px 7px 12px;
->>>>>>> 5ff1bdf5
  font-family: &quot;Source Sans Pro&quot;;
  font-size: 13px;
  color: #777777;
@@ -390,21 +276,18 @@
     <number>0</number>
    </property>
    <property name="leftMargin">
-    <number>1</number>
+    <number>0</number>
    </property>
    <property name="topMargin">
-    <number>1</number>
+    <number>0</number>
    </property>
    <property name="rightMargin">
-    <number>1</number>
+    <number>0</number>
    </property>
    <property name="bottomMargin">
-    <number>1</number>
+    <number>0</number>
    </property>
    <item>
-<<<<<<< HEAD
-    <widget class="QWidget" name="wContainerHeader" native="true">
-=======
     <widget class="QWidget" name="wArrow" native="true">
      <property name="sizePolicy">
       <sizepolicy hsizetype="Minimum" vsizetype="Fixed">
@@ -438,7 +321,6 @@
                                     stop: 0 #FCFCFC, stop: 1 #F7F7F7);
 }</string>
      </property>
->>>>>>> 5ff1bdf5
      <layout class="QVBoxLayout" name="verticalLayout_5">
       <property name="spacing">
        <number>0</number>
@@ -460,21 +342,22 @@
         <property name="minimumSize">
          <size>
           <width>0</width>
-<<<<<<< HEAD
-          <height>57</height>
-=======
           <height>60</height>
->>>>>>> 5ff1bdf5
          </size>
         </property>
         <property name="maximumSize">
          <size>
           <width>16777215</width>
-<<<<<<< HEAD
-          <height>57</height>
+          <height>60</height>
          </size>
         </property>
+        <property name="styleSheet">
+         <string notr="true"/>
+        </property>
         <layout class="QHBoxLayout" name="horizontalLayout">
+         <property name="spacing">
+          <number>20</number>
+         </property>
          <property name="leftMargin">
           <number>18</number>
          </property>
@@ -482,7 +365,7 @@
           <number>10</number>
          </property>
          <item>
-          <widget class="AvatarWidget" name="bAvatar" native="true">
+          <widget class="QStackedWidget" name="sIconHeader">
            <property name="minimumSize">
             <size>
              <width>30</width>
@@ -495,6 +378,92 @@
              <height>30</height>
             </size>
            </property>
+           <property name="currentIndex">
+            <number>1</number>
+           </property>
+           <widget class="QWidget" name="pAvatar">
+            <layout class="QHBoxLayout" name="horizontalLayout_10">
+             <property name="spacing">
+              <number>0</number>
+             </property>
+             <property name="leftMargin">
+              <number>0</number>
+             </property>
+             <property name="topMargin">
+              <number>0</number>
+             </property>
+             <property name="rightMargin">
+              <number>0</number>
+             </property>
+             <property name="bottomMargin">
+              <number>0</number>
+             </property>
+             <item>
+              <widget class="AvatarWidget" name="bAvatar" native="true">
+               <property name="minimumSize">
+                <size>
+                 <width>30</width>
+                 <height>30</height>
+                </size>
+               </property>
+               <property name="maximumSize">
+                <size>
+                 <width>30</width>
+                 <height>30</height>
+                </size>
+               </property>
+              </widget>
+             </item>
+            </layout>
+           </widget>
+           <widget class="QWidget" name="pMEGAheader">
+            <layout class="QHBoxLayout" name="horizontalLayout_9">
+             <property name="spacing">
+              <number>0</number>
+             </property>
+             <property name="leftMargin">
+              <number>0</number>
+             </property>
+             <property name="topMargin">
+              <number>0</number>
+             </property>
+             <property name="rightMargin">
+              <number>0</number>
+             </property>
+             <property name="bottomMargin">
+              <number>0</number>
+             </property>
+             <item>
+              <widget class="QPushButton" name="bMEGAheader">
+               <property name="minimumSize">
+                <size>
+                 <width>24</width>
+                 <height>24</height>
+                </size>
+               </property>
+               <property name="maximumSize">
+                <size>
+                 <width>24</width>
+                 <height>24</height>
+                </size>
+               </property>
+               <property name="text">
+                <string/>
+               </property>
+               <property name="icon">
+                <iconset resource="../Resources_linux.qrc">
+                 <normaloff>:/images/MEGA_header.png</normaloff>:/images/MEGA_header.png</iconset>
+               </property>
+               <property name="iconSize">
+                <size>
+                 <width>24</width>
+                 <height>24</height>
+                </size>
+               </property>
+              </widget>
+             </item>
+            </layout>
+           </widget>
           </widget>
          </item>
          <item>
@@ -514,10 +483,6 @@
            <property name="text">
             <string/>
            </property>
-           <property name="icon">
-            <iconset resource="../Resources_linux.qrc">
-             <normaloff>:/images/streaming_on_icon.png</normaloff>:/images/streaming_on_icon.png</iconset>
-           </property>
            <property name="iconSize">
             <size>
              <width>8</width>
@@ -528,6 +493,12 @@
          </item>
          <item>
           <widget class="QLabel" name="lName">
+           <property name="maximumSize">
+            <size>
+             <width>200</width>
+             <height>16777215</height>
+            </size>
+           </property>
            <property name="text">
             <string/>
            </property>
@@ -548,6 +519,9 @@
          </item>
          <item>
           <widget class="QPushButton" name="bChats">
+           <property name="enabled">
+            <bool>true</bool>
+           </property>
            <property name="sizePolicy">
             <sizepolicy hsizetype="Maximum" vsizetype="Maximum">
              <horstretch>0</horstretch>
@@ -556,30 +530,31 @@
            </property>
            <property name="minimumSize">
             <size>
-             <width>0</width>
-             <height>0</height>
+             <width>24</width>
+             <height>24</height>
             </size>
            </property>
            <property name="maximumSize">
             <size>
-             <width>16777215</width>
-             <height>16777215</height>
+             <width>24</width>
+             <height>24</height>
             </size>
            </property>
            <property name="styleSheet">
             <string notr="true">border: none;
-margin-top:-1px;
-
-
 </string>
            </property>
            <property name="text">
             <string/>
            </property>
+           <property name="icon">
+            <iconset resource="../Resources_linux.qrc">
+             <normaloff>:/images/ico_chat_button.png</normaloff>:/images/ico_chat_button.png</iconset>
+           </property>
            <property name="iconSize">
             <size>
-             <width>24</width>
-             <height>24</height>
+             <width>22</width>
+             <height>16</height>
             </size>
            </property>
            <property name="flat">
@@ -597,21 +572,21 @@
            </property>
            <property name="minimumSize">
             <size>
-             <width>0</width>
-             <height>0</height>
+             <width>24</width>
+             <height>24</height>
             </size>
            </property>
            <property name="maximumSize">
             <size>
-             <width>16777215</width>
-             <height>16777215</height>
-            </size>
+             <width>24</width>
+             <height>24</height>
+            </size>
+           </property>
+           <property name="cursor">
+            <cursorShape>PointingHandCursor</cursorShape>
            </property>
            <property name="styleSheet">
             <string notr="true">border: none;
-margin-top:-1px;
-
-
 </string>
            </property>
            <property name="text">
@@ -642,21 +617,22 @@
            </property>
            <property name="minimumSize">
             <size>
-             <width>0</width>
-             <height>0</height>
+             <width>24</width>
+             <height>24</height>
             </size>
            </property>
            <property name="maximumSize">
             <size>
-             <width>16777215</width>
-             <height>16777215</height>
-            </size>
+             <width>24</width>
+             <height>24</height>
+            </size>
+           </property>
+           <property name="cursor">
+            <cursorShape>PointingHandCursor</cursorShape>
            </property>
            <property name="styleSheet">
             <string notr="true">border: none;
-margin-top:-1px;
-
-
+margin-top: -1px;
 </string>
            </property>
            <property name="text">
@@ -683,8 +659,7 @@
       <item>
        <widget class="QWidget" name="wActiveTransfersContainer" native="true">
         <property name="styleSheet">
-         <string notr="true">background-color: qlineargradient(x1: 0, y1: 0, x2: 0, y2: 1,
-                                      stop: 0 #FAFAFA, stop: 1 #F7F7F7);</string>
+         <string notr="true"/>
         </property>
         <layout class="QHBoxLayout" name="horizontalLayout_8">
          <property name="spacing">
@@ -708,35 +683,10 @@
             <size>
              <width>0</width>
              <height>190</height>
-=======
-          <height>60</height>
-         </size>
-        </property>
-        <property name="styleSheet">
-         <string notr="true"/>
-        </property>
-        <layout class="QHBoxLayout" name="horizontalLayout">
-         <property name="spacing">
-          <number>20</number>
-         </property>
-         <property name="leftMargin">
-          <number>18</number>
-         </property>
-         <property name="rightMargin">
-          <number>10</number>
-         </property>
-         <item>
-          <widget class="QStackedWidget" name="sIconHeader">
-           <property name="minimumSize">
-            <size>
-             <width>30</width>
-             <height>30</height>
->>>>>>> 5ff1bdf5
             </size>
            </property>
            <property name="maximumSize">
             <size>
-<<<<<<< HEAD
              <width>16777215</width>
              <height>190</height>
             </size>
@@ -745,7 +695,7 @@
             <string notr="true"/>
            </property>
            <property name="currentIndex">
-            <number>2</number>
+            <number>0</number>
            </property>
            <widget class="QWidget" name="pUpdated">
             <property name="minimumSize">
@@ -761,26 +711,11 @@
              </size>
             </property>
             <layout class="QVBoxLayout" name="verticalLayout_8">
-=======
-             <width>30</width>
-             <height>30</height>
-            </size>
-           </property>
-           <property name="currentIndex">
-            <number>1</number>
-           </property>
-           <widget class="QWidget" name="pAvatar">
-            <layout class="QHBoxLayout" name="horizontalLayout_10">
->>>>>>> 5ff1bdf5
              <property name="spacing">
               <number>0</number>
              </property>
              <property name="leftMargin">
-<<<<<<< HEAD
               <number>2</number>
-=======
-              <number>0</number>
->>>>>>> 5ff1bdf5
              </property>
              <property name="topMargin">
               <number>0</number>
@@ -792,7 +727,6 @@
               <number>0</number>
              </property>
              <item>
-<<<<<<< HEAD
               <widget class="QPushButton" name="label">
                <property name="minimumSize">
                 <size>
@@ -815,12 +749,12 @@
                </property>
                <property name="icon">
                 <iconset resource="../Resources_linux.qrc">
-                 <normaloff>:/images/tray_updated_large_ico.png</normaloff>:/images/tray_updated_large_ico.png</iconset>
+                 <normaloff>:/images/empty_upToDate.png</normaloff>:/images/empty_upToDate.png</iconset>
                </property>
                <property name="iconSize">
                 <size>
-                 <width>64</width>
-                 <height>64</height>
+                 <width>36</width>
+                 <height>36</height>
                 </size>
                </property>
                <property name="default">
@@ -843,39 +777,16 @@
                 <size>
                  <width>400</width>
                  <height>50</height>
-=======
-              <widget class="AvatarWidget" name="bAvatar" native="true">
-               <property name="minimumSize">
-                <size>
-                 <width>30</width>
-                 <height>30</height>
->>>>>>> 5ff1bdf5
                 </size>
                </property>
                <property name="maximumSize">
                 <size>
-<<<<<<< HEAD
                  <width>16777215</width>
                  <height>50</height>
                 </size>
                </property>
-               <property name="font">
-                <font>
-                 <pointsize>-1</pointsize>
-                 <weight>50</weight>
-                 <italic>false</italic>
-                 <bold>false</bold>
-                </font>
-               </property>
                <property name="styleSheet">
-                <string notr="true">#lSyncUpdated
-{
-font: &quot;Helvetica&quot;;
-font-size: 20px;
-font-weight: normal;
-color: #999999;
-padding-bottom: 25px;
-}</string>
+                <string notr="true"/>
                </property>
                <property name="text">
                 <string>MEGAsync is starting</string>
@@ -902,17 +813,10 @@
                <property name="text">
                 <string/>
                </property>
-=======
-                 <width>30</width>
-                 <height>30</height>
-                </size>
-               </property>
->>>>>>> 5ff1bdf5
               </widget>
              </item>
             </layout>
            </widget>
-<<<<<<< HEAD
            <widget class="QWidget" name="pUpdating">
             <property name="minimumSize">
              <size>
@@ -927,10 +831,6 @@
              </size>
             </property>
             <layout class="QVBoxLayout" name="verticalLayout_2">
-=======
-           <widget class="QWidget" name="pMEGAheader">
-            <layout class="QHBoxLayout" name="horizontalLayout_9">
->>>>>>> 5ff1bdf5
              <property name="spacing">
               <number>0</number>
              </property>
@@ -947,1140 +847,6 @@
               <number>0</number>
              </property>
              <item>
-<<<<<<< HEAD
-              <widget class="QWidget" name="wTransfers" native="true">
-               <property name="minimumSize">
-                <size>
-                 <width>400</width>
-                 <height>190</height>
-                </size>
-               </property>
-               <property name="maximumSize">
-                <size>
-                 <width>400</width>
-                 <height>190</height>
-                </size>
-               </property>
-               <widget class="ActiveTransfer" name="wTransfer1" native="true">
-                <property name="geometry">
-                 <rect>
-                  <x>0</x>
-                  <y>5</y>
-                  <width>400</width>
-                  <height>60</height>
-                 </rect>
-                </property>
-                <property name="minimumSize">
-                 <size>
-                  <width>400</width>
-                  <height>60</height>
-                 </size>
-                </property>
-                <property name="maximumSize">
-                 <size>
-                  <width>400</width>
-                  <height>60</height>
-                 </size>
-                </property>
-               </widget>
-               <widget class="ActiveTransfer" name="wTransfer2" native="true">
-                <property name="geometry">
-                 <rect>
-                  <x>0</x>
-                  <y>100</y>
-                  <width>400</width>
-                  <height>60</height>
-                 </rect>
-                </property>
-                <property name="minimumSize">
-                 <size>
-                  <width>400</width>
-                  <height>60</height>
-                 </size>
-                </property>
-                <property name="maximumSize">
-                 <size>
-                  <width>400</width>
-                  <height>60</height>
-                 </size>
-                </property>
-               </widget>
-               <widget class="QWidget" name="wDownloadDesc" native="true">
-                <property name="geometry">
-                 <rect>
-                  <x>0</x>
-                  <y>65</y>
-                  <width>400</width>
-                  <height>35</height>
-                 </rect>
-                </property>
-                <layout class="QHBoxLayout" name="horizontalLayout_5" stretch="1,0,0,0">
-                 <property name="spacing">
-                  <number>10</number>
-                 </property>
-                 <property name="leftMargin">
-                  <number>20</number>
-                 </property>
-                 <property name="topMargin">
-                  <number>0</number>
-                 </property>
-                 <property name="rightMargin">
-                  <number>15</number>
-                 </property>
-                 <property name="bottomMargin">
-                  <number>0</number>
-                 </property>
-                 <item>
-                  <widget class="QLabel" name="lDownloads">
-                   <property name="styleSheet">
-                    <string notr="true"/>
-                   </property>
-                   <property name="text">
-                    <string/>
-                   </property>
-                  </widget>
-                 </item>
-                 <item>
-                  <spacer name="horizontalSpacer_5">
-                   <property name="orientation">
-                    <enum>Qt::Horizontal</enum>
-                   </property>
-                   <property name="sizeHint" stdset="0">
-                    <size>
-                     <width>150</width>
-                     <height>20</height>
-                    </size>
-                   </property>
-                  </spacer>
-                 </item>
-                 <item>
-                  <widget class="QPushButton" name="bClockDown">
-                   <property name="sizePolicy">
-                    <sizepolicy hsizetype="Maximum" vsizetype="Minimum">
-                     <horstretch>0</horstretch>
-                     <verstretch>0</verstretch>
-                    </sizepolicy>
-                   </property>
-                   <property name="minimumSize">
-                    <size>
-                     <width>24</width>
-                     <height>24</height>
-                    </size>
-                   </property>
-                   <property name="maximumSize">
-                    <size>
-                     <width>24</width>
-                     <height>24</height>
-                    </size>
-                   </property>
-                   <property name="focusPolicy">
-                    <enum>Qt::NoFocus</enum>
-                   </property>
-                   <property name="text">
-                    <string/>
-                   </property>
-                   <property name="icon">
-                    <iconset resource="../Resources_linux.qrc">
-                     <normaloff>:/images/clock_ico.png</normaloff>:/images/clock_ico.png</iconset>
-                   </property>
-                   <property name="iconSize">
-                    <size>
-                     <width>24</width>
-                     <height>24</height>
-                    </size>
-                   </property>
-                   <property name="flat">
-                    <bool>true</bool>
-                   </property>
-                  </widget>
-                 </item>
-                 <item>
-                  <widget class="QLabel" name="lRemainingTimeD">
-                   <property name="minimumSize">
-                    <size>
-                     <width>60</width>
-                     <height>0</height>
-                    </size>
-                   </property>
-                   <property name="maximumSize">
-                    <size>
-                     <width>60</width>
-                     <height>16777215</height>
-                    </size>
-                   </property>
-                   <property name="styleSheet">
-                    <string notr="true"/>
-                   </property>
-                   <property name="text">
-                    <string/>
-                   </property>
-                   <property name="alignment">
-                    <set>Qt::AlignCenter</set>
-                   </property>
-                  </widget>
-                 </item>
-                </layout>
-               </widget>
-               <widget class="QWidget" name="wUploadDesc" native="true">
-                <property name="geometry">
-                 <rect>
-                  <x>0</x>
-                  <y>160</y>
-                  <width>400</width>
-                  <height>31</height>
-                 </rect>
-                </property>
-                <layout class="QHBoxLayout" name="horizontalLayout_6" stretch="1,0,0,0">
-                 <property name="spacing">
-                  <number>10</number>
-                 </property>
-                 <property name="leftMargin">
-                  <number>20</number>
-                 </property>
-                 <property name="topMargin">
-                  <number>0</number>
-                 </property>
-                 <property name="rightMargin">
-                  <number>15</number>
-                 </property>
-                 <property name="bottomMargin">
-                  <number>0</number>
-                 </property>
-                 <item>
-                  <widget class="QLabel" name="lUploads">
-                   <property name="styleSheet">
-                    <string notr="true"/>
-                   </property>
-                   <property name="text">
-                    <string/>
-                   </property>
-                  </widget>
-                 </item>
-                 <item>
-                  <spacer name="horizontalSpacer_6">
-                   <property name="orientation">
-                    <enum>Qt::Horizontal</enum>
-                   </property>
-                   <property name="sizeHint" stdset="0">
-                    <size>
-                     <width>150</width>
-                     <height>20</height>
-                    </size>
-                   </property>
-                  </spacer>
-                 </item>
-                 <item>
-                  <widget class="QPushButton" name="bClockUp">
-                   <property name="sizePolicy">
-                    <sizepolicy hsizetype="Maximum" vsizetype="Minimum">
-                     <horstretch>0</horstretch>
-                     <verstretch>0</verstretch>
-                    </sizepolicy>
-                   </property>
-                   <property name="minimumSize">
-                    <size>
-                     <width>24</width>
-                     <height>24</height>
-                    </size>
-                   </property>
-                   <property name="maximumSize">
-                    <size>
-                     <width>24</width>
-                     <height>24</height>
-                    </size>
-                   </property>
-                   <property name="focusPolicy">
-                    <enum>Qt::NoFocus</enum>
-                   </property>
-                   <property name="text">
-                    <string/>
-                   </property>
-                   <property name="icon">
-                    <iconset resource="../Resources_linux.qrc">
-                     <normaloff>:/images/clock_ico.png</normaloff>:/images/clock_ico.png</iconset>
-                   </property>
-                   <property name="iconSize">
-                    <size>
-                     <width>24</width>
-                     <height>24</height>
-                    </size>
-                   </property>
-                   <property name="flat">
-                    <bool>true</bool>
-                   </property>
-                  </widget>
-                 </item>
-                 <item>
-                  <widget class="QLabel" name="lRemainingTimeU">
-                   <property name="minimumSize">
-                    <size>
-                     <width>60</width>
-                     <height>0</height>
-                    </size>
-                   </property>
-                   <property name="maximumSize">
-                    <size>
-                     <width>60</width>
-                     <height>16777215</height>
-                    </size>
-                   </property>
-                   <property name="styleSheet">
-                    <string notr="true"/>
-                   </property>
-                   <property name="text">
-                    <string/>
-                   </property>
-                   <property name="alignment">
-                    <set>Qt::AlignCenter</set>
-                   </property>
-                  </widget>
-                 </item>
-                </layout>
-               </widget>
-              </widget>
-             </item>
-            </layout>
-           </widget>
-           <widget class="QWidget" name="pOverQuota">
-            <layout class="QVBoxLayout" name="verticalLayout_12">
-             <property name="leftMargin">
-              <number>0</number>
-             </property>
-             <property name="topMargin">
-              <number>30</number>
-             </property>
-             <property name="rightMargin">
-              <number>0</number>
-             </property>
-             <item>
-              <widget class="QLabel" name="lDisabled">
-               <property name="sizePolicy">
-                <sizepolicy hsizetype="Preferred" vsizetype="Preferred">
-                 <horstretch>0</horstretch>
-                 <verstretch>0</verstretch>
-                </sizepolicy>
-               </property>
-               <property name="minimumSize">
-                <size>
-                 <width>0</width>
-                 <height>25</height>
-=======
-              <widget class="QPushButton" name="bMEGAheader">
-               <property name="minimumSize">
-                <size>
-                 <width>24</width>
-                 <height>24</height>
->>>>>>> 5ff1bdf5
-                </size>
-               </property>
-               <property name="maximumSize">
-                <size>
-<<<<<<< HEAD
-                 <width>16777215</width>
-                 <height>25</height>
-                </size>
-               </property>
-               <property name="text">
-                <string>MEGAsync is currently disabled</string>
-               </property>
-               <property name="alignment">
-                <set>Qt::AlignCenter</set>
-               </property>
-               <property name="wordWrap">
-                <bool>true</bool>
-               </property>
-              </widget>
-             </item>
-             <item>
-              <widget class="QWidget" name="widget" native="true">
-               <layout class="QVBoxLayout" name="verticalLayout_6">
-                <property name="spacing">
-                 <number>0</number>
-                </property>
-                <property name="leftMargin">
-                 <number>12</number>
-                </property>
-                <property name="topMargin">
-                 <number>0</number>
-                </property>
-                <property name="rightMargin">
-                 <number>12</number>
-                </property>
-                <property name="bottomMargin">
-                 <number>0</number>
-                </property>
-                <item>
-                 <widget class="QLabel" name="lDescDisabled">
-                  <property name="text">
-                   <string>Your account has exceeded its allowed space quota.[A]Upgrade[/A]and keep enjoying secure, end-to-end encrypted storage.</string>
-                  </property>
-                  <property name="textFormat">
-                   <enum>Qt::AutoText</enum>
-                  </property>
-                  <property name="alignment">
-                   <set>Qt::AlignCenter</set>
-                  </property>
-                  <property name="wordWrap">
-                   <bool>true</bool>
-                  </property>
-                 </widget>
-                </item>
-               </layout>
-=======
-                 <width>24</width>
-                 <height>24</height>
-                </size>
-               </property>
-               <property name="text">
-                <string/>
-               </property>
-               <property name="icon">
-                <iconset resource="../Resources_linux.qrc">
-                 <normaloff>:/images/MEGA_header.png</normaloff>:/images/MEGA_header.png</iconset>
-               </property>
-               <property name="iconSize">
-                <size>
-                 <width>24</width>
-                 <height>24</height>
-                </size>
-               </property>
->>>>>>> 5ff1bdf5
-              </widget>
-             </item>
-            </layout>
-           </widget>
-          </widget>
-         </item>
-<<<<<<< HEAD
-        </layout>
-       </widget>
-      </item>
-     </layout>
-    </widget>
-   </item>
-   <item>
-    <widget class="QWidget" name="wContainerBottom" native="true">
-     <property name="minimumSize">
-      <size>
-       <width>0</width>
-       <height>122</height>
-      </size>
-     </property>
-     <property name="maximumSize">
-      <size>
-       <width>16777215</width>
-       <height>122</height>
-      </size>
-     </property>
-     <layout class="QVBoxLayout" name="verticalLayout">
-      <property name="spacing">
-       <number>0</number>
-      </property>
-      <property name="leftMargin">
-       <number>0</number>
-      </property>
-      <property name="topMargin">
-       <number>0</number>
-      </property>
-      <property name="rightMargin">
-       <number>0</number>
-      </property>
-      <property name="bottomMargin">
-       <number>0</number>
-      </property>
-      <item>
-       <widget class="QWidget" name="wDots" native="true">
-        <property name="minimumSize">
-         <size>
-          <width>0</width>
-          <height>20</height>
-         </size>
-        </property>
-        <property name="maximumSize">
-         <size>
-          <width>16777215</width>
-          <height>20</height>
-         </size>
-        </property>
-        <layout class="QHBoxLayout" name="horizontalLayout_3">
-         <property name="spacing">
-          <number>5</number>
-         </property>
-         <property name="leftMargin">
-          <number>0</number>
-         </property>
-         <property name="topMargin">
-          <number>0</number>
-         </property>
-         <property name="rightMargin">
-          <number>0</number>
-         </property>
-         <property name="bottomMargin">
-          <number>0</number>
-         </property>
-         <item>
-          <spacer name="horizontalSpacer_4">
-           <property name="orientation">
-            <enum>Qt::Horizontal</enum>
-           </property>
-           <property name="sizeHint" stdset="0">
-            <size>
-             <width>168</width>
-             <height>5</height>
-            </size>
-=======
-         <item>
-          <widget class="QPushButton" name="bState">
-           <property name="minimumSize">
-            <size>
-             <width>8</width>
-             <height>8</height>
-            </size>
-           </property>
-           <property name="maximumSize">
-            <size>
-             <width>8</width>
-             <height>8</height>
-            </size>
-           </property>
-           <property name="text">
-            <string/>
-           </property>
-           <property name="iconSize">
-            <size>
-             <width>8</width>
-             <height>8</height>
-            </size>
-           </property>
-          </widget>
-         </item>
-         <item>
-          <widget class="QLabel" name="lName">
-           <property name="maximumSize">
-            <size>
-             <width>200</width>
-             <height>16777215</height>
-            </size>
-           </property>
-           <property name="text">
-            <string/>
-           </property>
-          </widget>
-         </item>
-         <item>
-          <spacer name="horizontalSpacer_2">
-           <property name="orientation">
-            <enum>Qt::Horizontal</enum>
-           </property>
-           <property name="sizeHint" stdset="0">
-            <size>
-             <width>40</width>
-             <height>60</height>
-            </size>
-           </property>
-          </spacer>
-         </item>
-         <item>
-          <widget class="QPushButton" name="bChats">
-           <property name="enabled">
-            <bool>true</bool>
-           </property>
-           <property name="sizePolicy">
-            <sizepolicy hsizetype="Maximum" vsizetype="Maximum">
-             <horstretch>0</horstretch>
-             <verstretch>0</verstretch>
-            </sizepolicy>
->>>>>>> 5ff1bdf5
-           </property>
-          </spacer>
-         </item>
-         <item>
-          <widget class="QPushButton" name="bDotUsedStorage">
-           <property name="minimumSize">
-            <size>
-<<<<<<< HEAD
-             <width>16</width>
-             <height>16</height>
-=======
-             <width>24</width>
-             <height>24</height>
->>>>>>> 5ff1bdf5
-            </size>
-           </property>
-           <property name="maximumSize">
-            <size>
-<<<<<<< HEAD
-             <width>16</width>
-             <height>16</height>
-            </size>
-           </property>
-=======
-             <width>24</width>
-             <height>24</height>
-            </size>
-           </property>
-           <property name="styleSheet">
-            <string notr="true">border: none;
-</string>
-           </property>
-           <property name="text">
-            <string/>
-           </property>
-           <property name="icon">
-            <iconset resource="../Resources_linux.qrc">
-             <normaloff>:/images/ico_chat_button.png</normaloff>:/images/ico_chat_button.png</iconset>
-           </property>
-           <property name="iconSize">
-            <size>
-             <width>22</width>
-             <height>16</height>
-            </size>
-           </property>
-           <property name="flat">
-            <bool>true</bool>
-           </property>
-          </widget>
-         </item>
-         <item>
-          <widget class="QPushButton" name="bTransferManager">
-           <property name="sizePolicy">
-            <sizepolicy hsizetype="Maximum" vsizetype="Maximum">
-             <horstretch>0</horstretch>
-             <verstretch>0</verstretch>
-            </sizepolicy>
-           </property>
-           <property name="minimumSize">
-            <size>
-             <width>24</width>
-             <height>24</height>
-            </size>
-           </property>
-           <property name="maximumSize">
-            <size>
-             <width>24</width>
-             <height>24</height>
-            </size>
-           </property>
-           <property name="cursor">
-            <cursorShape>PointingHandCursor</cursorShape>
-           </property>
-           <property name="styleSheet">
-            <string notr="true">border: none;
-</string>
-           </property>
->>>>>>> 5ff1bdf5
-           <property name="text">
-            <string/>
-           </property>
-           <property name="icon">
-            <iconset resource="../Resources_linux.qrc">
-<<<<<<< HEAD
-             <normaloff>:/images/empty_dot.png</normaloff>:/images/empty_dot.png</iconset>
-=======
-             <normaloff>:/images/tray_transfer_manager_ico.png</normaloff>:/images/tray_transfer_manager_ico.png</iconset>
-           </property>
-           <property name="iconSize">
-            <size>
-             <width>24</width>
-             <height>24</height>
-            </size>
-           </property>
-           <property name="flat">
-            <bool>true</bool>
->>>>>>> 5ff1bdf5
-           </property>
-          </widget>
-         </item>
-         <item>
-<<<<<<< HEAD
-          <widget class="QPushButton" name="bDotUsedQuota">
-           <property name="minimumSize">
-            <size>
-             <width>16</width>
-             <height>16</height>
-=======
-          <widget class="QPushButton" name="bSettings">
-           <property name="sizePolicy">
-            <sizepolicy hsizetype="Maximum" vsizetype="Maximum">
-             <horstretch>0</horstretch>
-             <verstretch>0</verstretch>
-            </sizepolicy>
-           </property>
-           <property name="minimumSize">
-            <size>
-             <width>24</width>
-             <height>24</height>
->>>>>>> 5ff1bdf5
-            </size>
-           </property>
-           <property name="maximumSize">
-            <size>
-<<<<<<< HEAD
-             <width>16</width>
-             <height>16</height>
-            </size>
-           </property>
-           <property name="text">
-            <string/>
-=======
-             <width>24</width>
-             <height>24</height>
-            </size>
-           </property>
-           <property name="cursor">
-            <cursorShape>PointingHandCursor</cursorShape>
-           </property>
-           <property name="styleSheet">
-            <string notr="true">border: none;
-margin-top: -1px;
-</string>
-           </property>
-           <property name="text">
-            <string/>
-           </property>
-           <property name="icon">
-            <iconset resource="../Resources_linux.qrc">
-             <normaloff>:/images/tray_preferences_ico.png</normaloff>:/images/tray_preferences_ico.png</iconset>
->>>>>>> 5ff1bdf5
-           </property>
-           <property name="icon">
-            <iconset resource="../Resources_linux.qrc">
-             <normaloff>:/images/empty_dot.png</normaloff>:/images/empty_dot.png</iconset>
-           </property>
-          </widget>
-         </item>
-         <item>
-          <spacer name="horizontalSpacer_3">
-           <property name="orientation">
-            <enum>Qt::Horizontal</enum>
-           </property>
-           <property name="sizeHint" stdset="0">
-            <size>
-             <width>168</width>
-             <height>5</height>
-            </size>
-           </property>
-<<<<<<< HEAD
-          </spacer>
-=======
-           <property name="flat">
-            <bool>true</bool>
-           </property>
-          </widget>
->>>>>>> 5ff1bdf5
-         </item>
-        </layout>
-       </widget>
-      </item>
-      <item>
-<<<<<<< HEAD
-       <widget class="QWidget" name="wUsageContainer" native="true">
-        <property name="minimumSize">
-         <size>
-          <width>0</width>
-          <height>40</height>
-         </size>
-        </property>
-        <property name="maximumSize">
-         <size>
-          <width>16777215</width>
-          <height>40</height>
-         </size>
-        </property>
-        <layout class="QVBoxLayout" name="verticalLayout_11">
-=======
-       <widget class="QWidget" name="wActiveTransfersContainer" native="true">
-        <property name="styleSheet">
-         <string notr="true"/>
-        </property>
-        <layout class="QHBoxLayout" name="horizontalLayout_8">
->>>>>>> 5ff1bdf5
-         <property name="spacing">
-          <number>0</number>
-         </property>
-         <property name="leftMargin">
-          <number>0</number>
-         </property>
-         <property name="topMargin">
-          <number>0</number>
-         </property>
-         <property name="rightMargin">
-          <number>0</number>
-         </property>
-         <property name="bottomMargin">
-          <number>0</number>
-         </property>
-         <item>
-<<<<<<< HEAD
-          <widget class="QStackedWidget" name="sUsedData">
-           <property name="minimumSize">
-            <size>
-             <width>0</width>
-             <height>40</height>
-=======
-          <widget class="QStackedWidget" name="sActiveTransfers">
-           <property name="minimumSize">
-            <size>
-             <width>0</width>
-             <height>190</height>
->>>>>>> 5ff1bdf5
-            </size>
-           </property>
-           <property name="maximumSize">
-            <size>
-             <width>16777215</width>
-<<<<<<< HEAD
-             <height>40</height>
-            </size>
-           </property>
-           <property name="currentIndex">
-            <number>0</number>
-           </property>
-           <widget class="QWidget" name="pStorage">
-            <layout class="QVBoxLayout" name="verticalLayout_9">
-=======
-             <height>190</height>
-            </size>
-           </property>
-           <property name="styleSheet">
-            <string notr="true"/>
-           </property>
-           <property name="currentIndex">
-            <number>0</number>
-           </property>
-           <widget class="QWidget" name="pUpdated">
-            <property name="minimumSize">
-             <size>
-              <width>0</width>
-              <height>190</height>
-             </size>
-            </property>
-            <property name="maximumSize">
-             <size>
-              <width>16777215</width>
-              <height>190</height>
-             </size>
-            </property>
-            <layout class="QVBoxLayout" name="verticalLayout_8">
->>>>>>> 5ff1bdf5
-             <property name="spacing">
-              <number>0</number>
-             </property>
-             <property name="leftMargin">
-<<<<<<< HEAD
-              <number>0</number>
-=======
-              <number>2</number>
->>>>>>> 5ff1bdf5
-             </property>
-             <property name="topMargin">
-              <number>0</number>
-             </property>
-             <property name="rightMargin">
-              <number>0</number>
-             </property>
-             <property name="bottomMargin">
-              <number>0</number>
-             </property>
-             <item>
-<<<<<<< HEAD
-              <widget class="QWidget" name="wUsage" native="true">
-               <property name="sizePolicy">
-                <sizepolicy hsizetype="Preferred" vsizetype="Preferred">
-=======
-              <widget class="QPushButton" name="label">
-               <property name="minimumSize">
-                <size>
-                 <width>0</width>
-                 <height>112</height>
-                </size>
-               </property>
-               <property name="maximumSize">
-                <size>
-                 <width>16777215</width>
-                 <height>112</height>
-                </size>
-               </property>
-               <property name="styleSheet">
-                <string notr="true">padding-top: 46px;
-border: none;</string>
-               </property>
-               <property name="text">
-                <string/>
-               </property>
-               <property name="icon">
-                <iconset resource="../Resources_linux.qrc">
-                 <normaloff>:/images/empty_upToDate.png</normaloff>:/images/empty_upToDate.png</iconset>
-               </property>
-               <property name="iconSize">
-                <size>
-                 <width>36</width>
-                 <height>36</height>
-                </size>
-               </property>
-               <property name="default">
-                <bool>false</bool>
-               </property>
-               <property name="flat">
-                <bool>false</bool>
-               </property>
-              </widget>
-             </item>
-             <item>
-              <widget class="QLabel" name="lSyncUpdated">
-               <property name="sizePolicy">
-                <sizepolicy hsizetype="Minimum" vsizetype="Fixed">
->>>>>>> 5ff1bdf5
-                 <horstretch>0</horstretch>
-                 <verstretch>0</verstretch>
-                </sizepolicy>
-               </property>
-               <property name="minimumSize">
-                <size>
-<<<<<<< HEAD
-                 <width>0</width>
-                 <height>40</height>
-=======
-                 <width>400</width>
-                 <height>50</height>
->>>>>>> 5ff1bdf5
-                </size>
-               </property>
-               <property name="maximumSize">
-                <size>
-                 <width>16777215</width>
-<<<<<<< HEAD
-                 <height>40</height>
-=======
-                 <height>50</height>
->>>>>>> 5ff1bdf5
-                </size>
-               </property>
-               <property name="styleSheet">
-                <string notr="true"/>
-               </property>
-<<<<<<< HEAD
-               <layout class="QVBoxLayout" name="verticalLayout_3">
-                <property name="spacing">
-                 <number>0</number>
-                </property>
-                <property name="leftMargin">
-                 <number>19</number>
-                </property>
-                <property name="topMargin">
-                 <number>0</number>
-                </property>
-                <property name="rightMargin">
-                 <number>19</number>
-                </property>
-                <property name="bottomMargin">
-                 <number>0</number>
-                </property>
-                <item>
-                 <widget class="QWidget" name="widget_8" native="true">
-                  <property name="sizePolicy">
-                   <sizepolicy hsizetype="Minimum" vsizetype="Preferred">
-                    <horstretch>0</horstretch>
-                    <verstretch>0</verstretch>
-                   </sizepolicy>
-                  </property>
-                  <property name="minimumSize">
-                   <size>
-                    <width>0</width>
-                    <height>20</height>
-                   </size>
-                  </property>
-                  <property name="maximumSize">
-                   <size>
-                    <width>362</width>
-                    <height>20</height>
-                   </size>
-                  </property>
-                  <layout class="QHBoxLayout" name="horizontalLayout_4">
-                   <property name="spacing">
-                    <number>0</number>
-                   </property>
-                   <property name="leftMargin">
-                    <number>0</number>
-                   </property>
-                   <property name="topMargin">
-                    <number>0</number>
-                   </property>
-                   <property name="rightMargin">
-                    <number>1</number>
-                   </property>
-                   <property name="bottomMargin">
-                    <number>0</number>
-                   </property>
-                   <item>
-                    <widget class="QLabel" name="lTotalUsedStorage">
-                     <property name="sizePolicy">
-                      <sizepolicy hsizetype="Preferred" vsizetype="Preferred">
-                       <horstretch>0</horstretch>
-                       <verstretch>0</verstretch>
-                      </sizepolicy>
-                     </property>
-                     <property name="minimumSize">
-                      <size>
-                       <width>0</width>
-                       <height>20</height>
-                      </size>
-                     </property>
-                     <property name="maximumSize">
-                      <size>
-                       <width>16777215</width>
-                       <height>20</height>
-                      </size>
-                     </property>
-                     <property name="focusPolicy">
-                      <enum>Qt::StrongFocus</enum>
-                     </property>
-                     <property name="styleSheet">
-                      <string notr="true"/>
-                     </property>
-                     <property name="text">
-                      <string>USED SPACE: Data temporarily unavailable</string>
-                     </property>
-                     <property name="alignment">
-                      <set>Qt::AlignLeading|Qt::AlignLeft|Qt::AlignTop</set>
-                     </property>
-                    </widget>
-                   </item>
-                   <item>
-                    <widget class="QLabel" name="lPercentageUsedStorage">
-                     <property name="sizePolicy">
-                      <sizepolicy hsizetype="Preferred" vsizetype="Preferred">
-                       <horstretch>0</horstretch>
-                       <verstretch>0</verstretch>
-                      </sizepolicy>
-                     </property>
-                     <property name="minimumSize">
-                      <size>
-                       <width>0</width>
-                       <height>20</height>
-                      </size>
-                     </property>
-                     <property name="maximumSize">
-                      <size>
-                       <width>16777215</width>
-                       <height>20</height>
-                      </size>
-                     </property>
-                     <property name="focusPolicy">
-                      <enum>Qt::StrongFocus</enum>
-                     </property>
-                     <property name="styleSheet">
-                      <string notr="true"/>
-                     </property>
-                     <property name="text">
-                      <string/>
-                     </property>
-                     <property name="alignment">
-                      <set>Qt::AlignRight|Qt::AlignTop|Qt::AlignTrailing</set>
-                     </property>
-                    </widget>
-                   </item>
-                  </layout>
-                 </widget>
-                </item>
-                <item>
-                 <widget class="QProgressBar" name="pUsageStorage">
-                  <property name="sizePolicy">
-                   <sizepolicy hsizetype="Preferred" vsizetype="Preferred">
-                    <horstretch>0</horstretch>
-                    <verstretch>0</verstretch>
-                   </sizepolicy>
-                  </property>
-                  <property name="minimumSize">
-                   <size>
-                    <width>362</width>
-                    <height>8</height>
-                   </size>
-                  </property>
-                  <property name="maximumSize">
-                   <size>
-                    <width>362</width>
-                    <height>8</height>
-                   </size>
-                  </property>
-                  <property name="value">
-                   <number>18</number>
-                  </property>
-                  <property name="format">
-                   <string/>
-                  </property>
-                 </widget>
-                </item>
-               </layout>
-=======
-               <property name="text">
-                <string>MEGAsync is starting</string>
-               </property>
-               <property name="alignment">
-                <set>Qt::AlignCenter</set>
-               </property>
-              </widget>
-             </item>
-             <item>
-              <widget class="QLabel" name="lBlockedItem">
-               <property name="minimumSize">
-                <size>
-                 <width>0</width>
-                 <height>20</height>
-                </size>
-               </property>
-               <property name="maximumSize">
-                <size>
-                 <width>16777215</width>
-                 <height>20</height>
-                </size>
-               </property>
-               <property name="text">
-                <string/>
-               </property>
->>>>>>> 5ff1bdf5
-              </widget>
-             </item>
-            </layout>
-           </widget>
-<<<<<<< HEAD
-           <widget class="QWidget" name="pQuota">
-            <layout class="QVBoxLayout" name="verticalLayout_10">
-=======
-           <widget class="QWidget" name="pUpdating">
-            <property name="minimumSize">
-             <size>
-              <width>0</width>
-              <height>190</height>
-             </size>
-            </property>
-            <property name="maximumSize">
-             <size>
-              <width>16777215</width>
-              <height>190</height>
-             </size>
-            </property>
-            <layout class="QVBoxLayout" name="verticalLayout_2">
->>>>>>> 5ff1bdf5
-             <property name="spacing">
-              <number>0</number>
-             </property>
-             <property name="leftMargin">
-              <number>0</number>
-             </property>
-             <property name="topMargin">
-              <number>0</number>
-             </property>
-             <property name="rightMargin">
-              <number>0</number>
-             </property>
-             <property name="bottomMargin">
-              <number>0</number>
-             </property>
-             <item>
-<<<<<<< HEAD
-              <widget class="QWidget" name="wUsage_2" native="true">
-=======
               <widget class="QWidget" name="wTransfers" native="true">
                <property name="minimumSize">
                 <size>
@@ -2399,7 +1165,6 @@
              </property>
              <item>
               <widget class="QLabel" name="lDisabled">
->>>>>>> 5ff1bdf5
                <property name="sizePolicy">
                 <sizepolicy hsizetype="Preferred" vsizetype="Preferred">
                  <horstretch>0</horstretch>
@@ -2409,25 +1174,12 @@
                <property name="minimumSize">
                 <size>
                  <width>0</width>
-<<<<<<< HEAD
-                 <height>40</height>
-=======
                  <height>25</height>
->>>>>>> 5ff1bdf5
                 </size>
                </property>
                <property name="maximumSize">
                 <size>
                  <width>16777215</width>
-<<<<<<< HEAD
-                 <height>40</height>
-                </size>
-               </property>
-               <property name="styleSheet">
-                <string notr="true"/>
-               </property>
-               <layout class="QVBoxLayout" name="verticalLayout_7">
-=======
                  <height>25</height>
                 </size>
                </property>
@@ -2445,177 +1197,22 @@
              <item>
               <widget class="QWidget" name="widget" native="true">
                <layout class="QVBoxLayout" name="verticalLayout_6">
->>>>>>> 5ff1bdf5
                 <property name="spacing">
                  <number>0</number>
                 </property>
                 <property name="leftMargin">
-<<<<<<< HEAD
-                 <number>19</number>
-=======
                  <number>12</number>
->>>>>>> 5ff1bdf5
                 </property>
                 <property name="topMargin">
                  <number>0</number>
                 </property>
                 <property name="rightMargin">
-<<<<<<< HEAD
-                 <number>19</number>
-=======
                  <number>12</number>
->>>>>>> 5ff1bdf5
                 </property>
                 <property name="bottomMargin">
                  <number>0</number>
                 </property>
                 <item>
-<<<<<<< HEAD
-                 <widget class="QWidget" name="widget_9" native="true">
-                  <property name="sizePolicy">
-                   <sizepolicy hsizetype="Minimum" vsizetype="Preferred">
-                    <horstretch>0</horstretch>
-                    <verstretch>0</verstretch>
-                   </sizepolicy>
-                  </property>
-                  <property name="minimumSize">
-                   <size>
-                    <width>0</width>
-                    <height>20</height>
-                   </size>
-                  </property>
-                  <property name="maximumSize">
-                   <size>
-                    <width>362</width>
-                    <height>20</height>
-                   </size>
-                  </property>
-                  <layout class="QHBoxLayout" name="horizontalLayout_7">
-                   <property name="spacing">
-                    <number>0</number>
-                   </property>
-                   <property name="leftMargin">
-                    <number>0</number>
-                   </property>
-                   <property name="topMargin">
-                    <number>0</number>
-                   </property>
-                   <property name="rightMargin">
-                    <number>1</number>
-                   </property>
-                   <property name="bottomMargin">
-                    <number>0</number>
-                   </property>
-                   <item>
-                    <widget class="QLabel" name="lTotalUsedQuota">
-                     <property name="sizePolicy">
-                      <sizepolicy hsizetype="Preferred" vsizetype="Preferred">
-                       <horstretch>0</horstretch>
-                       <verstretch>0</verstretch>
-                      </sizepolicy>
-                     </property>
-                     <property name="minimumSize">
-                      <size>
-                       <width>0</width>
-                       <height>20</height>
-                      </size>
-                     </property>
-                     <property name="maximumSize">
-                      <size>
-                       <width>16777215</width>
-                       <height>20</height>
-                      </size>
-                     </property>
-                     <property name="focusPolicy">
-                      <enum>Qt::StrongFocus</enum>
-                     </property>
-                     <property name="styleSheet">
-                      <string notr="true">#lTotalUsed
-{
-font: &quot;Helvetica&quot;;
-font-size: 12px;
-font-weight: normal;
-color: #333333;
-}</string>
-                     </property>
-                     <property name="text">
-                      <string>USED BANDWIDTH: Data temporarily unavailable</string>
-                     </property>
-                     <property name="alignment">
-                      <set>Qt::AlignLeading|Qt::AlignLeft|Qt::AlignTop</set>
-                     </property>
-                    </widget>
-                   </item>
-                   <item>
-                    <widget class="QLabel" name="lPercentageUsedQuota">
-                     <property name="sizePolicy">
-                      <sizepolicy hsizetype="Preferred" vsizetype="Preferred">
-                       <horstretch>0</horstretch>
-                       <verstretch>0</verstretch>
-                      </sizepolicy>
-                     </property>
-                     <property name="minimumSize">
-                      <size>
-                       <width>0</width>
-                       <height>20</height>
-                      </size>
-                     </property>
-                     <property name="maximumSize">
-                      <size>
-                       <width>16777215</width>
-                       <height>20</height>
-                      </size>
-                     </property>
-                     <property name="focusPolicy">
-                      <enum>Qt::StrongFocus</enum>
-                     </property>
-                     <property name="styleSheet">
-                      <string notr="true">#lPercentageUsed
-{
-font: &quot;Helvetica&quot;;
-font-size: 12px;
-font-weight: normal;
-color: #333333;
-}
-</string>
-                     </property>
-                     <property name="text">
-                      <string/>
-                     </property>
-                     <property name="alignment">
-                      <set>Qt::AlignRight|Qt::AlignTop|Qt::AlignTrailing</set>
-                     </property>
-                    </widget>
-                   </item>
-                  </layout>
-                 </widget>
-                </item>
-                <item>
-                 <widget class="QProgressBar" name="pUsageQuota">
-                  <property name="sizePolicy">
-                   <sizepolicy hsizetype="Preferred" vsizetype="Preferred">
-                    <horstretch>0</horstretch>
-                    <verstretch>0</verstretch>
-                   </sizepolicy>
-                  </property>
-                  <property name="minimumSize">
-                   <size>
-                    <width>362</width>
-                    <height>8</height>
-                   </size>
-                  </property>
-                  <property name="maximumSize">
-                   <size>
-                    <width>362</width>
-                    <height>8</height>
-                   </size>
-                  </property>
-                  <property name="value">
-                   <number>12</number>
-                  </property>
-                  <property name="format">
-                   <string/>
-=======
                  <widget class="QLabel" name="lDescDisabled">
                   <property name="text">
                    <string>Your account has exceeded its allowed space quota.[A]Upgrade[/A]and keep enjoying secure, end-to-end encrypted storage.</string>
@@ -2628,7 +1225,6 @@
                   </property>
                   <property name="wordWrap">
                    <bool>true</bool>
->>>>>>> 5ff1bdf5
                   </property>
                  </widget>
                 </item>
@@ -2642,14 +1238,6 @@
         </layout>
        </widget>
       </item>
-<<<<<<< HEAD
-      <item>
-       <widget class="QWidget" name="wBottom" native="true">
-        <property name="minimumSize">
-         <size>
-          <width>0</width>
-          <height>45</height>
-=======
      </layout>
     </widget>
    </item>
@@ -2689,54 +1277,31 @@
          <size>
           <width>0</width>
           <height>10</height>
->>>>>>> 5ff1bdf5
          </size>
         </property>
         <property name="maximumSize">
          <size>
           <width>16777215</width>
-<<<<<<< HEAD
-          <height>45</height>
-         </size>
-        </property>
-        <layout class="QHBoxLayout" name="horizontalLayout_2">
-=======
           <height>10</height>
          </size>
         </property>
         <layout class="QHBoxLayout" name="horizontalLayout_3">
->>>>>>> 5ff1bdf5
          <property name="spacing">
           <number>6</number>
          </property>
          <property name="leftMargin">
-<<<<<<< HEAD
-          <number>17</number>
-=======
           <number>0</number>
->>>>>>> 5ff1bdf5
          </property>
          <property name="topMargin">
           <number>0</number>
          </property>
          <property name="rightMargin">
-<<<<<<< HEAD
-          <number>19</number>
-=======
           <number>0</number>
->>>>>>> 5ff1bdf5
          </property>
          <property name="bottomMargin">
           <number>0</number>
          </property>
          <item>
-<<<<<<< HEAD
-          <widget class="QPushButton" name="bSyncFolder">
-           <property name="minimumSize">
-            <size>
-             <width>0</width>
-             <height>32</height>
-=======
           <spacer name="horizontalSpacer_4">
            <property name="orientation">
             <enum>Qt::Horizontal</enum>
@@ -2755,35 +1320,10 @@
             <size>
              <width>6</width>
              <height>6</height>
->>>>>>> 5ff1bdf5
             </size>
            </property>
            <property name="maximumSize">
             <size>
-<<<<<<< HEAD
-             <width>16777215</width>
-             <height>32</height>
-            </size>
-           </property>
-           <property name="styleSheet">
-            <string notr="true"/>
-           </property>
-           <property name="text">
-            <string>Syncs</string>
-           </property>
-           <property name="icon">
-            <iconset resource="../Resources_linux.qrc">
-             <normaloff>:/images/sync_item_ico.png</normaloff>:/images/sync_item_ico.png</iconset>
-           </property>
-           <property name="iconSize">
-            <size>
-             <width>32</width>
-             <height>32</height>
-            </size>
-           </property>
-           <property name="flat">
-            <bool>true</bool>
-=======
              <width>6</width>
              <height>6</height>
             </size>
@@ -2807,62 +1347,26 @@
              <width>6</width>
              <height>6</height>
             </size>
->>>>>>> 5ff1bdf5
            </property>
           </widget>
          </item>
          <item>
-<<<<<<< HEAD
-          <spacer name="horizontalSpacer">
-           <property name="orientation">
-            <enum>Qt::Horizontal</enum>
-           </property>
-           <property name="sizeHint" stdset="0">
-            <size>
-             <width>40</width>
-             <height>20</height>
-            </size>
-           </property>
-          </spacer>
-         </item>
-         <item>
-          <widget class="QPushButton" name="bUpgrade">
-           <property name="minimumSize">
-            <size>
-             <width>0</width>
-             <height>32</height>
-=======
           <widget class="QPushButton" name="bDotUsedQuota">
            <property name="minimumSize">
             <size>
              <width>6</width>
              <height>6</height>
->>>>>>> 5ff1bdf5
             </size>
            </property>
            <property name="maximumSize">
             <size>
-<<<<<<< HEAD
-             <width>16777215</width>
-             <height>32</height>
-            </size>
-           </property>
-           <property name="styleSheet">
-            <string notr="true"/>
-           </property>
-=======
              <width>6</width>
              <height>6</height>
             </size>
            </property>
->>>>>>> 5ff1bdf5
            <property name="text">
-            <string>Upgrade to PRO</string>
-           </property>
-<<<<<<< HEAD
-           <property name="flat">
-            <bool>true</bool>
-=======
+            <string/>
+           </property>
            <property name="icon">
             <iconset resource="../Resources_linux.qrc">
              <normaloff>:/images/Nav_Dot_inactive.png</normaloff>:/images/Nav_Dot_inactive.png</iconset>
@@ -2872,7 +1376,6 @@
              <width>6</width>
              <height>6</height>
             </size>
->>>>>>> 5ff1bdf5
            </property>
           </widget>
          </item>
@@ -2892,8 +1395,6 @@
         </layout>
        </widget>
       </item>
-<<<<<<< HEAD
-=======
       <item>
        <widget class="QWidget" name="wUsageContainer" native="true">
         <property name="minimumSize">
@@ -3475,7 +1976,6 @@
         </layout>
        </widget>
       </item>
->>>>>>> 5ff1bdf5
      </layout>
     </widget>
    </item>
