#include "SetupWizard.h"
#include "ui_SetupWizard.h"

#include "MegaApplication.h"
#include "control/Utilities.h"
#include "gui/MultiQFileDialog.h"
#include "gui/Login2FA.h"
#include "platform/Platform.h"
#include <QtConcurrent/QtConcurrent>

using namespace mega;

SetupWizard::SetupWizard(MegaApplication *app, QWidget *parent) :
    QDialog(parent),
    ui(new Ui::SetupWizard)
{
    ui->setupUi(this);
    setAttribute(Qt::WA_QuitOnClose, false);
    setWindowFlags(windowFlags() & ~Qt::WindowContextHelpButtonHint);
    setWindowModality(Qt::WindowModal);

    animationTimer = new QTimer(this);
    animationTimer->setSingleShot(true);
    connect(animationTimer, SIGNAL(timeout()), this, SLOT(animationTimout()));

    connect(ui->ePassword, SIGNAL(textChanged(QString)), this, SLOT(onPasswordTextChanged(QString)));

    ui->wAdvancedSetup->installEventFilter(this);
    ui->wTypicalSetup->installEventFilter(this);
    ui->lTermsLink->installEventFilter(this);
    ui->rTypicalSetup->setAttribute(Qt::WA_TransparentForMouseEvents);
    ui->rAdvancedSetup->setAttribute(Qt::WA_TransparentForMouseEvents);

    ui->wHelp->hide();
    connect(ui->wHelp, SIGNAL(clicked()), this, SLOT(on_bLearMore_clicked()));

    this->app = app;
    this->closing = false;
    this->loggingStarted = false;
    megaApi = app->getMegaApi();
    preferences = Preferences::instance();
    delegateListener = new QTMegaRequestListener(megaApi, this);
    megaApi->addRequestListener(delegateListener);

    ui->lTermsLink->setText(ui->lTermsLink->text().replace(
        QString::fromUtf8("\">"),
        QString::fromUtf8("\" style=\"color:#DC0000\">"))
        .replace(QString::fromUtf8("mega.co.nz"), QString::fromUtf8("mega.nz")));



    m_animation = new QPropertyAnimation(ui->wErrorMessage, "size");
    m_animation->setDuration(400);
    m_animation->setEasingCurve(QEasingCurve::OutCubic);
    m_animation->setStartValue(QSize(ui->wErrorMessage->minimumWidth(), ui->wErrorMessage->minimumHeight()));
    m_animation->setEndValue(QSize(ui->wErrorMessage->maximumWidth(), ui->wErrorMessage->maximumHeight()));
    connect(m_animation, SIGNAL(finished()), this, SLOT(onErrorAnimationFinished()));

    page_newaccount();

    ui->lError->setText(QString::fromUtf8(""));
    ui->lError->hide();
    ui->wErrorMessage->resize(QSize(ui->wErrorMessage->minimumWidth(),ui->wErrorMessage->minimumHeight()));

#if 0 //Strings for the translation system. These lines don't need to be built
    QT_TR_NOOP("Very Weak");
    QT_TR_NOOP("Weak");
    QT_TR_NOOP("Medium");
    QT_TR_NOOP("Good");
    QT_TR_NOOP("Strong");
#endif
}

SetupWizard::~SetupWizard()
{
    delete delegateListener;
    delete animationTimer;
    delete m_animation;
    delete ui;
}

void SetupWizard::onRequestStart(MegaApi *api, MegaRequest *request)
{
    if (request->getType() == MegaRequest::TYPE_LOGIN)
    {
        ui->lProgress->setText(tr("Logging in..."));
        page_progress();
    }
    else if (request->getType() == MegaRequest::TYPE_LOGOUT)
    {
        page_logout();
    }
}

void SetupWizard::onRequestFinish(MegaApi *, MegaRequest *request, MegaError *error)
{
    if (closing)
    {
        if (request->getType() == MegaRequest::TYPE_LOGOUT)
        {
            done(QDialog::Rejected);
        }
        return;
    }

    switch (request->getType())
    {
        case MegaRequest::TYPE_CREATE_ACCOUNT:
        {
            if (error->getErrorCode() == MegaError::API_OK)
            {
                page_login();

                ui->eLoginEmail->setText(ui->eEmail->text().toLower().trimmed());
                ui->eName->clear();
                ui->eEmail->clear();
                ui->ePassword->clear();
                ui->eRepeatPassword->clear();

                megaApi->sendEvent(99505, "MEGAsync account creation start");
                if (!preferences->accountCreationTime())
                {
                    preferences->setAccountCreationTime(QDateTime::currentDateTime().toMSecsSinceEpoch() / 1000);
                }
                break;
            }

            page_newaccount();

            if (error->getErrorCode() == MegaError::API_EEXIST)
            {
                showErrorMessage(tr("User already exists"));
            }
            else if (error->getErrorCode() != MegaError::API_ESSL)
            {
                showErrorMessage(QCoreApplication::translate("MegaError", error->getErrorString()));
            }
            break;
        }
        case MegaRequest::TYPE_LOGIN:
        {
            if (error->getErrorCode() == MegaError::API_OK)
            {
                if (loggingStarted)
                {
                    megaApi->fetchNodes();
                    if (!preferences->hasLoggedIn())
                    {
                        preferences->setHasLoggedIn(QDateTime::currentDateTime().toMSecsSinceEpoch() / 1000);
                    }
                }

                ui->lProgress->setText(tr("Fetching file list..."));
                page_progress();
                break;
            }

<<<<<<< HEAD
            page_login();

            if (loggingStarted)
            {
                if (error->getErrorCode() == MegaError::API_ENOENT)
                {
                    showErrorMessage(tr("Incorrect email and/or password.") + QString::fromUtf8(" ") + tr("Have you verified your account?"));
                }
                else if (error->getErrorCode() == MegaError::API_EINCOMPLETE)
                {
                    showErrorMessage(tr("Please check your e-mail and click the link to confirm your account."));
                }
                else if (error->getErrorCode() == MegaError::API_ETOOMANY)
                {
                    showErrorMessage(tr("You have attempted to log in too many times.[BR]Please wait until %1 and try again.")
                                        .replace(QString::fromUtf8("[BR]"), QString::fromUtf8("\n"))
                                        .arg(QTime::currentTime().addSecs(3600).toString(QString::fromUtf8("hh:mm"))));
                }
                else if (error->getErrorCode() == MegaError::API_EBLOCKED)
                {
                    showErrorMessage(tr("Your account has been blocked. Please contact support@mega.co.nz"));
                }
                else if (error->getErrorCode() != MegaError::API_ESSL)
                {
                    showErrorMessage(QCoreApplication::translate("MegaError", error->getErrorString()));
                }

                loggingStarted = false;
=======
            if (error->getErrorCode() == MegaError::API_ENOENT)
            {
                QMessageBox::warning(NULL, tr("Error"), tr("Incorrect email and/or password.") + QString::fromUtf8(" ") + tr("Have you verified your account?"), QMessageBox::Ok);
            }
            else if (error->getErrorCode() == MegaError::API_EMFAREQUIRED)
            {
                QPointer<SetupWizard> dialog = this;
                QPointer<Login2FA> verification = new Login2FA(this);
                int result = verification->exec();
                if (!dialog || !verification || result != QDialog::Accepted)
                {
                    if (dialog)
                    {
                        page_login();
                    }
                    delete verification;
                    return;
                }

                QString pin = verification->pinCode();
                delete verification;

                megaApi->multiFactorAuthLogin(request->getEmail(), request->getPassword(), pin.toUtf8().constData(), delegateListener);
                return;
            }
            else if (error->getErrorCode() == MegaError::API_EINCOMPLETE)
            {
                QMessageBox::warning(NULL, tr("Error"), tr("Please check your e-mail and click the link to confirm your account."), QMessageBox::Ok);
            }
            else if (error->getErrorCode() == MegaError::API_ETOOMANY)
            {
                QMessageBox::warning(NULL, tr("Error"),
                                     tr("You have attempted to log in too many times.[BR]Please wait until %1 and try again.")
                                     .replace(QString::fromUtf8("[BR]"), QString::fromUtf8("\n"))
                                     .arg(QTime::currentTime().addSecs(3600).toString(QString::fromUtf8("hh:mm")))
                                     , QMessageBox::Ok);
            }
            else if (error->getErrorCode() == MegaError::API_EBLOCKED)
            {
                QMessageBox::critical(NULL, tr("Error"), tr("Your account has been blocked. Please contact support@mega.co.nz"));
            }
            else if (error->getErrorCode() == MegaError::API_EFAILED || error->getErrorCode() == MegaError::API_EEXPIRED)
            {
                QPointer<SetupWizard> dialog = this;
                QPointer<Login2FA> verification = new Login2FA(this);
                verification->invalidCode(true);
                int result = verification->exec();
                if (!dialog || !verification || result != QDialog::Accepted)
                {
                    if (dialog)
                    {
                        page_login();
                    }
                    delete verification;
                    return;
                }

                QString pin = verification->pinCode();
                delete verification;

                megaApi->multiFactorAuthLogin(request->getEmail(), request->getPassword(), pin.toUtf8().constData(), delegateListener);
                return;
            }
            else if (error->getErrorCode() != MegaError::API_ESSL)
            {
                QMessageBox::warning(NULL, tr("Error"), QCoreApplication::translate("MegaError", error->getErrorString()), QMessageBox::Ok);
>>>>>>> 82a75ed1
            }

            page_login();

            break;
        }
        case MegaRequest::TYPE_CREATE_FOLDER:
        {
            if (error->getErrorCode() == MegaError::API_OK)
            {
                MegaNode *node = megaApi->getNodeByPath("/MEGAsync");
                if (!node)
                {
                    QMessageBox::warning(NULL, tr("Error"), tr("MEGA folder doesn't exist"), QMessageBox::Ok);
                }
                else
                {
                    selectedMegaFolderHandle = node->getHandle();
                    page_welcome();
                    delete node;
                }
                break;
            }

            if (error->getErrorCode() != MegaError::API_ESSL
                    && error->getErrorCode() != MegaError::API_ESID)
            {
                QMessageBox::warning(NULL, tr("Error"),  QCoreApplication::translate("MegaError", error->getErrorString()), QMessageBox::Ok);
            }

            break;
        }
        case MegaRequest::TYPE_FETCH_NODES:
        {
            if (error->getErrorCode() != MegaError::API_OK)
            {
                page_login();
                loggingStarted = false;
                break;
            }

            if (loggingStarted)
            {
                if (!megaApi->isFilesystemAvailable())
                {
                    page_login();
                    showErrorMessage(tr("Unable to get the filesystem.\n"
                                        "Please, try again. If the problem persists "
                                        "please contact bug@mega.co.nz"));
                    done(QDialog::Rejected);
                    preferences->setCrashed(true);
                    app->rebootApplication(false);
                    return;
                }

                char *session = megaApi->dumpSession();
                sessionKey = QString::fromUtf8(session);
                delete [] session;

                QString email = ui->eLoginEmail->text().toLower().trimmed();
                if (preferences->hasEmail(email))
                {
                    int proxyType = preferences->proxyType();
                    QString proxyServer = preferences->proxyServer();
                    int proxyPort = preferences->proxyPort();
                    int proxyProtocol = preferences->proxyProtocol();
                    bool proxyAuth = preferences->proxyRequiresAuth();
                    QString proxyUsername = preferences->getProxyUsername();
                    QString proxyPassword = preferences->getProxyPassword();

                    preferences->setEmail(email);
                    preferences->setSession(sessionKey);
                    preferences->setProxyType(proxyType);
                    preferences->setProxyServer(proxyServer);
                    preferences->setProxyPort(proxyPort);
                    preferences->setProxyProtocol(proxyProtocol);
                    preferences->setProxyRequiresAuth(proxyAuth);
                    preferences->setProxyUsername(proxyUsername);
                    preferences->setProxyPassword(proxyPassword);

                    Platform::notifyAllSyncFoldersAdded();
                    done(QDialog::Accepted);
                    break;
                }

                page_mode();
            }
            break;
        }
        case MegaRequest::TYPE_LOGOUT:
        {
            loggingStarted = false;
            page_login();
            break;
        }
    }
}

void SetupWizard::onRequestUpdate(MegaApi *, MegaRequest *request)
{
    if (request->getType() == MegaRequest::TYPE_FETCH_NODES)
    {
        if (request->getTotalBytes() > 0)
        {
            ui->progressBar->setMaximum(request->getTotalBytes());
            ui->progressBar->setValue(request->getTransferredBytes());
        }
    }
}

void SetupWizard::goToStep(int page)
{
    QWidget *wPage = ui->sPages->currentWidget();
    if (wPage != ui->pLogin
            && wPage != ui->pNewAccount
            && wPage != ui->pProgress)
    {
        return;
    }

    switch (page)
    {
        case PAGE_LOGIN:
            page_login();
            break;

        case PAGE_NEW_ACCOUNT:
            page_newaccount();
            break;
        case PAGE_MODE:
            page_mode();
            break;

        default:
            return;
    }
}

void SetupWizard::on_bNext_clicked()
{
    QWidget *w = ui->sPages->currentWidget();
    if (w == ui->pLogin)
    {
        QString email = ui->eLoginEmail->text().toLower().trimmed();
        QString password = ui->eLoginPassword->text();

        if (!email.length())
        {
            showErrorMessage(tr("Please, enter your e-mail address"));
            return;
        }

        if (!email.contains(QChar::fromAscii('@')) || !email.contains(QChar::fromAscii('.')))
        {
            showErrorMessage(tr("Please, enter a valid e-mail address"));
           return;
        }

        if (!password.length())
        {
            showErrorMessage(tr("Please, enter your password"));
            return;
        }

        megaApi->login(email.toUtf8().constData(), password.toUtf8().constData());
        loggingStarted = true;
    }
    else if (w == ui->pNewAccount)
    {
        QString name = ui->eName->text().trimmed();
        QString email = ui->eEmail->text().toLower().trimmed();
        QString password = ui->ePassword->text();
        QString repeatPassword = ui->eRepeatPassword->text();

        if (!name.length())
        {
            showErrorMessage(tr("Please, enter your name"));
            return;
        }

        if (!email.length())
        {
            showErrorMessage(tr("Please, enter your e-mail address"));
            return;
        }

        if (!email.contains(QChar::fromAscii('@')) || !email.contains(QChar::fromAscii('.')))
        {
            showErrorMessage(tr("Please, enter a valid e-mail address"));
            return;
        }

        if (!password.length())
        {
            showErrorMessage(tr("Please, enter your password"));
            return;
        }

        if (password.length() < 8)
        {
            showErrorMessage(tr("Please, enter a stronger password"));
            return;
        }

        if (password.compare(repeatPassword))
        {
            showErrorMessage(tr("The entered passwords don't match"));
            return;
        }

        if (!ui->cAgreeWithTerms->isChecked())
        {
            showErrorMessage(tr("You have to accept our terms of service"));
            return;
        }

        megaApi->createAccount(email.toUtf8().constData(),
                               password.toUtf8().constData(),
                               name.toUtf8().constData(), NULL,
                               delegateListener);

        ui->lProgress->setText(tr("Creating account..."));
        page_progress();
    }
    else if (w == ui->pSetupType)
    {
        QString defaultFolderPath = Utilities::getDefaultBasePath();
        if (ui->rAdvancedSetup->isChecked())
        {
            defaultFolderPath.append(QString::fromUtf8("/MEGAsync"));
            ui->eMegaFolder->setText(QString::fromUtf8("/MEGAsync"));
            ui->lAdvancedSetup->setText(tr("Selective sync:"));
            ui->lHeader->setText(tr("Setup selective sync"));
            ui->bSyncType->setIcon(QIcon(QString::fromAscii("://images/step_4_selective_sync.png")));
            ui->bSyncType->setIconSize(QSize(94, 94));
            ui->lSyncType->setText(tr("Selective sync"));
            ui->lSyncTypeDesc->setText(tr("Specific folders in your Cloud Drive will be synchronized with a local folder."));
            ui->bMegaFolder->show();
            ui->eMegaFolder->show();
            ui->lMegaFolder->show();
            ui->lAdditionalSyncs->show();
        }
        else
        {
            defaultFolderPath.append(QString::fromUtf8("/MEGA"));
            ui->eMegaFolder->setText(QString::fromUtf8("/"));
            ui->lAdvancedSetup->setText(tr("Select Local folder:"));
            ui->lHeader->setText(tr("Setup full sync"));
            ui->bSyncType->setIcon(QIcon(QString::fromAscii("://images/step_4_full_sync.png")));
            ui->bSyncType->setIconSize(QSize(94, 94));
            ui->lSyncType->setText(tr("Full Sync"));
            ui->lSyncTypeDesc->setText(tr("Your entire Cloud Drive will be synchronized with a local folder."));
            ui->bMegaFolder->hide();
            ui->eMegaFolder->hide();
            ui->lMegaFolder->hide();
            ui->lAdditionalSyncs->hide();
        }

        ui->bBack->setVisible(true);
        ui->bBack->setEnabled(true);

        if (!loggingStarted) //Logging started at main dialog
        {
            ui->bCurrentStep->setIcon(QIcon(QString::fromAscii("://images/login_setup_step2.png")));
            ui->bCurrentStep->setIconSize(QSize(512, 44));
        }
        else
        {
            ui->bCurrentStep->setIcon(QIcon(QString::fromAscii("://images/setup_step4.png")));
            ui->bCurrentStep->setIconSize(QSize(512, 44));
        }

        ui->wHelp->hide();
        ui->bNext->show();
        ui->sPages->setCurrentWidget(ui->pAdvanced);

        defaultFolderPath = QDir::toNativeSeparators(defaultFolderPath);
        QDir defaultFolder(defaultFolderPath);
        defaultFolder.mkpath(QString::fromUtf8("."));
        ui->eLocalFolder->setText(defaultFolderPath);
    }
    else if (w == ui->pAdvanced)
    {
        if (!ui->eLocalFolder->text().length())
        {
            showErrorMessage(tr("Please, select a local folder"));
            return;
        }

        if (!ui->eMegaFolder->text().length())
        {
            showErrorMessage(tr("Please, select a MEGA folder"));
            return;
        }

        QString localFolderPath = ui->eLocalFolder->text();
        if (!Utilities::verifySyncedFolderLimits(localFolderPath))
        {
            QMessageBox::warning(NULL, tr("Warning"), tr("You are trying to sync an extremely large folder.\nTo prevent the syncing of entire boot volumes, which is inefficient and dangerous,\nwe ask you to start with a smaller folder and add more data while MEGAsync is running."), QMessageBox::Ok);
            return;
        }

        MegaNode *node = megaApi->getNodeByPath(ui->eMegaFolder->text().toUtf8().constData());
        if (!node)
        {
            MegaNode *rootNode = megaApi->getRootNode();
            if (!rootNode)
            {
                page_login();
                showErrorMessage(tr("Unable to get the filesystem.\n"
                                    "Please, try again. If the problem persists "
                                    "please contact bug@mega.co.nz"));

                done(QDialog::Rejected);
                preferences->setCrashed(true);
                app->rebootApplication(false);
                return;
            }

            ui->eMegaFolder->setText(QString::fromUtf8("/MEGAsync"));
            megaApi->createFolder("MEGAsync", rootNode, delegateListener);
            delete rootNode;

            ui->lProgress->setText(tr("Creating folder..."));
            page_progress();
        }
        else
        {
            selectedMegaFolderHandle = node->getHandle();
            page_welcome();
            delete node;
        }
    }
}

void SetupWizard::on_bBack_clicked()
{
    QWidget *w = ui->sPages->currentWidget();
    if (w == ui->pSetupType)
    {
        megaApi->logout();
        page_logout();
    }
    else if (w == ui->pAdvanced)
    {
        page_mode();
    }
    else if (w == ui->pLogin)
    {
        page_newaccount();
    }
}

void SetupWizard::on_bCancel_clicked()
{
    if (ui->sPages->currentWidget() == ui->pWelcome)
    {
        setupPreferences();
        QString syncName;
        MegaNode *rootNode = megaApi->getRootNode();
        if (!rootNode)
        {
            page_login();
            showErrorMessage(tr("Unable to get the filesystem.\n"
                                "Please, try again. If the problem persists "
                                "please contact bug@mega.co.nz"));

            done(QDialog::Rejected);
            preferences->setCrashed(true);
            app->rebootApplication(false);
            return;
        }

        if (selectedMegaFolderHandle == rootNode->getHandle())
        {
            syncName = QString::fromUtf8("MEGA");
        }

        delete rootNode;

        preferences->addSyncedFolder(ui->eLocalFolder->text(), ui->eMegaFolder->text(), selectedMegaFolderHandle, syncName);
        done(QDialog::Accepted);
    }
    else
    {
        if (closing)
        {
            megaApi->localLogout();
            return;
        }

        QPointer<QMessageBox> msg = new QMessageBox(this);
        msg->setIcon(QMessageBox::Question);
        //        TO-DO: Uncomment when asset is included to the project
        //        msg->setIconPixmap(QPixmap(Utilities::getDevicePixelRatio() < 2 ? QString::fromUtf8(":/images/mbox-question.png")
        //                                                                    : QString::fromUtf8(":/images/mbox-question@2x.png")));

        msg->setWindowTitle(tr("MEGAsync"));
        msg->setText(tr("Are you sure you want to cancel this wizard and undo all changes?"));
        msg->addButton(QMessageBox::Yes);
        msg->addButton(QMessageBox::No);
        msg->setDefaultButton(QMessageBox::No);
        int button = msg->exec();
        if (msg)
        {
            delete msg;
        }

        if (button == QMessageBox::Yes)
        {
            loggingStarted = false;

            if (megaApi->isLoggedIn())
            {
                closing = true;
                megaApi->logout();
                page_logout();
            }
            else
            {
                megaApi->localLogout();
                done(QDialog::Rejected);
            }            
        }
    }
}

void SetupWizard::on_bSkip_clicked()
{
    QWidget *w = ui->sPages->currentWidget();
    if (w == ui->pSetupType || w == ui->pAdvanced)
    {
        setupPreferences();
    }

    if (w == ui->pNewAccount)
    {
        app->showInfoDialog();
        done(QDialog::Rejected);
    }
    else
    {
        done(QDialog::Accepted);
    }
}

void SetupWizard::on_bLocalFolder_clicked()
{
    QString defaultPath = ui->eLocalFolder->text().trimmed();
    if (!defaultPath.size())
    {
        defaultPath = Utilities::getDefaultBasePath();
    }

    defaultPath = QDir::toNativeSeparators(defaultPath);

#ifndef _WIN32
    if (defaultPath.isEmpty())
    {
        defaultPath = QString::fromUtf8("/");
    }

    QPointer<MultiQFileDialog> dialog = new MultiQFileDialog(0,  tr("Select local folder"), defaultPath, false);
    dialog->setOptions(QFileDialog::ShowDirsOnly | QFileDialog::DontResolveSymlinks);
    dialog->setFileMode(QFileDialog::DirectoryOnly);
    int result = dialog->exec();
    if (!dialog || result != QDialog::Accepted || dialog->selectedFiles().isEmpty())
    {
        delete dialog;
        return;
    }
    QString path = dialog->selectedFiles().value(0);
    delete dialog;
#else
    QString path = QFileDialog::getExistingDirectory(0,  tr("Select local folder"), defaultPath);
#endif

    if (path.length())
    {
        QDir dir(path);
        if (!dir.exists() && !dir.mkpath(QString::fromUtf8(".")))
        {
            return;
        }

        QTemporaryFile test(path + QDir::separator());
        if (test.open() || QMessageBox::warning(NULL, tr("Warning"), tr("You don't have write permissions in this local folder.") +
                    QString::fromUtf8("\n") + tr("MEGAsync won't be able to download anything here.") + QString::fromUtf8("\n") + tr("Do you want to continue?"),
                    QMessageBox::Yes, QMessageBox::No) == QMessageBox::Yes)
        {
            ui->eLocalFolder->setText(path);
        }
    }
}

void SetupWizard::on_bMegaFolder_clicked()
{
    QPointer<NodeSelector> nodeSelector = new NodeSelector(megaApi, NodeSelector::SYNC_SELECT, this);
    int result = nodeSelector->exec();
    if (!nodeSelector || result != QDialog::Accepted)
    {
        delete nodeSelector;
        return;
    }

    selectedMegaFolderHandle = nodeSelector->getSelectedFolderHandle();
    MegaNode *node = megaApi->getNodeByHandle(selectedMegaFolderHandle);
    if (!node)
    {
        delete nodeSelector;
        return;
    }

    const char *nPath = megaApi->getNodePath(node);
    if (!nPath)
    {
        delete nodeSelector;
        delete node;
        return;
    }

    ui->eMegaFolder->setText(QString::fromUtf8(nPath));
    delete nodeSelector;
    delete [] nPath;
    delete node;
}

void SetupWizard::initModeSelection()
{
    qreal ratio = 1.0;
#if QT_VERSION >= 0x050000
    ratio = qApp->testAttribute(Qt::AA_UseHighDpiPixmaps) ? devicePixelRatio() : 1.0;
#endif
    if (ratio < 2)
    {
        ui->wTypicalSetup->setStyleSheet(QString::fromUtf8("#wTypicalSetup { border-image: url(\":/images/select_sync_bt.png\"); }"));
        ui->wAdvancedSetup->setStyleSheet(QString::fromUtf8("#wAdvancedSetup { border-image: url(\":/images/select_sync_bt.png\"); }"));
    }
    else
    {
        ui->wTypicalSetup->setStyleSheet(QString::fromUtf8("#wTypicalSetup { border-image: url(\":/images/select_sync_bt@2x.png\"); }"));
        ui->wAdvancedSetup->setStyleSheet(QString::fromUtf8("#wAdvancedSetup { border-image: url(\":/images/select_sync_bt@2x.png\"); }"));
    }

    ui->rTypicalSetup->setChecked(false);
    ui->rAdvancedSetup->setChecked(false);
    repaint();
}

void SetupWizard::wTypicalSetup_clicked()
{    
    qreal ratio = 1.0;
#if QT_VERSION >= 0x050000
    ratio = qApp->testAttribute(Qt::AA_UseHighDpiPixmaps) ? devicePixelRatio() : 1.0;
#endif
    if (ratio < 2)
    {
        ui->wTypicalSetup->setStyleSheet(QString::fromUtf8("#wTypicalSetup { border-image: url(\":/images/selected_sync_bt.png\"); }"));
        ui->wAdvancedSetup->setStyleSheet(QString::fromUtf8("#wAdvancedSetup { border-image: url(\":/images/select_sync_bt.png\"); }"));
    }
    else
    {
        ui->wTypicalSetup->setStyleSheet(QString::fromUtf8("#wTypicalSetup { border-image: url(\":/images/selected_sync_bt@2x.png\"); }"));
        ui->wAdvancedSetup->setStyleSheet(QString::fromUtf8("#wAdvancedSetup { border-image: url(\":/images/select_sync_bt@2x.png\"); }"));
    }

    ui->rTypicalSetup->setChecked(true);
    ui->rAdvancedSetup->setChecked(false);
    ui->bNext->setEnabled(true);
    ui->bNext->setDefault(true);
    ui->bNext->setFocus();
    repaint();
}

void SetupWizard::wAdvancedSetup_clicked()
{
    qreal ratio = 1.0;
#if QT_VERSION >= 0x050000
    ratio = qApp->testAttribute(Qt::AA_UseHighDpiPixmaps) ? devicePixelRatio() : 1.0;
#endif
    if (ratio < 2)
    {
        ui->wTypicalSetup->setStyleSheet(QString::fromUtf8("#wTypicalSetup { border-image: url(\":/images/select_sync_bt.png\"); }"));
        ui->wAdvancedSetup->setStyleSheet(QString::fromUtf8("#wAdvancedSetup { border-image: url(\":/images/selected_sync_bt.png\"); }"));
    }
    else
    {
        ui->wTypicalSetup->setStyleSheet(QString::fromUtf8("#wTypicalSetup { border-image: url(\":/images/select_sync_bt@2x.png\"); }"));
        ui->wAdvancedSetup->setStyleSheet(QString::fromUtf8("#wAdvancedSetup { border-image: url(\":/images/selected_sync_bt@2x.png\"); }"));
    }

    ui->rTypicalSetup->setChecked(false);
    ui->rAdvancedSetup->setChecked(true);
    ui->bNext->setEnabled(true);
    ui->bNext->setDefault(true);
    ui->bNext->setFocus();
    repaint();
}

void SetupWizard::setupPreferences()
{
    QString email = ui->eLoginEmail->text().toLower().trimmed();

    int proxyType = preferences->proxyType();
    QString proxyServer = preferences->proxyServer();
    int proxyPort = preferences->proxyPort();
    int proxyProtocol = preferences->proxyProtocol();
    bool proxyAuth = preferences->proxyRequiresAuth();
    QString proxyUsername = preferences->getProxyUsername();
    QString proxyPassword = preferences->getProxyPassword();
    preferences->setEmail(QString::fromUtf8(megaApi->getMyEmail()));
    preferences->setSession(QString::fromUtf8(megaApi->dumpSession()));

    preferences->setProxyType(proxyType);
    preferences->setProxyServer(proxyServer);
    preferences->setProxyPort(proxyPort);
    preferences->setProxyProtocol(proxyProtocol);
    preferences->setProxyRequiresAuth(proxyAuth);
    preferences->setProxyUsername(proxyUsername);
    preferences->setProxyPassword(proxyPassword);
}

bool SetupWizard::eventFilter(QObject *obj, QEvent *event)
{
    if (event->type() == QEvent::MouseButtonPress)
    {
        if (obj == ui->wTypicalSetup)
        {
            wTypicalSetup_clicked();
        }
        else if (obj == ui->wAdvancedSetup)
        {
            wAdvancedSetup_clicked();
        }
        else if (obj == ui->lTermsLink)
        {
            lTermsLink_clicked();
        }
    }
    return QObject::eventFilter(obj, event);
}

void SetupWizard::closeEvent(QCloseEvent *event)
{
    if (!event->spontaneous() || closing)
    {
        event->accept();
        return;
    }

    event->ignore();
    QPointer<QMessageBox> msg = new QMessageBox(this);
    msg->setIcon(QMessageBox::Question);
    //        TO-DO: Uncomment when asset is included to the project
    //        msg->setIconPixmap(QPixmap(Utilities::getDevicePixelRatio() < 2 ? QString::fromUtf8(":/images/mbox-question.png")
    //                                                            : QString::fromUtf8(":/images/mbox-question@2x.png")));

    msg->setWindowTitle(tr("MEGAsync"));
    msg->setText(tr("Are you sure you want to cancel this wizard and undo all changes?"));
    msg->addButton(QMessageBox::Yes);
    msg->addButton(QMessageBox::No);
    msg->setDefaultButton(QMessageBox::No);
    int button = msg->exec();
    if (msg)
    {
        delete msg;
    }

    if (button == QMessageBox::Yes)
    {
        if (megaApi->isLoggedIn())
        {
            closing = true;
            megaApi->logout();
            page_logout();
        }
        else
        {
            megaApi->localLogout();
            done(QDialog::Rejected);
        }
    }
}

void SetupWizard::page_login()
{
    ui->eLoginPassword->clear();
    ui->wHelp->hide();
    initModeSelection();

    ui->bCancel->setEnabled(true);
    ui->bCancel->setVisible(true);
    ui->bNext->setVisible(true);
    ui->bNext->setEnabled(true);
    ui->bBack->setVisible(true);
    ui->bBack->setEnabled(true);
    ui->bSkip->setVisible(false);
    ui->bSkip->setEnabled(false);
    ui->eLoginEmail->setFocus();
    ui->bNext->setDefault(true);

    ui->lHeader->setText(tr("Login to your MEGA account"));
    ui->bCurrentStep->setIcon(QIcon(QString::fromAscii("://images/setup_step2.png")));
    ui->bCurrentStep->setIconSize(QSize(512, 44));

    ui->sPages->setCurrentWidget(ui->pLogin);
    sessionKey.clear();
}

void SetupWizard::page_logout()
{
    ui->lProgress->setText(tr("Logging out..."));
    ui->progressBar->setMaximum(0);
    ui->progressBar->setValue(-1);
    ui->wHelp->hide();

    ui->bCancel->setEnabled(true);
    ui->bCancel->setVisible(true);
    ui->bNext->setVisible(false);
    ui->bNext->setEnabled(false);
    ui->bBack->setVisible(false);
    ui->bBack->setVisible(false);
    ui->bSkip->setVisible(false);
    ui->bSkip->setEnabled(false);
    ui->bCancel->setFocus();
    ui->bCancel->setDefault(true);

    ui->sPages->setCurrentWidget(ui->pProgress);
    sessionKey.clear();
}

void SetupWizard::page_mode()
{
    initModeSelection();

    ui->bCancel->setEnabled(true);
    ui->bCancel->setVisible(true);
    ui->bNext->setVisible(true);
    ui->bNext->setEnabled(false);

    ui->bSkip->setVisible(true);
    ui->bSkip->setEnabled(true);
    ui->bSkip->setText(QString::fromUtf8("Skip"));
    ui->bNext->setDefault(false);
    ui->bCancel->setDefault(false);
    ui->wHelp->show();

    ui->lHeader->setText(tr("Choose install type"));

    if (!loggingStarted) //Logging started at main dialog
    {
        ui->bCurrentStep->setIcon(QIcon(QString::fromAscii("://images/login_setup_step1.png")));
        ui->bCurrentStep->setIconSize(QSize(512, 44));
        ui->bBack->setVisible(false);
        ui->bBack->setEnabled(false);
    }
    else
    {
        ui->bCurrentStep->setIcon(QIcon(QString::fromAscii("://images/setup_step3.png")));
        ui->bCurrentStep->setIconSize(QSize(512, 44));
        ui->bBack->setVisible(true);
        ui->bBack->setEnabled(true);
    }


    ui->sPages->setCurrentWidget(ui->pSetupType);
}

void SetupWizard::page_welcome()
{
    ui->wHelp->hide();
    ui->bCancel->setEnabled(true);
    ui->bCancel->setVisible(true);
    ui->bCancel->setText(tr("Finish"));
    ui->bNext->setVisible(false);
    ui->bNext->setEnabled(false);
    ui->bBack->setVisible(false);
    ui->bBack->setVisible(false);
    ui->bSkip->setVisible(false);
    ui->bSkip->setEnabled(false);
    ui->bCancel->setFocus();
    ui->bCancel->setDefault(true);

    ui->lHeader->setText(tr("We are all done!"));

    if (!loggingStarted) //Logging started at main dialog
    {
        ui->bCurrentStep->setIcon(QIcon(QString::fromAscii("://images/login_setup_step3.png")));
        ui->bCurrentStep->setIconSize(QSize(512, 44));
    }
    else
    {
        ui->bCurrentStep->setIcon(QIcon(QString::fromAscii("://images/setup_step5.png")));
        ui->bCurrentStep->setIconSize(QSize(512, 44));
    }

    ui->sPages->setCurrentWidget(ui->pWelcome);
    ui->wButtons->hide();
    ui->bFinish->setFocus();
}

void SetupWizard::page_newaccount()
{
    ui->eLoginPassword->clear();
    ui->eName->clear();
    ui->eEmail->clear();
    ui->ePassword->clear();
    ui->eRepeatPassword->clear();
    ui->wHelp->hide();
    initModeSelection();
    sessionKey.clear();
    selectedMegaFolderHandle = mega::INVALID_HANDLE;

    ui->bCancel->setEnabled(true);
    ui->bCancel->setVisible(true);
    ui->bNext->setVisible(true);
    ui->bNext->setEnabled(true);
    ui->bBack->setVisible(false);
    ui->bBack->setEnabled(false);
    ui->bSkip->setVisible(true);
    ui->bSkip->setEnabled(true);
    ui->bSkip->setText(QString::fromUtf8("Login"));
    ui->eName->setFocus();
    ui->bNext->setDefault(true);
    ui->cAgreeWithTerms->setChecked(false);

    ui->lHeader->setText(tr("Create a new MEGA account"));
    ui->bCurrentStep->setIcon(QIcon(QString::fromAscii("://images/setup_step1.png")));
    ui->bCurrentStep->setIconSize(QSize(512, 44));

    ui->sPages->setCurrentWidget(ui->pNewAccount);
}

void SetupWizard::page_progress()
{
    ui->progressBar->setMaximum(0);
    ui->progressBar->setValue(-1);

    ui->bBack->setEnabled(false);
    ui->bNext->setEnabled(false);
    ui->bSkip->setEnabled(false);
    ui->bCancel->setVisible(true);
    ui->bCancel->setEnabled(true);
    ui->bCancel->setFocus();
    ui->bCancel->setDefault(true);

    ui->sPages->setCurrentWidget(ui->pProgress);
}

void SetupWizard::setLevelStrength(int level)
{
    switch (level)
    {
        case MegaApi::PASSWORD_STRENGTH_VERYWEAK:
            ui->wVeryWeak->setStyleSheet(QString::fromUtf8("background-color:#FD684C;"));
            ui->wWeak->setStyleSheet(QString::fromUtf8("background-color:rgba(0,0,0,0.2);"));
            ui->wMedium->setStyleSheet(QString::fromUtf8("background-color:rgba(0,0,0,0.2);"));
            ui->wGood->setStyleSheet(QString::fromUtf8("background-color:rgba(0,0,0,0.2);"));
            ui->wStrong->setStyleSheet(QString::fromUtf8("background-color:rgba(0,0,0,0.2);"));
            break;
        case MegaApi::PASSWORD_STRENGTH_WEAK:
            ui->wVeryWeak->setStyleSheet(QString::fromUtf8("background-color:#FFA500;"));
            ui->wWeak->setStyleSheet(QString::fromUtf8("background-color:#FFA500;"));
            ui->wMedium->setStyleSheet(QString::fromUtf8("background-color:rgba(0,0,0,0.2);"));
            ui->wGood->setStyleSheet(QString::fromUtf8("background-color:rgba(0,0,0,0.2);"));
            ui->wStrong->setStyleSheet(QString::fromUtf8("background-color:rgba(0,0,0,0.2);"));
            break;
        case MegaApi::PASSWORD_STRENGTH_MEDIUM:
            ui->wVeryWeak->setStyleSheet(QString::fromUtf8("background-color:#FFD300;"));
            ui->wWeak->setStyleSheet(QString::fromUtf8("background-color:#FFD300;"));
            ui->wMedium->setStyleSheet(QString::fromUtf8("background-color:#FFD300;"));
            ui->wGood->setStyleSheet(QString::fromUtf8("background-color:rgba(0,0,0,0.2);"));
            ui->wStrong->setStyleSheet(QString::fromUtf8("background-color:rgba(0,0,0,0.2);"));
            break;
        case MegaApi::PASSWORD_STRENGTH_GOOD:
            ui->wVeryWeak->setStyleSheet(QString::fromUtf8("background-color:#81D522;"));
            ui->wWeak->setStyleSheet(QString::fromUtf8("background-color:#81D522;"));
            ui->wMedium->setStyleSheet(QString::fromUtf8("background-color:#81D522;"));
            ui->wGood->setStyleSheet(QString::fromUtf8("background-color:#81D522;"));
            ui->wStrong->setStyleSheet(QString::fromUtf8("background-color:rgba(0,0,0,0.2);"));
            break;
        case MegaApi::PASSWORD_STRENGTH_STRONG:
            ui->wVeryWeak->setStyleSheet(QString::fromUtf8("background-color:#00BFA5;"));
            ui->wWeak->setStyleSheet(QString::fromUtf8("background-color:#00BFA5;"));
            ui->wMedium->setStyleSheet(QString::fromUtf8("background-color:#00BFA5;"));
            ui->wGood->setStyleSheet(QString::fromUtf8("background-color:#00BFA5;"));
            ui->wStrong->setStyleSheet(QString::fromUtf8("background-color:#00BFA5;"));
            break;
        default:
            ui->wVeryWeak->setStyleSheet(QString::fromUtf8("background-color:rgba(0,0,0,0.2);"));
            ui->wWeak->setStyleSheet(QString::fromUtf8("background-color:rgba(0,0,0,0.2);"));
            ui->wMedium->setStyleSheet(QString::fromUtf8("background-color:rgba(0,0,0,0.2);"));
            ui->wGood->setStyleSheet(QString::fromUtf8("background-color:rgba(0,0,0,0.2);"));
            ui->wStrong->setStyleSheet(QString::fromUtf8("background-color:rgba(0,0,0,0.2);"));
            break;
    }
}

void SetupWizard::lTermsLink_clicked()
{
    ui->cAgreeWithTerms->toggle();
}

void SetupWizard::on_bLearMore_clicked()
{
    QString helpUrl = QString::fromAscii("https://mega.nz/help/client/megasync/syncing/how-to-setup-sync-client-can-i-specify-which-folder-s-to-sync-576c80e2886688e6028b4591\\");
    QtConcurrent::run(QDesktopServices::openUrl, QUrl(helpUrl));
}

void SetupWizard::on_bFinish_clicked()
{
    on_bCancel_clicked();
}

void SetupWizard::showErrorMessage(QString error)
{
    animationTimer->stop();

    ui->lError->setText(error);
    ui->lError->hide();
    m_animation->setDirection(QAbstractAnimation::Forward);

    m_animation->start();
}

void SetupWizard::onErrorAnimationFinished()
{
    if (QAbstractAnimation::Forward == m_animation->direction())
    {
        m_animation->setDirection(QAbstractAnimation::Backward);
        ui->lError->show();
        animationTimer->start(2500);
    }
    else
    {
        m_animation->setDirection(QAbstractAnimation::Forward);
    }
}

void SetupWizard::animationTimout()
{
    ui->lError->setText(QString::fromUtf8(""));
    ui->lError->hide();
    m_animation->start();
}

void SetupWizard::onPasswordTextChanged(QString text)
{
    int strength = megaApi->getPasswordStrength(text.toUtf8().constData());
    text.isEmpty() ? setLevelStrength(-1) : setLevelStrength(strength);
}<|MERGE_RESOLUTION|>--- conflicted
+++ resolved
@@ -155,7 +155,6 @@
                 break;
             }
 
-<<<<<<< HEAD
             page_login();
 
             if (loggingStarted)
@@ -164,6 +163,28 @@
                 {
                     showErrorMessage(tr("Incorrect email and/or password.") + QString::fromUtf8(" ") + tr("Have you verified your account?"));
                 }
+                else if (error->getErrorCode() == MegaError::API_EMFAREQUIRED)
+                {
+                    QPointer<SetupWizard> dialog = this;
+                    QPointer<Login2FA> verification = new Login2FA(this);
+                    int result = verification->exec();
+                    if (!dialog || !verification || result != QDialog::Accepted)
+                    {
+                        if (dialog)
+                        {
+                            page_login();
+                        }
+                        delete verification;
+                        loggingStarted = false;
+                        return;
+                    }
+
+                    QString pin = verification->pinCode();
+                    delete verification;
+
+                    megaApi->multiFactorAuthLogin(request->getEmail(), request->getPassword(), pin.toUtf8().constData(), delegateListener);
+                    return;
+                }
                 else if (error->getErrorCode() == MegaError::API_EINCOMPLETE)
                 {
                     showErrorMessage(tr("Please check your e-mail and click the link to confirm your account."));
@@ -178,84 +199,36 @@
                 {
                     showErrorMessage(tr("Your account has been blocked. Please contact support@mega.co.nz"));
                 }
+                else if (error->getErrorCode() == MegaError::API_EFAILED || error->getErrorCode() == MegaError::API_EEXPIRED)
+                {
+                    QPointer<SetupWizard> dialog = this;
+                    QPointer<Login2FA> verification = new Login2FA(this);
+                    verification->invalidCode(true);
+                    int result = verification->exec();
+                    if (!dialog || !verification || result != QDialog::Accepted)
+                    {
+                        if (dialog)
+                        {
+                            page_login();
+                        }
+                        delete verification;
+                        loggingStarted = false;
+                        return;
+                    }
+
+                    QString pin = verification->pinCode();
+                    delete verification;
+
+                    megaApi->multiFactorAuthLogin(request->getEmail(), request->getPassword(), pin.toUtf8().constData(), delegateListener);
+                    return;
+                }
                 else if (error->getErrorCode() != MegaError::API_ESSL)
                 {
                     showErrorMessage(QCoreApplication::translate("MegaError", error->getErrorString()));
                 }
 
                 loggingStarted = false;
-=======
-            if (error->getErrorCode() == MegaError::API_ENOENT)
-            {
-                QMessageBox::warning(NULL, tr("Error"), tr("Incorrect email and/or password.") + QString::fromUtf8(" ") + tr("Have you verified your account?"), QMessageBox::Ok);
             }
-            else if (error->getErrorCode() == MegaError::API_EMFAREQUIRED)
-            {
-                QPointer<SetupWizard> dialog = this;
-                QPointer<Login2FA> verification = new Login2FA(this);
-                int result = verification->exec();
-                if (!dialog || !verification || result != QDialog::Accepted)
-                {
-                    if (dialog)
-                    {
-                        page_login();
-                    }
-                    delete verification;
-                    return;
-                }
-
-                QString pin = verification->pinCode();
-                delete verification;
-
-                megaApi->multiFactorAuthLogin(request->getEmail(), request->getPassword(), pin.toUtf8().constData(), delegateListener);
-                return;
-            }
-            else if (error->getErrorCode() == MegaError::API_EINCOMPLETE)
-            {
-                QMessageBox::warning(NULL, tr("Error"), tr("Please check your e-mail and click the link to confirm your account."), QMessageBox::Ok);
-            }
-            else if (error->getErrorCode() == MegaError::API_ETOOMANY)
-            {
-                QMessageBox::warning(NULL, tr("Error"),
-                                     tr("You have attempted to log in too many times.[BR]Please wait until %1 and try again.")
-                                     .replace(QString::fromUtf8("[BR]"), QString::fromUtf8("\n"))
-                                     .arg(QTime::currentTime().addSecs(3600).toString(QString::fromUtf8("hh:mm")))
-                                     , QMessageBox::Ok);
-            }
-            else if (error->getErrorCode() == MegaError::API_EBLOCKED)
-            {
-                QMessageBox::critical(NULL, tr("Error"), tr("Your account has been blocked. Please contact support@mega.co.nz"));
-            }
-            else if (error->getErrorCode() == MegaError::API_EFAILED || error->getErrorCode() == MegaError::API_EEXPIRED)
-            {
-                QPointer<SetupWizard> dialog = this;
-                QPointer<Login2FA> verification = new Login2FA(this);
-                verification->invalidCode(true);
-                int result = verification->exec();
-                if (!dialog || !verification || result != QDialog::Accepted)
-                {
-                    if (dialog)
-                    {
-                        page_login();
-                    }
-                    delete verification;
-                    return;
-                }
-
-                QString pin = verification->pinCode();
-                delete verification;
-
-                megaApi->multiFactorAuthLogin(request->getEmail(), request->getPassword(), pin.toUtf8().constData(), delegateListener);
-                return;
-            }
-            else if (error->getErrorCode() != MegaError::API_ESSL)
-            {
-                QMessageBox::warning(NULL, tr("Error"), QCoreApplication::translate("MegaError", error->getErrorString()), QMessageBox::Ok);
->>>>>>> 82a75ed1
-            }
-
-            page_login();
-
             break;
         }
         case MegaRequest::TYPE_CREATE_FOLDER:
