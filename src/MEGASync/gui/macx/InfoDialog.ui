--- conflicted
+++ resolved
@@ -489,7 +489,7 @@
             <string/>
            </property>
            <property name="icon">
-            <iconset resource="../Resources_macx.qrc">
+            <iconset resource="../Resources_linux.qrc">
              <normaloff>:/images/tray_transfer_manager_ico.png</normaloff>:/images/tray_transfer_manager_ico.png</iconset>
            </property>
            <property name="iconSize">
@@ -534,7 +534,7 @@
             <string/>
            </property>
            <property name="icon">
-            <iconset resource="../Resources_macx.qrc">
+            <iconset resource="../Resources_linux.qrc">
              <normaloff>:/images/tray_preferences_ico.png</normaloff>:/images/tray_preferences_ico.png</iconset>
            </property>
            <property name="iconSize">
@@ -630,7 +630,7 @@
            <property name="minimumSize">
             <size>
              <width>0</width>
-             <height>320</height>
+             <height>200</height>
             </size>
            </property>
            <property name="maximumSize">
@@ -643,13 +643,13 @@
             <string notr="true"/>
            </property>
            <property name="currentIndex">
-            <number>0</number>
+            <number>2</number>
            </property>
            <widget class="QWidget" name="pUpdated">
             <property name="minimumSize">
              <size>
               <width>400</width>
-              <height>320</height>
+              <height>200</height>
              </size>
             </property>
             <property name="maximumSize">
@@ -709,35 +709,12 @@
                  <property name="styleSheet">
                   <string notr="true">padding-top: 46px;
 border: none;</string>
-<<<<<<< HEAD
-               </property>
-               <property name="text">
-                <string/>
-               </property>
-               <property name="icon">
-                <iconset resource="../Resources_macx.qrc">
-                 <normaloff>:/images/empty_upToDate.png</normaloff>:/images/empty_upToDate.png</iconset>
-               </property>
-               <property name="iconSize">
-                <size>
-                 <width>36</width>
-                 <height>36</height>
-                </size>
-               </property>
-               <property name="default">
-                <bool>false</bool>
-               </property>
-               <property name="flat">
-                <bool>false</bool>
-               </property>
-              </widget>
-=======
                  </property>
                  <property name="text">
                   <string/>
                  </property>
                  <property name="icon">
-                  <iconset resource="../Resources_win.qrc">
+                  <iconset resource="../Resources_linux.qrc">
                    <normaloff>:/images/upload_to_mega.png</normaloff>:/images/upload_to_mega.png</iconset>
                  </property>
                  <property name="iconSize">
@@ -768,7 +745,6 @@
                 </spacer>
                </item>
               </layout>
->>>>>>> 32333969
              </item>
              <item>
               <widget class="QLabel" name="lUploadToMegaDesc">
@@ -840,7 +816,7 @@
             <property name="minimumSize">
              <size>
               <width>0</width>
-              <height>320</height>
+              <height>200</height>
              </size>
             </property>
             <property name="maximumSize">
@@ -984,117 +960,6 @@
                     <height>16777215</height>
                    </size>
                   </property>
-<<<<<<< HEAD
-                  <layout class="QHBoxLayout" name="horizontalLayout_5" stretch="1,0,0,0">
-                   <property name="spacing">
-                    <number>10</number>
-                   </property>
-                   <property name="leftMargin">
-                    <number>15</number>
-                   </property>
-                   <property name="topMargin">
-                    <number>0</number>
-                   </property>
-                   <property name="rightMargin">
-                    <number>20</number>
-                   </property>
-                   <property name="bottomMargin">
-                    <number>15</number>
-                   </property>
-                   <item>
-                    <widget class="QLabel" name="lDownloads">
-                     <property name="styleSheet">
-                      <string notr="true"/>
-                     </property>
-                     <property name="text">
-                      <string/>
-                     </property>
-                    </widget>
-                   </item>
-                   <item>
-                    <spacer name="horizontalSpacer_5">
-                     <property name="orientation">
-                      <enum>Qt::Horizontal</enum>
-                     </property>
-                     <property name="sizeHint" stdset="0">
-                      <size>
-                       <width>150</width>
-                       <height>20</height>
-                      </size>
-                     </property>
-                    </spacer>
-                   </item>
-                   <item>
-                    <widget class="QPushButton" name="bClockDown">
-                     <property name="sizePolicy">
-                      <sizepolicy hsizetype="Maximum" vsizetype="Minimum">
-                       <horstretch>0</horstretch>
-                       <verstretch>0</verstretch>
-                      </sizepolicy>
-                     </property>
-                     <property name="minimumSize">
-                      <size>
-                       <width>24</width>
-                       <height>24</height>
-                      </size>
-                     </property>
-                     <property name="maximumSize">
-                      <size>
-                       <width>24</width>
-                       <height>24</height>
-                      </size>
-                     </property>
-                     <property name="focusPolicy">
-                      <enum>Qt::NoFocus</enum>
-                     </property>
-                     <property name="text">
-                      <string/>
-                     </property>
-                     <property name="icon">
-                      <iconset resource="../Resources_macx.qrc">
-                       <normaloff>:/images/clock_ico.png</normaloff>:/images/clock_ico.png</iconset>
-                     </property>
-                     <property name="iconSize">
-                      <size>
-                       <width>24</width>
-                       <height>24</height>
-                      </size>
-                     </property>
-                     <property name="flat">
-                      <bool>true</bool>
-                     </property>
-                    </widget>
-                   </item>
-                   <item>
-                    <widget class="QLabel" name="lRemainingTimeD">
-                     <property name="minimumSize">
-                      <size>
-                       <width>65</width>
-                       <height>0</height>
-                      </size>
-                     </property>
-                     <property name="maximumSize">
-                      <size>
-                       <width>60</width>
-                       <height>16777215</height>
-                      </size>
-                     </property>
-                     <property name="layoutDirection">
-                      <enum>Qt::RightToLeft</enum>
-                     </property>
-                     <property name="styleSheet">
-                      <string notr="true"/>
-                     </property>
-                     <property name="text">
-                      <string/>
-                     </property>
-                     <property name="alignment">
-                      <set>Qt::AlignCenter</set>
-                     </property>
-                    </widget>
-                   </item>
-                  </layout>
-=======
                   <property name="text">
                    <string/>
                   </property>
@@ -1104,7 +969,6 @@
                   <property name="wordWrap">
                    <bool>true</bool>
                   </property>
->>>>>>> 32333969
                  </widget>
                 </item>
                 <item>
@@ -1197,121 +1061,9 @@
                     <height>50</height>
                    </size>
                   </property>
-<<<<<<< HEAD
-                  <layout class="QHBoxLayout" name="horizontalLayout_6" stretch="1,0,0,0">
-                   <property name="spacing">
-                    <number>10</number>
-                   </property>
-                   <property name="leftMargin">
-                    <number>15</number>
-                   </property>
-                   <property name="topMargin">
-                    <number>0</number>
-                   </property>
-                   <property name="rightMargin">
-                    <number>20</number>
-                   </property>
-                   <property name="bottomMargin">
-                    <number>15</number>
-                   </property>
-                   <item>
-                    <widget class="QLabel" name="lUploads">
-                     <property name="styleSheet">
-                      <string notr="true"/>
-                     </property>
-                     <property name="text">
-                      <string/>
-                     </property>
-                    </widget>
-                   </item>
-                   <item>
-                    <spacer name="horizontalSpacer_6">
-                     <property name="orientation">
-                      <enum>Qt::Horizontal</enum>
-                     </property>
-                     <property name="sizeHint" stdset="0">
-                      <size>
-                       <width>150</width>
-                       <height>20</height>
-                      </size>
-                     </property>
-                    </spacer>
-                   </item>
-                   <item>
-                    <widget class="QPushButton" name="bClockUp">
-                     <property name="sizePolicy">
-                      <sizepolicy hsizetype="Maximum" vsizetype="Minimum">
-                       <horstretch>0</horstretch>
-                       <verstretch>0</verstretch>
-                      </sizepolicy>
-                     </property>
-                     <property name="minimumSize">
-                      <size>
-                       <width>24</width>
-                       <height>24</height>
-                      </size>
-                     </property>
-                     <property name="maximumSize">
-                      <size>
-                       <width>24</width>
-                       <height>24</height>
-                      </size>
-                     </property>
-                     <property name="focusPolicy">
-                      <enum>Qt::NoFocus</enum>
-                     </property>
-                     <property name="text">
-                      <string/>
-                     </property>
-                     <property name="icon">
-                      <iconset resource="../Resources_macx.qrc">
-                       <normaloff>:/images/clock_ico.png</normaloff>:/images/clock_ico.png</iconset>
-                     </property>
-                     <property name="iconSize">
-                      <size>
-                       <width>24</width>
-                       <height>24</height>
-                      </size>
-                     </property>
-                     <property name="flat">
-                      <bool>true</bool>
-                     </property>
-                    </widget>
-                   </item>
-                   <item>
-                    <widget class="QLabel" name="lRemainingTimeU">
-                     <property name="minimumSize">
-                      <size>
-                       <width>65</width>
-                       <height>0</height>
-                      </size>
-                     </property>
-                     <property name="maximumSize">
-                      <size>
-                       <width>60</width>
-                       <height>16777215</height>
-                      </size>
-                     </property>
-                     <property name="layoutDirection">
-                      <enum>Qt::RightToLeft</enum>
-                     </property>
-                     <property name="styleSheet">
-                      <string notr="true"/>
-                     </property>
-                     <property name="text">
-                      <string/>
-                     </property>
-                     <property name="alignment">
-                      <set>Qt::AlignCenter</set>
-                     </property>
-                    </widget>
-                   </item>
-                  </layout>
-=======
                   <property name="text">
                    <string>Buy more space</string>
                   </property>
->>>>>>> 32333969
                  </widget>
                 </item>
                 <item>
@@ -1517,7 +1269,7 @@
             <string/>
            </property>
            <property name="icon">
-            <iconset resource="../Resources_macx.qrc">
+            <iconset resource="../Resources_linux.qrc">
              <normaloff>:/images/Nav_Dot_inactive.png</normaloff>
              <normalon>:/images/Nav_Dot_inactive.png</normalon>
              <disabledoff>:/images/Nav_Dot_inactive.png</disabledoff>
@@ -1553,7 +1305,7 @@
             <string/>
            </property>
            <property name="icon">
-            <iconset resource="../Resources_macx.qrc">
+            <iconset resource="../Resources_linux.qrc">
              <normaloff>:/images/Nav_Dot_inactive.png</normaloff>:/images/Nav_Dot_inactive.png</iconset>
            </property>
            <property name="iconSize">
@@ -2163,7 +1915,7 @@
   <customwidget>
    <class>PSAwidget</class>
    <extends>QWidget</extends>
-   <header>PSAwidget.h</header>
+   <header location="global">PSAwidget.h</header>
    <container>1</container>
   </customwidget>
  </customwidgets>
@@ -2172,10 +1924,9 @@
   <tabstop>lTotalUsedStorage</tabstop>
   <tabstop>lPercentageUsedStorage</tabstop>
   <tabstop>bUpgrade</tabstop>
-  <tabstop>label</tabstop>
  </tabstops>
  <resources>
-  <include location="../Resources_macx.qrc"/>
+  <include location="../Resources_linux.qrc"/>
  </resources>
  <connections/>
 </ui>