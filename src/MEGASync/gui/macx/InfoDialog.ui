<?xml version="1.0" encoding="UTF-8"?>
<ui version="4.0">
 <class>InfoDialog</class>
 <widget class="QDialog" name="InfoDialog">
  <property name="geometry">
   <rect>
    <x>0</x>
    <y>0</y>
    <width>400</width>
    <height>385</height>
   </rect>
  </property>
  <property name="minimumSize">
   <size>
    <width>400</width>
    <height>385</height>
   </size>
  </property>
  <property name="maximumSize">
   <size>
<<<<<<< HEAD
    <width>400</width>
=======
    <width>402</width>
>>>>>>> 5ff1bdf5
    <height>385</height>
   </size>
  </property>
  <property name="windowTitle">
   <string/>
  </property>
  <property name="styleSheet">
<<<<<<< HEAD
   <string notr="true">#bAvatar, #bState, #bDotUsedQuota, #bDotUsedStorage
=======
   <string notr="true">#bAvatar, #bState, #bDotUsedQuota, #bDotUsedStorage, #bMEGAheader
>>>>>>> 5ff1bdf5
{
	border: none;
}
QPushButton#bSettings:hover
{
	image: url(://images/tray_preferences_over_ico.png);
}

QPushButton#bTransferManager:hover
{
	image: url(://images/tray_transfer_manager_ico_over.png);
}

#wHeader
{
<<<<<<< HEAD
  background-color: qlineargradient(x1: 0, y1: 0, x2: 0, y2: 1,
                                      stop: 0 #FCFCFC, stop: 1 #FAFAFA);
}

#wHeader
{
=======
>>>>>>> 5ff1bdf5
border-top-left-radius: 2px;
border-top-right-radius: 2px;
}

#lSyncUpdated
{
font-family: &quot;Source Sans Pro&quot;;
font-size: 16px;
<<<<<<< HEAD
font-weight: bold;
=======
color: rgba(51, 51, 51, 70%);
padding-bottom: 25px;
>>>>>>> 5ff1bdf5
}

#sActiveTransfers
{
background-color: transparent;
}

#lQueued
{
color: rgb(102, 102, 102);
}

#lDownloads, #lUploads
{
    font-family: &quot;Source Sans Pro&quot;;
    font-size: 13px;
    color: #777777;
    border: none;
}

#bUploads
{
color: rgb(102, 102, 102);
}

#bDownloads
{
color: rgb(102, 102, 102);
}

#lTotalUsed
{
font-size: 12px;
}

#lPercentageUsed
{
font-size: 12px;
}

#bOfficialWeb
{
font-size: 12px;
}

#lRemainingTimeD
{
font-weight: bold;
}

#lRemainingTimeU
{
font-weight: bold;
}

#lPercentageUsed
{
padding-right: 0px;
}

#wBottom
{
border-bottom-left-radius: 5px;
border-bottom-right-radius: 5px;
background-color: transparent;
}

#wContainerBottom
{
background-color: white;
border-top: 1px solid rgba(0, 0, 0, 5%);
}

#pUsageStorage, #pUsageQuota
{
<<<<<<< HEAD
	border: none;
=======
border: 1px solid transparent;
border-radius: 2px;
>>>>>>> 5ff1bdf5
}
QProgressBar#pUsageStorage
{
background-color: #EEEEEE;
<<<<<<< HEAD
=======
border-radius: 2px;
>>>>>>> 5ff1bdf5
}

QProgressBar#pUsageStorage[overquota=true]
{
background-color: #EB4444;
}
                                                            
QProgressBar#pUsageStorage::chunk {
background-color: #666666;
<<<<<<< HEAD
=======
border-top-left-radius: 2px;
border-bottom-left-radius: 2px;

>>>>>>> 5ff1bdf5
}

QProgressBar#pUsageStorage::chunk[overquota=true] {
background-color: #EB4444;
<<<<<<< HEAD
=======
border-radius: 2px;
>>>>>>> 5ff1bdf5
}

QProgressBar#pUsageQuota
{
background-color: #EEEEEE;
<<<<<<< HEAD
=======
border-radius: 2px;
>>>>>>> 5ff1bdf5
}

QProgressBar#pUsageQuota[overquota=true]
{
background-color: #EB4444;
<<<<<<< HEAD
}
                                                            
QProgressBar#pUsageQuota::chunk {
background-color: #666666;
}
QProgressBar#pUsageQuota::chunk[overquota=true] {
background-color: #EB4444;
=======
border-radius: 2px;
}
                                                            
QProgressBar#pUsageQuota::chunk {
background-color: #666666;
border-top-left-radius: 2px;
border-bottom-left-radius: 2px;
}
QProgressBar#pUsageQuota::chunk[overquota=true] {
background-color: #EB4444;
border-radius: 2px;
>>>>>>> 5ff1bdf5
}

#lHeader
{
	padding-top: 2px;
}

<<<<<<< HEAD
#lUsername
{
    font-family: &quot;Source Sans Pro&quot;;
    font-size: 12px;
=======
#lName
{
    font-family: &quot;Source Sans Pro&quot;;
    font-size: 14px;
>>>>>>> 5ff1bdf5
    color: #666666;
    border: none;
}

#bUpgrade[overquota=true]
{
 background-color: qlineargradient(x1: 0, y1: 0, x2: 0, y2: 1,
                                      stop: 0 #999999, stop: 1 #aaaaaa);
 border-radius: 3px;
 border: 1px solid rgba(0, 0, 0, 45%);
 padding: 7px 12px 7px 6px;
 font-family: &quot;Source Sans Pro&quot;;
 font-size: 13px;
 color: #ffffff;
}
#bUpgrade::hover[overquota=true]
{
  border: 1px solid rgba(0, 0, 0, 60%);
  border-radius: 3px;
  background-color: qlineargradient(x1: 0, y1: 0, x2: 0, y2: 1,
                                      stop: 0 #999999, stop: 1 #aaaaaa);
}

#bUpgrade::pressed[overquota=true]
{
  border: 1px solid rgba(0, 0, 0, 60%);
  border-radius: 3px;
  background-color: rgba(0, 0, 0, 50%);
}

#bSyncFolder, #bUpgrade
{
 background-color: qlineargradient(x1: 0, y1: 0, x2: 0, y2: 1,
                                      stop: 0 #ffffff, stop: 1 #fafafa);
 border-radius: 3px;
 border: 1px solid rgba(0, 0, 0, 5%);
<<<<<<< HEAD
 padding: 7px 12px 7px 6px;
=======
 padding: 7px 12px 7px 12px;
>>>>>>> 5ff1bdf5
 font-family: &quot;Source Sans Pro&quot;;
 font-size: 13px;
 color: #777777;
}

#bSyncFolder:hover, #bUpgrade::hover
{
  border: 1px solid rgba(0, 0, 0, 20%);
  border-radius: 3px;
  background-color: qlineargradient(x1: 0, y1: 0, x2: 0, y2: 1,
                                      stop: 0 #ffffff, stop: 1 #fafafa);

}

#bSyncFolder:pressed, #bUpgrade::pressed
{
  background-color: rgba(0, 0, 0, 10%);
  border: 1px solid rgba(0, 0, 0, 20%);
  border-radius: 3px;
}

#lPercentageUsedStorage, #lTotalUsedStorage, #lPercentageUsedQuota, #lTotalUsedQuota
{
font-family: &quot;Source Sans Pro&quot;;
font-size: 13px;
font-weight: normal;
border: none;
color: #999999;
}

#lDisabled
{
  font-family: &quot;Source Sans Pro&quot;;
  font-size: 18px;
  color: rgba(51, 51, 51, 70%);
}

#lDescDisabled
{
  font-family: &quot;Source Sans Pros&quot;;
  font-size: 13px;
  color: #666666;
}</string>
  </property>
  <property name="sizeGripEnabled">
   <bool>false</bool>
  </property>
  <property name="modal">
   <bool>false</bool>
  </property>
  <layout class="QVBoxLayout" name="verticalLayout_4">
   <property name="spacing">
    <number>0</number>
   </property>
   <property name="leftMargin">
    <number>0</number>
   </property>
   <property name="topMargin">
    <number>0</number>
   </property>
   <property name="rightMargin">
    <number>0</number>
   </property>
   <property name="bottomMargin">
    <number>0</number>
   </property>
   <item>
    <widget class="QWidget" name="wArrow" native="true">
     <property name="sizePolicy">
      <sizepolicy hsizetype="Minimum" vsizetype="Fixed">
       <horstretch>0</horstretch>
       <verstretch>0</verstretch>
      </sizepolicy>
     </property>
     <property name="minimumSize">
      <size>
       <width>400</width>
       <height>12</height>
      </size>
     </property>
     <property name="maximumSize">
      <size>
       <width>16777215</width>
       <height>12</height>
      </size>
     </property>
     <property name="styleSheet">
      <string notr="true"/>
     </property>
    </widget>
   </item>
   <item>
    <widget class="QWidget" name="wContainerHeader" native="true">
<<<<<<< HEAD
=======
     <property name="styleSheet">
      <string notr="true">#wContainerHeader
{
background-color: qlineargradient(x1: 0, y1: 0, x2: 0, y2: 1,
                                    stop: 0 #FCFCFC, stop: 1 #F7F7F7);
}</string>
     </property>
>>>>>>> 5ff1bdf5
     <layout class="QVBoxLayout" name="verticalLayout_5">
      <property name="spacing">
       <number>0</number>
      </property>
      <property name="leftMargin">
       <number>0</number>
      </property>
      <property name="topMargin">
       <number>0</number>
      </property>
      <property name="rightMargin">
       <number>0</number>
      </property>
      <property name="bottomMargin">
       <number>0</number>
      </property>
      <item>
       <widget class="QWidget" name="wHeader" native="true">
        <property name="minimumSize">
         <size>
          <width>0</width>
<<<<<<< HEAD
          <height>57</height>
=======
          <height>60</height>
>>>>>>> 5ff1bdf5
         </size>
        </property>
        <property name="maximumSize">
         <size>
          <width>16777215</width>
<<<<<<< HEAD
          <height>57</height>
         </size>
        </property>
        <layout class="QHBoxLayout" name="horizontalLayout">
=======
          <height>60</height>
         </size>
        </property>
        <property name="styleSheet">
         <string notr="true"/>
        </property>
        <layout class="QHBoxLayout" name="horizontalLayout">
         <property name="spacing">
          <number>20</number>
         </property>
>>>>>>> 5ff1bdf5
         <property name="leftMargin">
          <number>18</number>
         </property>
         <property name="rightMargin">
          <number>10</number>
         </property>
         <item>
          <widget class="AvatarWidget" name="bAvatar" native="true">
           <property name="minimumSize">
            <size>
             <width>30</width>
             <height>30</height>
            </size>
           </property>
           <property name="maximumSize">
            <size>
             <width>30</width>
             <height>30</height>
            </size>
           </property>
          </widget>
         </item>
         <item>
<<<<<<< HEAD
          <widget class="QPushButton" name="bState">
           <property name="minimumSize">
            <size>
             <width>8</width>
             <height>8</height>
            </size>
           </property>
           <property name="maximumSize">
            <size>
             <width>8</width>
             <height>8</height>
            </size>
           </property>
           <property name="text">
            <string/>
           </property>
           <property name="icon">
            <iconset resource="../Resources_macx.qrc">
             <normaloff>:/images/streaming_on_icon.png</normaloff>:/images/streaming_on_icon.png</iconset>
           </property>
           <property name="iconSize">
            <size>
             <width>8</width>
             <height>8</height>
            </size>
           </property>
          </widget>
         </item>
         <item>
          <widget class="QLabel" name="lName">
=======
          <widget class="QLabel" name="lName">
           <property name="maximumSize">
            <size>
             <width>200</width>
             <height>16777215</height>
            </size>
           </property>
>>>>>>> 5ff1bdf5
           <property name="text">
            <string/>
           </property>
          </widget>
         </item>
         <item>
          <spacer name="horizontalSpacer_2">
           <property name="orientation">
            <enum>Qt::Horizontal</enum>
           </property>
           <property name="sizeHint" stdset="0">
            <size>
             <width>40</width>
             <height>60</height>
            </size>
           </property>
          </spacer>
         </item>
         <item>
<<<<<<< HEAD
          <widget class="QPushButton" name="bChats">
=======
          <widget class="QPushButton" name="bTransferManager">
>>>>>>> 5ff1bdf5
           <property name="sizePolicy">
            <sizepolicy hsizetype="Maximum" vsizetype="Maximum">
             <horstretch>0</horstretch>
             <verstretch>0</verstretch>
            </sizepolicy>
           </property>
           <property name="minimumSize">
            <size>
<<<<<<< HEAD
             <width>0</width>
             <height>0</height>
=======
             <width>24</width>
             <height>24</height>
>>>>>>> 5ff1bdf5
            </size>
           </property>
           <property name="maximumSize">
            <size>
<<<<<<< HEAD
             <width>16777215</width>
             <height>16777215</height>
            </size>
           </property>
           <property name="styleSheet">
            <string notr="true">border: none;
margin-top:-1px;


=======
             <width>24</width>
             <height>24</height>
            </size>
           </property>
           <property name="cursor">
            <cursorShape>PointingHandCursor</cursorShape>
           </property>
           <property name="styleSheet">
            <string notr="true">border: none;
>>>>>>> 5ff1bdf5
</string>
           </property>
           <property name="text">
            <string/>
           </property>
<<<<<<< HEAD
           <property name="iconSize">
            <size>
             <width>24</width>
             <height>24</height>
            </size>
           </property>
           <property name="flat">
            <bool>true</bool>
           </property>
          </widget>
         </item>
         <item>
          <widget class="QPushButton" name="bTransferManager">
           <property name="sizePolicy">
            <sizepolicy hsizetype="Maximum" vsizetype="Maximum">
             <horstretch>0</horstretch>
             <verstretch>0</verstretch>
            </sizepolicy>
           </property>
           <property name="minimumSize">
            <size>
             <width>0</width>
             <height>0</height>
            </size>
           </property>
           <property name="maximumSize">
            <size>
             <width>16777215</width>
             <height>16777215</height>
            </size>
           </property>
           <property name="styleSheet">
            <string notr="true">border: none;
margin-top:-1px;


</string>
           </property>
           <property name="text">
            <string/>
           </property>
           <property name="icon">
            <iconset resource="../Resources_macx.qrc">
=======
           <property name="icon">
            <iconset resource="../Resources_linux.qrc">
>>>>>>> 5ff1bdf5
             <normaloff>:/images/tray_transfer_manager_ico.png</normaloff>:/images/tray_transfer_manager_ico.png</iconset>
           </property>
           <property name="iconSize">
            <size>
             <width>24</width>
             <height>24</height>
            </size>
           </property>
           <property name="flat">
            <bool>true</bool>
           </property>
          </widget>
         </item>
         <item>
          <widget class="QPushButton" name="bSettings">
           <property name="sizePolicy">
            <sizepolicy hsizetype="Maximum" vsizetype="Maximum">
             <horstretch>0</horstretch>
             <verstretch>0</verstretch>
            </sizepolicy>
           </property>
           <property name="minimumSize">
            <size>
<<<<<<< HEAD
             <width>0</width>
             <height>0</height>
=======
             <width>24</width>
             <height>24</height>
>>>>>>> 5ff1bdf5
            </size>
           </property>
           <property name="maximumSize">
            <size>
<<<<<<< HEAD
             <width>16777215</width>
             <height>16777215</height>
            </size>
           </property>
           <property name="styleSheet">
            <string notr="true">border: none;
margin-top:-1px;


=======
             <width>24</width>
             <height>24</height>
            </size>
           </property>
           <property name="cursor">
            <cursorShape>PointingHandCursor</cursorShape>
           </property>
           <property name="styleSheet">
            <string notr="true">border: none;
margin-top: -1px;
>>>>>>> 5ff1bdf5
</string>
           </property>
           <property name="text">
            <string/>
           </property>
           <property name="icon">
<<<<<<< HEAD
            <iconset resource="../Resources_macx.qrc">
=======
            <iconset resource="../Resources_linux.qrc">
>>>>>>> 5ff1bdf5
             <normaloff>:/images/tray_preferences_ico.png</normaloff>:/images/tray_preferences_ico.png</iconset>
           </property>
           <property name="iconSize">
            <size>
             <width>24</width>
             <height>24</height>
            </size>
           </property>
           <property name="flat">
            <bool>true</bool>
           </property>
          </widget>
         </item>
        </layout>
       </widget>
      </item>
      <item>
       <widget class="QWidget" name="wActiveTransfersContainer" native="true">
        <property name="styleSheet">
<<<<<<< HEAD
         <string notr="true">background-color: qlineargradient(x1: 0, y1: 0, x2: 0, y2: 1,
                                      stop: 0 #FAFAFA, stop: 1 #F7F7F7);</string>
=======
         <string notr="true"/>
>>>>>>> 5ff1bdf5
        </property>
        <layout class="QHBoxLayout" name="horizontalLayout_8">
         <property name="spacing">
          <number>0</number>
         </property>
         <property name="leftMargin">
          <number>0</number>
         </property>
         <property name="topMargin">
          <number>0</number>
         </property>
         <property name="rightMargin">
          <number>0</number>
         </property>
         <property name="bottomMargin">
          <number>0</number>
         </property>
         <item>
          <widget class="QStackedWidget" name="sActiveTransfers">
           <property name="minimumSize">
            <size>
             <width>0</width>
             <height>190</height>
            </size>
           </property>
           <property name="maximumSize">
            <size>
             <width>16777215</width>
             <height>190</height>
            </size>
           </property>
           <property name="styleSheet">
            <string notr="true"/>
           </property>
           <property name="currentIndex">
<<<<<<< HEAD
            <number>2</number>
=======
            <number>0</number>
>>>>>>> 5ff1bdf5
           </property>
           <widget class="QWidget" name="pUpdated">
            <property name="minimumSize">
             <size>
              <width>0</width>
              <height>190</height>
             </size>
            </property>
            <property name="maximumSize">
             <size>
              <width>16777215</width>
              <height>190</height>
             </size>
            </property>
            <layout class="QVBoxLayout" name="verticalLayout_8">
             <property name="spacing">
              <number>0</number>
             </property>
             <property name="leftMargin">
              <number>2</number>
             </property>
             <property name="topMargin">
              <number>0</number>
             </property>
             <property name="rightMargin">
              <number>0</number>
             </property>
             <property name="bottomMargin">
              <number>0</number>
             </property>
             <item>
              <widget class="QPushButton" name="label">
               <property name="minimumSize">
                <size>
                 <width>0</width>
                 <height>112</height>
                </size>
               </property>
               <property name="maximumSize">
                <size>
                 <width>16777215</width>
                 <height>112</height>
                </size>
               </property>
               <property name="styleSheet">
                <string notr="true">padding-top: 46px;
border: none;</string>
               </property>
               <property name="text">
                <string/>
               </property>
               <property name="icon">
<<<<<<< HEAD
                <iconset resource="../Resources_macx.qrc">
                 <normaloff>:/images/tray_updated_large_ico.png</normaloff>:/images/tray_updated_large_ico.png</iconset>
               </property>
               <property name="iconSize">
                <size>
                 <width>64</width>
                 <height>64</height>
=======
                <iconset resource="../Resources_linux.qrc">
                 <normaloff>:/images/empty_upToDate.png</normaloff>:/images/empty_upToDate.png</iconset>
               </property>
               <property name="iconSize">
                <size>
                 <width>36</width>
                 <height>36</height>
>>>>>>> 5ff1bdf5
                </size>
               </property>
               <property name="default">
                <bool>false</bool>
               </property>
               <property name="flat">
                <bool>false</bool>
               </property>
              </widget>
             </item>
             <item>
              <widget class="QLabel" name="lSyncUpdated">
               <property name="sizePolicy">
                <sizepolicy hsizetype="Minimum" vsizetype="Fixed">
                 <horstretch>0</horstretch>
                 <verstretch>0</verstretch>
                </sizepolicy>
               </property>
               <property name="minimumSize">
                <size>
                 <width>400</width>
                 <height>50</height>
                </size>
               </property>
               <property name="maximumSize">
                <size>
                 <width>16777215</width>
                 <height>50</height>
                </size>
               </property>
               <property name="font">
                <font>
                 <pointsize>-1</pointsize>
                 <weight>50</weight>
                 <italic>false</italic>
                 <bold>false</bold>
                </font>
               </property>
               <property name="styleSheet">
<<<<<<< HEAD
                <string notr="true">#lSyncUpdated
{
font: &quot;Helvetica&quot;;
font-size: 20px;
font-weight: normal;
color: #999999;
padding-bottom: 25px;
}</string>
=======
                <string notr="true"/>
>>>>>>> 5ff1bdf5
               </property>
               <property name="text">
                <string>MEGAsync is starting</string>
               </property>
               <property name="alignment">
                <set>Qt::AlignCenter</set>
               </property>
              </widget>
             </item>
             <item>
              <widget class="QLabel" name="lBlockedItem">
               <property name="minimumSize">
                <size>
                 <width>0</width>
                 <height>20</height>
                </size>
               </property>
               <property name="maximumSize">
                <size>
                 <width>16777215</width>
                 <height>20</height>
                </size>
               </property>
               <property name="text">
                <string/>
               </property>
              </widget>
             </item>
            </layout>
           </widget>
           <widget class="QWidget" name="pUpdating">
            <property name="minimumSize">
             <size>
              <width>0</width>
              <height>190</height>
             </size>
            </property>
            <property name="maximumSize">
             <size>
              <width>16777215</width>
              <height>190</height>
             </size>
            </property>
            <layout class="QVBoxLayout" name="verticalLayout_2">
             <property name="spacing">
              <number>0</number>
             </property>
             <property name="leftMargin">
              <number>0</number>
             </property>
             <property name="topMargin">
              <number>0</number>
             </property>
             <property name="rightMargin">
              <number>0</number>
             </property>
             <property name="bottomMargin">
              <number>0</number>
             </property>
             <item>
              <widget class="QWidget" name="wTransfers" native="true">
               <property name="minimumSize">
                <size>
                 <width>400</width>
                 <height>190</height>
                </size>
               </property>
               <property name="maximumSize">
                <size>
                 <width>400</width>
                 <height>190</height>
                </size>
               </property>
<<<<<<< HEAD
               <widget class="ActiveTransfer" name="wTransfer1" native="true">
                <property name="geometry">
                 <rect>
                  <x>0</x>
                  <y>5</y>
                  <width>400</width>
                  <height>60</height>
                 </rect>
                </property>
                <property name="minimumSize">
                 <size>
                  <width>400</width>
                  <height>60</height>
                 </size>
                </property>
                <property name="maximumSize">
                 <size>
                  <width>400</width>
                  <height>60</height>
                 </size>
                </property>
               </widget>
               <widget class="ActiveTransfer" name="wTransfer2" native="true">
                <property name="geometry">
                 <rect>
                  <x>0</x>
                  <y>100</y>
                  <width>400</width>
                  <height>60</height>
                 </rect>
                </property>
                <property name="minimumSize">
                 <size>
                  <width>400</width>
                  <height>60</height>
                 </size>
                </property>
                <property name="maximumSize">
                 <size>
                  <width>400</width>
                  <height>60</height>
                 </size>
                </property>
               </widget>
               <widget class="QWidget" name="wDownloadDesc" native="true">
                <property name="geometry">
                 <rect>
                  <x>0</x>
                  <y>65</y>
                  <width>400</width>
                  <height>35</height>
                 </rect>
                </property>
                <layout class="QHBoxLayout" name="horizontalLayout_5" stretch="1,0,0,0">
                 <property name="spacing">
                  <number>10</number>
                 </property>
                 <property name="leftMargin">
                  <number>20</number>
                 </property>
                 <property name="topMargin">
                  <number>0</number>
                 </property>
                 <property name="rightMargin">
                  <number>15</number>
                 </property>
                 <property name="bottomMargin">
                  <number>0</number>
                 </property>
                 <item>
                  <widget class="QLabel" name="lDownloads">
                   <property name="styleSheet">
                    <string notr="true"/>
                   </property>
                   <property name="text">
                    <string/>
                   </property>
                  </widget>
                 </item>
                 <item>
                  <spacer name="horizontalSpacer_5">
                   <property name="orientation">
                    <enum>Qt::Horizontal</enum>
                   </property>
                   <property name="sizeHint" stdset="0">
                    <size>
                     <width>150</width>
                     <height>20</height>
                    </size>
                   </property>
                  </spacer>
                 </item>
                 <item>
                  <widget class="QPushButton" name="bClockDown">
                   <property name="sizePolicy">
                    <sizepolicy hsizetype="Maximum" vsizetype="Minimum">
                     <horstretch>0</horstretch>
                     <verstretch>0</verstretch>
                    </sizepolicy>
                   </property>
                   <property name="minimumSize">
                    <size>
                     <width>24</width>
                     <height>24</height>
                    </size>
                   </property>
                   <property name="maximumSize">
                    <size>
                     <width>24</width>
                     <height>24</height>
                    </size>
                   </property>
                   <property name="focusPolicy">
                    <enum>Qt::NoFocus</enum>
                   </property>
                   <property name="text">
                    <string/>
                   </property>
                   <property name="icon">
                    <iconset resource="../Resources_macx.qrc">
                     <normaloff>:/images/clock_ico.png</normaloff>:/images/clock_ico.png</iconset>
                   </property>
                   <property name="iconSize">
                    <size>
                     <width>24</width>
                     <height>24</height>
                    </size>
                   </property>
                   <property name="flat">
                    <bool>true</bool>
                   </property>
                  </widget>
                 </item>
                 <item>
                  <widget class="QLabel" name="lRemainingTimeD">
                   <property name="minimumSize">
                    <size>
                     <width>60</width>
                     <height>0</height>
                    </size>
                   </property>
                   <property name="maximumSize">
                    <size>
                     <width>60</width>
                     <height>16777215</height>
                    </size>
                   </property>
                   <property name="styleSheet">
                    <string notr="true"/>
                   </property>
                   <property name="text">
                    <string/>
                   </property>
                   <property name="alignment">
                    <set>Qt::AlignCenter</set>
                   </property>
                  </widget>
                 </item>
                </layout>
               </widget>
               <widget class="QWidget" name="wUploadDesc" native="true">
                <property name="geometry">
                 <rect>
                  <x>0</x>
                  <y>160</y>
                  <width>400</width>
                  <height>31</height>
                 </rect>
                </property>
                <layout class="QHBoxLayout" name="horizontalLayout_6" stretch="1,0,0,0">
                 <property name="spacing">
                  <number>10</number>
                 </property>
                 <property name="leftMargin">
                  <number>20</number>
                 </property>
                 <property name="topMargin">
                  <number>0</number>
                 </property>
                 <property name="rightMargin">
                  <number>15</number>
                 </property>
                 <property name="bottomMargin">
                  <number>0</number>
                 </property>
                 <item>
                  <widget class="QLabel" name="lUploads">
                   <property name="styleSheet">
                    <string notr="true"/>
                   </property>
                   <property name="text">
                    <string/>
                   </property>
                  </widget>
                 </item>
                 <item>
                  <spacer name="horizontalSpacer_6">
                   <property name="orientation">
                    <enum>Qt::Horizontal</enum>
                   </property>
                   <property name="sizeHint" stdset="0">
                    <size>
                     <width>150</width>
                     <height>20</height>
                    </size>
                   </property>
                  </spacer>
                 </item>
                 <item>
                  <widget class="QPushButton" name="bClockUp">
                   <property name="sizePolicy">
                    <sizepolicy hsizetype="Maximum" vsizetype="Minimum">
                     <horstretch>0</horstretch>
                     <verstretch>0</verstretch>
                    </sizepolicy>
                   </property>
                   <property name="minimumSize">
                    <size>
                     <width>24</width>
                     <height>24</height>
                    </size>
                   </property>
                   <property name="maximumSize">
                    <size>
                     <width>24</width>
                     <height>24</height>
                    </size>
                   </property>
                   <property name="focusPolicy">
                    <enum>Qt::NoFocus</enum>
                   </property>
                   <property name="text">
                    <string/>
                   </property>
                   <property name="icon">
                    <iconset resource="../Resources_macx.qrc">
                     <normaloff>:/images/clock_ico.png</normaloff>:/images/clock_ico.png</iconset>
                   </property>
                   <property name="iconSize">
                    <size>
                     <width>24</width>
                     <height>24</height>
                    </size>
                   </property>
                   <property name="flat">
                    <bool>true</bool>
                   </property>
                  </widget>
                 </item>
                 <item>
                  <widget class="QLabel" name="lRemainingTimeU">
                   <property name="minimumSize">
                    <size>
                     <width>60</width>
                     <height>0</height>
                    </size>
                   </property>
                   <property name="maximumSize">
                    <size>
                     <width>60</width>
                     <height>16777215</height>
                    </size>
                   </property>
                   <property name="styleSheet">
                    <string notr="true"/>
                   </property>
                   <property name="text">
                    <string/>
                   </property>
                   <property name="alignment">
                    <set>Qt::AlignCenter</set>
                   </property>
                  </widget>
                 </item>
                </layout>
               </widget>
=======
               <layout class="QVBoxLayout" name="verticalLayout_13">
                <property name="spacing">
                 <number>0</number>
                </property>
                <property name="leftMargin">
                 <number>0</number>
                </property>
                <property name="topMargin">
                 <number>0</number>
                </property>
                <property name="rightMargin">
                 <number>0</number>
                </property>
                <property name="bottomMargin">
                 <number>0</number>
                </property>
                <item>
                 <spacer name="verticalSpacer1">
                  <property name="orientation">
                   <enum>Qt::Vertical</enum>
                  </property>
                  <property name="sizeHint" stdset="0">
                   <size>
                    <width>20</width>
                    <height>40</height>
                   </size>
                  </property>
                 </spacer>
                </item>
                <item>
                 <widget class="ActiveTransfer" name="wTransfer1" native="true">
                  <property name="minimumSize">
                   <size>
                    <width>400</width>
                    <height>60</height>
                   </size>
                  </property>
                  <property name="maximumSize">
                   <size>
                    <width>400</width>
                    <height>60</height>
                   </size>
                  </property>
                 </widget>
                </item>
                <item>
                 <widget class="QWidget" name="wDownloadDesc" native="true">
                  <property name="minimumSize">
                   <size>
                    <width>400</width>
                    <height>35</height>
                   </size>
                  </property>
                  <property name="maximumSize">
                   <size>
                    <width>400</width>
                    <height>35</height>
                   </size>
                  </property>
                  <layout class="QHBoxLayout" name="horizontalLayout_5" stretch="1,0,0,0">
                   <property name="spacing">
                    <number>10</number>
                   </property>
                   <property name="leftMargin">
                    <number>20</number>
                   </property>
                   <property name="topMargin">
                    <number>0</number>
                   </property>
                   <property name="rightMargin">
                    <number>15</number>
                   </property>
                   <property name="bottomMargin">
                    <number>0</number>
                   </property>
                   <item>
                    <widget class="QLabel" name="lDownloads">
                     <property name="styleSheet">
                      <string notr="true"/>
                     </property>
                     <property name="text">
                      <string/>
                     </property>
                    </widget>
                   </item>
                   <item>
                    <spacer name="horizontalSpacer_5">
                     <property name="orientation">
                      <enum>Qt::Horizontal</enum>
                     </property>
                     <property name="sizeHint" stdset="0">
                      <size>
                       <width>150</width>
                       <height>20</height>
                      </size>
                     </property>
                    </spacer>
                   </item>
                   <item>
                    <widget class="QPushButton" name="bClockDown">
                     <property name="sizePolicy">
                      <sizepolicy hsizetype="Maximum" vsizetype="Minimum">
                       <horstretch>0</horstretch>
                       <verstretch>0</verstretch>
                      </sizepolicy>
                     </property>
                     <property name="minimumSize">
                      <size>
                       <width>24</width>
                       <height>24</height>
                      </size>
                     </property>
                     <property name="maximumSize">
                      <size>
                       <width>24</width>
                       <height>24</height>
                      </size>
                     </property>
                     <property name="focusPolicy">
                      <enum>Qt::NoFocus</enum>
                     </property>
                     <property name="text">
                      <string/>
                     </property>
                     <property name="icon">
                      <iconset resource="../Resources_win.qrc">
                       <normaloff>:/images/clock_ico.png</normaloff>:/images/clock_ico.png</iconset>
                     </property>
                     <property name="iconSize">
                      <size>
                       <width>24</width>
                       <height>24</height>
                      </size>
                     </property>
                     <property name="flat">
                      <bool>true</bool>
                     </property>
                    </widget>
                   </item>
                   <item>
                    <widget class="QLabel" name="lRemainingTimeD">
                     <property name="minimumSize">
                      <size>
                       <width>60</width>
                       <height>0</height>
                      </size>
                     </property>
                     <property name="maximumSize">
                      <size>
                       <width>60</width>
                       <height>16777215</height>
                      </size>
                     </property>
                     <property name="styleSheet">
                      <string notr="true"/>
                     </property>
                     <property name="text">
                      <string/>
                     </property>
                     <property name="alignment">
                      <set>Qt::AlignCenter</set>
                     </property>
                    </widget>
                   </item>
                  </layout>
                 </widget>
                </item>
                <item>
                 <widget class="ActiveTransfer" name="wTransfer2" native="true">
                  <property name="minimumSize">
                   <size>
                    <width>400</width>
                    <height>60</height>
                   </size>
                  </property>
                  <property name="maximumSize">
                   <size>
                    <width>400</width>
                    <height>60</height>
                   </size>
                  </property>
                 </widget>
                </item>
                <item>
                 <widget class="QWidget" name="wUploadDesc" native="true">
                  <property name="minimumSize">
                   <size>
                    <width>400</width>
                    <height>35</height>
                   </size>
                  </property>
                  <property name="maximumSize">
                   <size>
                    <width>400</width>
                    <height>35</height>
                   </size>
                  </property>
                  <layout class="QHBoxLayout" name="horizontalLayout_6" stretch="1,0,0,0">
                   <property name="spacing">
                    <number>10</number>
                   </property>
                   <property name="leftMargin">
                    <number>20</number>
                   </property>
                   <property name="topMargin">
                    <number>0</number>
                   </property>
                   <property name="rightMargin">
                    <number>15</number>
                   </property>
                   <property name="bottomMargin">
                    <number>0</number>
                   </property>
                   <item>
                    <widget class="QLabel" name="lUploads">
                     <property name="styleSheet">
                      <string notr="true"/>
                     </property>
                     <property name="text">
                      <string/>
                     </property>
                    </widget>
                   </item>
                   <item>
                    <spacer name="horizontalSpacer_6">
                     <property name="orientation">
                      <enum>Qt::Horizontal</enum>
                     </property>
                     <property name="sizeHint" stdset="0">
                      <size>
                       <width>150</width>
                       <height>20</height>
                      </size>
                     </property>
                    </spacer>
                   </item>
                   <item>
                    <widget class="QPushButton" name="bClockUp">
                     <property name="sizePolicy">
                      <sizepolicy hsizetype="Maximum" vsizetype="Minimum">
                       <horstretch>0</horstretch>
                       <verstretch>0</verstretch>
                      </sizepolicy>
                     </property>
                     <property name="minimumSize">
                      <size>
                       <width>24</width>
                       <height>24</height>
                      </size>
                     </property>
                     <property name="maximumSize">
                      <size>
                       <width>24</width>
                       <height>24</height>
                      </size>
                     </property>
                     <property name="focusPolicy">
                      <enum>Qt::NoFocus</enum>
                     </property>
                     <property name="text">
                      <string/>
                     </property>
                     <property name="icon">
                      <iconset resource="../Resources_win.qrc">
                       <normaloff>:/images/clock_ico.png</normaloff>:/images/clock_ico.png</iconset>
                     </property>
                     <property name="iconSize">
                      <size>
                       <width>24</width>
                       <height>24</height>
                      </size>
                     </property>
                     <property name="flat">
                      <bool>true</bool>
                     </property>
                    </widget>
                   </item>
                   <item>
                    <widget class="QLabel" name="lRemainingTimeU">
                     <property name="minimumSize">
                      <size>
                       <width>60</width>
                       <height>0</height>
                      </size>
                     </property>
                     <property name="maximumSize">
                      <size>
                       <width>60</width>
                       <height>16777215</height>
                      </size>
                     </property>
                     <property name="styleSheet">
                      <string notr="true"/>
                     </property>
                     <property name="text">
                      <string/>
                     </property>
                     <property name="alignment">
                      <set>Qt::AlignCenter</set>
                     </property>
                    </widget>
                   </item>
                  </layout>
                 </widget>
                </item>
                <item>
                 <spacer name="verticalSpacer2">
                  <property name="orientation">
                   <enum>Qt::Vertical</enum>
                  </property>
                  <property name="sizeHint" stdset="0">
                   <size>
                    <width>20</width>
                    <height>40</height>
                   </size>
                  </property>
                 </spacer>
                </item>
               </layout>
>>>>>>> 5ff1bdf5
              </widget>
             </item>
            </layout>
           </widget>
           <widget class="QWidget" name="pOverQuota">
<<<<<<< HEAD
=======
            <property name="minimumSize">
             <size>
              <width>0</width>
              <height>190</height>
             </size>
            </property>
            <property name="maximumSize">
             <size>
              <width>16777215</width>
              <height>190</height>
             </size>
            </property>
>>>>>>> 5ff1bdf5
            <layout class="QVBoxLayout" name="verticalLayout_12">
             <property name="leftMargin">
              <number>0</number>
             </property>
             <property name="topMargin">
              <number>30</number>
             </property>
             <property name="rightMargin">
              <number>0</number>
             </property>
             <item>
              <widget class="QLabel" name="lDisabled">
               <property name="sizePolicy">
                <sizepolicy hsizetype="Preferred" vsizetype="Preferred">
                 <horstretch>0</horstretch>
                 <verstretch>0</verstretch>
                </sizepolicy>
               </property>
               <property name="minimumSize">
                <size>
                 <width>0</width>
                 <height>25</height>
                </size>
               </property>
               <property name="maximumSize">
                <size>
                 <width>16777215</width>
                 <height>25</height>
                </size>
               </property>
               <property name="text">
                <string>MEGAsync is currently disabled</string>
               </property>
               <property name="alignment">
                <set>Qt::AlignCenter</set>
               </property>
               <property name="wordWrap">
                <bool>true</bool>
               </property>
              </widget>
             </item>
             <item>
              <widget class="QWidget" name="widget" native="true">
               <layout class="QVBoxLayout" name="verticalLayout_6">
                <property name="spacing">
                 <number>0</number>
                </property>
                <property name="leftMargin">
                 <number>12</number>
                </property>
                <property name="topMargin">
                 <number>0</number>
                </property>
                <property name="rightMargin">
                 <number>12</number>
                </property>
                <property name="bottomMargin">
                 <number>0</number>
                </property>
                <item>
                 <widget class="QLabel" name="lDescDisabled">
                  <property name="text">
                   <string>Your account has exceeded its allowed space quota.[A]Upgrade[/A]and keep enjoying secure, end-to-end encrypted storage.</string>
                  </property>
                  <property name="textFormat">
                   <enum>Qt::AutoText</enum>
                  </property>
                  <property name="alignment">
                   <set>Qt::AlignCenter</set>
                  </property>
                  <property name="wordWrap">
                   <bool>true</bool>
                  </property>
                 </widget>
                </item>
               </layout>
              </widget>
             </item>
            </layout>
           </widget>
          </widget>
         </item>
        </layout>
       </widget>
      </item>
     </layout>
    </widget>
   </item>
   <item>
    <widget class="QWidget" name="wContainerBottom" native="true">
     <property name="minimumSize">
      <size>
       <width>0</width>
<<<<<<< HEAD
       <height>122</height>
=======
       <height>127</height>
>>>>>>> 5ff1bdf5
      </size>
     </property>
     <property name="maximumSize">
      <size>
       <width>16777215</width>
<<<<<<< HEAD
       <height>122</height>
=======
       <height>127</height>
>>>>>>> 5ff1bdf5
      </size>
     </property>
     <layout class="QVBoxLayout" name="verticalLayout">
      <property name="spacing">
       <number>0</number>
      </property>
      <property name="leftMargin">
       <number>0</number>
      </property>
      <property name="topMargin">
       <number>0</number>
      </property>
      <property name="rightMargin">
       <number>0</number>
      </property>
      <property name="bottomMargin">
       <number>0</number>
      </property>
      <item>
       <widget class="QWidget" name="wDots" native="true">
        <property name="minimumSize">
         <size>
          <width>0</width>
<<<<<<< HEAD
          <height>20</height>
=======
          <height>10</height>
>>>>>>> 5ff1bdf5
         </size>
        </property>
        <property name="maximumSize">
         <size>
          <width>16777215</width>
<<<<<<< HEAD
          <height>20</height>
=======
          <height>10</height>
>>>>>>> 5ff1bdf5
         </size>
        </property>
        <layout class="QHBoxLayout" name="horizontalLayout_3">
         <property name="spacing">
<<<<<<< HEAD
          <number>5</number>
=======
          <number>6</number>
>>>>>>> 5ff1bdf5
         </property>
         <property name="leftMargin">
          <number>0</number>
         </property>
         <property name="topMargin">
          <number>0</number>
         </property>
         <property name="rightMargin">
          <number>0</number>
         </property>
         <property name="bottomMargin">
          <number>0</number>
         </property>
         <item>
          <spacer name="horizontalSpacer_4">
           <property name="orientation">
            <enum>Qt::Horizontal</enum>
           </property>
           <property name="sizeHint" stdset="0">
            <size>
             <width>168</width>
             <height>5</height>
            </size>
           </property>
          </spacer>
         </item>
         <item>
          <widget class="QPushButton" name="bDotUsedStorage">
           <property name="minimumSize">
            <size>
<<<<<<< HEAD
             <width>16</width>
             <height>16</height>
=======
             <width>6</width>
             <height>6</height>
>>>>>>> 5ff1bdf5
            </size>
           </property>
           <property name="maximumSize">
            <size>
<<<<<<< HEAD
             <width>16</width>
             <height>16</height>
=======
             <width>6</width>
             <height>6</height>
>>>>>>> 5ff1bdf5
            </size>
           </property>
           <property name="text">
            <string/>
           </property>
           <property name="icon">
<<<<<<< HEAD
            <iconset resource="../Resources_macx.qrc">
             <normaloff>:/images/empty_dot.png</normaloff>:/images/empty_dot.png</iconset>
=======
            <iconset resource="../Resources_win.qrc">
             <normaloff>:/images/Nav_Dot_inactive.png</normaloff>
             <normalon>:/images/Nav_Dot_inactive.png</normalon>
             <disabledoff>:/images/Nav_Dot_inactive.png</disabledoff>
             <disabledon>:/images/Nav_Dot_inactive.png</disabledon>
             <activeoff>:/images/Nav_Dot_inactive.png</activeoff>
             <activeon>:/images/Nav_Dot_inactive.png</activeon>
             <selectedoff>:/images/Nav_Dot_inactive.png</selectedoff>
             <selectedon>:/images/Nav_Dot_inactive.png</selectedon>:/images/Nav_Dot_inactive.png</iconset>
           </property>
           <property name="iconSize">
            <size>
             <width>6</width>
             <height>6</height>
            </size>
>>>>>>> 5ff1bdf5
           </property>
          </widget>
         </item>
         <item>
          <widget class="QPushButton" name="bDotUsedQuota">
           <property name="minimumSize">
            <size>
<<<<<<< HEAD
             <width>16</width>
             <height>16</height>
=======
             <width>6</width>
             <height>6</height>
>>>>>>> 5ff1bdf5
            </size>
           </property>
           <property name="maximumSize">
            <size>
<<<<<<< HEAD
             <width>16</width>
             <height>16</height>
=======
             <width>6</width>
             <height>6</height>
>>>>>>> 5ff1bdf5
            </size>
           </property>
           <property name="text">
            <string/>
<<<<<<< HEAD
=======
           </property>
           <property name="icon">
            <iconset resource="../Resources_win.qrc">
             <normaloff>:/images/Nav_Dot_inactive.png</normaloff>:/images/Nav_Dot_inactive.png</iconset>
>>>>>>> 5ff1bdf5
           </property>
           <property name="icon">
            <iconset resource="../Resources_macx.qrc">
             <normaloff>:/images/empty_dot.png</normaloff>:/images/empty_dot.png</iconset>
           </property>
          </widget>
         </item>
         <item>
          <spacer name="horizontalSpacer_3">
           <property name="orientation">
            <enum>Qt::Horizontal</enum>
           </property>
           <property name="sizeHint" stdset="0">
            <size>
<<<<<<< HEAD
             <width>168</width>
             <height>5</height>
            </size>
           </property>
          </spacer>
=======
             <width>6</width>
             <height>6</height>
            </size>
           </property>
          </widget>
>>>>>>> 5ff1bdf5
         </item>
         <item>
          <spacer name="horizontalSpacer_3">
           <property name="orientation">
            <enum>Qt::Horizontal</enum>
           </property>
           <property name="sizeHint" stdset="0">
            <size>
             <width>168</width>
             <height>5</height>
            </size>
           </property>
          </spacer>
         </item>
        </layout>
       </widget>
      </item>
      <item>
       <widget class="QWidget" name="wUsageContainer" native="true">
        <property name="minimumSize">
         <size>
          <width>0</width>
          <height>40</height>
         </size>
        </property>
        <property name="maximumSize">
         <size>
          <width>16777215</width>
          <height>40</height>
         </size>
        </property>
        <layout class="QVBoxLayout" name="verticalLayout_11">
         <property name="spacing">
          <number>0</number>
         </property>
         <property name="leftMargin">
          <number>0</number>
         </property>
         <property name="topMargin">
          <number>0</number>
         </property>
         <property name="rightMargin">
          <number>0</number>
         </property>
         <property name="bottomMargin">
          <number>0</number>
         </property>
         <item>
          <widget class="QStackedWidget" name="sUsedData">
           <property name="minimumSize">
            <size>
             <width>0</width>
             <height>40</height>
            </size>
           </property>
           <property name="maximumSize">
            <size>
             <width>16777215</width>
             <height>40</height>
            </size>
           </property>
           <property name="currentIndex">
            <number>0</number>
           </property>
           <widget class="QWidget" name="pStorage">
            <layout class="QVBoxLayout" name="verticalLayout_9">
             <property name="spacing">
              <number>0</number>
             </property>
             <property name="leftMargin">
              <number>0</number>
             </property>
             <property name="topMargin">
              <number>0</number>
             </property>
             <property name="rightMargin">
              <number>0</number>
             </property>
             <property name="bottomMargin">
              <number>0</number>
             </property>
             <item>
              <widget class="QWidget" name="wUsage" native="true">
               <property name="sizePolicy">
                <sizepolicy hsizetype="Preferred" vsizetype="Preferred">
                 <horstretch>0</horstretch>
                 <verstretch>0</verstretch>
                </sizepolicy>
               </property>
               <property name="minimumSize">
                <size>
                 <width>0</width>
                 <height>40</height>
                </size>
               </property>
               <property name="maximumSize">
                <size>
                 <width>16777215</width>
                 <height>40</height>
                </size>
               </property>
               <property name="styleSheet">
                <string notr="true"/>
               </property>
               <layout class="QVBoxLayout" name="verticalLayout_3">
                <property name="spacing">
<<<<<<< HEAD
                 <number>0</number>
                </property>
                <property name="leftMargin">
                 <number>19</number>
=======
                 <number>2</number>
                </property>
                <property name="leftMargin">
                 <number>16</number>
>>>>>>> 5ff1bdf5
                </property>
                <property name="topMargin">
                 <number>0</number>
                </property>
                <property name="rightMargin">
<<<<<<< HEAD
                 <number>19</number>
=======
                 <number>16</number>
>>>>>>> 5ff1bdf5
                </property>
                <property name="bottomMargin">
                 <number>0</number>
                </property>
                <item>
                 <widget class="QWidget" name="widget_8" native="true">
                  <property name="sizePolicy">
                   <sizepolicy hsizetype="Minimum" vsizetype="Preferred">
                    <horstretch>0</horstretch>
                    <verstretch>0</verstretch>
                   </sizepolicy>
                  </property>
                  <property name="minimumSize">
                   <size>
<<<<<<< HEAD
                    <width>0</width>
=======
                    <width>368</width>
>>>>>>> 5ff1bdf5
                    <height>20</height>
                   </size>
                  </property>
                  <property name="maximumSize">
                   <size>
<<<<<<< HEAD
                    <width>362</width>
=======
                    <width>368</width>
>>>>>>> 5ff1bdf5
                    <height>20</height>
                   </size>
                  </property>
                  <layout class="QHBoxLayout" name="horizontalLayout_4">
                   <property name="spacing">
                    <number>0</number>
                   </property>
                   <property name="leftMargin">
                    <number>0</number>
                   </property>
                   <property name="topMargin">
                    <number>0</number>
                   </property>
                   <property name="rightMargin">
<<<<<<< HEAD
                    <number>1</number>
=======
                    <number>0</number>
>>>>>>> 5ff1bdf5
                   </property>
                   <property name="bottomMargin">
                    <number>0</number>
                   </property>
                   <item>
                    <widget class="QLabel" name="lTotalUsedStorage">
                     <property name="sizePolicy">
                      <sizepolicy hsizetype="Preferred" vsizetype="Preferred">
                       <horstretch>0</horstretch>
                       <verstretch>0</verstretch>
                      </sizepolicy>
                     </property>
                     <property name="minimumSize">
                      <size>
                       <width>0</width>
                       <height>20</height>
                      </size>
                     </property>
                     <property name="maximumSize">
                      <size>
                       <width>16777215</width>
                       <height>20</height>
                      </size>
                     </property>
                     <property name="focusPolicy">
                      <enum>Qt::StrongFocus</enum>
                     </property>
                     <property name="styleSheet">
                      <string notr="true"/>
                     </property>
                     <property name="text">
                      <string>USED SPACE: Data temporarily unavailable</string>
                     </property>
                     <property name="alignment">
                      <set>Qt::AlignLeading|Qt::AlignLeft|Qt::AlignTop</set>
                     </property>
                    </widget>
                   </item>
                   <item>
                    <widget class="QLabel" name="lPercentageUsedStorage">
                     <property name="sizePolicy">
                      <sizepolicy hsizetype="Preferred" vsizetype="Preferred">
                       <horstretch>0</horstretch>
                       <verstretch>0</verstretch>
                      </sizepolicy>
                     </property>
                     <property name="minimumSize">
                      <size>
                       <width>0</width>
                       <height>20</height>
                      </size>
                     </property>
                     <property name="maximumSize">
                      <size>
                       <width>16777215</width>
                       <height>20</height>
                      </size>
                     </property>
                     <property name="focusPolicy">
                      <enum>Qt::StrongFocus</enum>
                     </property>
                     <property name="styleSheet">
                      <string notr="true"/>
                     </property>
                     <property name="text">
                      <string/>
                     </property>
                     <property name="alignment">
                      <set>Qt::AlignRight|Qt::AlignTop|Qt::AlignTrailing</set>
                     </property>
                    </widget>
                   </item>
                  </layout>
                 </widget>
                </item>
                <item>
                 <widget class="QProgressBar" name="pUsageStorage">
                  <property name="sizePolicy">
                   <sizepolicy hsizetype="Preferred" vsizetype="Preferred">
                    <horstretch>0</horstretch>
                    <verstretch>0</verstretch>
                   </sizepolicy>
                  </property>
                  <property name="minimumSize">
                   <size>
<<<<<<< HEAD
                    <width>362</width>
=======
                    <width>368</width>
>>>>>>> 5ff1bdf5
                    <height>8</height>
                   </size>
                  </property>
                  <property name="maximumSize">
                   <size>
<<<<<<< HEAD
                    <width>362</width>
                    <height>8</height>
                   </size>
                  </property>
=======
                    <width>368</width>
                    <height>8</height>
                   </size>
                  </property>
                  <property name="cursor">
                   <cursorShape>PointingHandCursor</cursorShape>
                  </property>
                  <property name="styleSheet">
                   <string notr="true"/>
                  </property>
>>>>>>> 5ff1bdf5
                  <property name="value">
                   <number>18</number>
                  </property>
                  <property name="format">
                   <string/>
                  </property>
                 </widget>
                </item>
               </layout>
              </widget>
             </item>
            </layout>
           </widget>
           <widget class="QWidget" name="pQuota">
            <layout class="QVBoxLayout" name="verticalLayout_10">
             <property name="spacing">
              <number>0</number>
             </property>
             <property name="leftMargin">
              <number>0</number>
             </property>
             <property name="topMargin">
              <number>0</number>
             </property>
             <property name="rightMargin">
              <number>0</number>
             </property>
             <property name="bottomMargin">
              <number>0</number>
             </property>
             <item>
              <widget class="QWidget" name="wUsage_2" native="true">
               <property name="sizePolicy">
                <sizepolicy hsizetype="Preferred" vsizetype="Preferred">
                 <horstretch>0</horstretch>
                 <verstretch>0</verstretch>
                </sizepolicy>
               </property>
               <property name="minimumSize">
                <size>
                 <width>0</width>
                 <height>40</height>
                </size>
               </property>
               <property name="maximumSize">
                <size>
                 <width>16777215</width>
                 <height>40</height>
                </size>
               </property>
               <property name="styleSheet">
                <string notr="true"/>
               </property>
               <layout class="QVBoxLayout" name="verticalLayout_7">
                <property name="spacing">
<<<<<<< HEAD
                 <number>0</number>
                </property>
                <property name="leftMargin">
                 <number>19</number>
=======
                 <number>2</number>
                </property>
                <property name="leftMargin">
                 <number>16</number>
>>>>>>> 5ff1bdf5
                </property>
                <property name="topMargin">
                 <number>0</number>
                </property>
                <property name="rightMargin">
<<<<<<< HEAD
                 <number>19</number>
=======
                 <number>16</number>
>>>>>>> 5ff1bdf5
                </property>
                <property name="bottomMargin">
                 <number>0</number>
                </property>
                <item>
                 <widget class="QWidget" name="widget_9" native="true">
                  <property name="sizePolicy">
                   <sizepolicy hsizetype="Minimum" vsizetype="Preferred">
                    <horstretch>0</horstretch>
                    <verstretch>0</verstretch>
                   </sizepolicy>
                  </property>
                  <property name="minimumSize">
                   <size>
<<<<<<< HEAD
                    <width>0</width>
=======
                    <width>368</width>
>>>>>>> 5ff1bdf5
                    <height>20</height>
                   </size>
                  </property>
                  <property name="maximumSize">
                   <size>
<<<<<<< HEAD
                    <width>362</width>
=======
                    <width>368</width>
>>>>>>> 5ff1bdf5
                    <height>20</height>
                   </size>
                  </property>
                  <layout class="QHBoxLayout" name="horizontalLayout_7">
                   <property name="spacing">
                    <number>0</number>
                   </property>
                   <property name="leftMargin">
                    <number>0</number>
                   </property>
                   <property name="topMargin">
                    <number>0</number>
                   </property>
                   <property name="rightMargin">
<<<<<<< HEAD
                    <number>1</number>
=======
                    <number>0</number>
>>>>>>> 5ff1bdf5
                   </property>
                   <property name="bottomMargin">
                    <number>0</number>
                   </property>
                   <item>
                    <widget class="QLabel" name="lTotalUsedQuota">
                     <property name="sizePolicy">
                      <sizepolicy hsizetype="Preferred" vsizetype="Preferred">
                       <horstretch>0</horstretch>
                       <verstretch>0</verstretch>
                      </sizepolicy>
                     </property>
                     <property name="minimumSize">
                      <size>
                       <width>0</width>
                       <height>20</height>
                      </size>
                     </property>
                     <property name="maximumSize">
                      <size>
                       <width>16777215</width>
                       <height>20</height>
                      </size>
                     </property>
                     <property name="focusPolicy">
                      <enum>Qt::StrongFocus</enum>
                     </property>
                     <property name="styleSheet">
                      <string notr="true">#lTotalUsed
{
font: &quot;Helvetica&quot;;
font-size: 12px;
font-weight: normal;
color: #333333;
}</string>
                     </property>
                     <property name="text">
                      <string>USED BANDWIDTH: Data temporarily unavailable</string>
                     </property>
                     <property name="alignment">
                      <set>Qt::AlignLeading|Qt::AlignLeft|Qt::AlignTop</set>
                     </property>
                    </widget>
                   </item>
                   <item>
                    <widget class="QLabel" name="lPercentageUsedQuota">
                     <property name="sizePolicy">
                      <sizepolicy hsizetype="Preferred" vsizetype="Preferred">
                       <horstretch>0</horstretch>
                       <verstretch>0</verstretch>
                      </sizepolicy>
                     </property>
                     <property name="minimumSize">
                      <size>
                       <width>0</width>
                       <height>20</height>
                      </size>
                     </property>
                     <property name="maximumSize">
                      <size>
                       <width>16777215</width>
                       <height>20</height>
                      </size>
                     </property>
                     <property name="focusPolicy">
                      <enum>Qt::StrongFocus</enum>
                     </property>
                     <property name="styleSheet">
                      <string notr="true">#lPercentageUsed
{
font: &quot;Helvetica&quot;;
font-size: 12px;
font-weight: normal;
color: #333333;
}
</string>
                     </property>
                     <property name="text">
                      <string/>
                     </property>
                     <property name="alignment">
                      <set>Qt::AlignRight|Qt::AlignTop|Qt::AlignTrailing</set>
                     </property>
                    </widget>
                   </item>
                  </layout>
                 </widget>
                </item>
                <item>
                 <widget class="QProgressBar" name="pUsageQuota">
                  <property name="sizePolicy">
                   <sizepolicy hsizetype="Preferred" vsizetype="Preferred">
                    <horstretch>0</horstretch>
                    <verstretch>0</verstretch>
                   </sizepolicy>
                  </property>
                  <property name="minimumSize">
                   <size>
<<<<<<< HEAD
                    <width>362</width>
=======
                    <width>368</width>
>>>>>>> 5ff1bdf5
                    <height>8</height>
                   </size>
                  </property>
                  <property name="maximumSize">
                   <size>
<<<<<<< HEAD
                    <width>362</width>
=======
                    <width>368</width>
>>>>>>> 5ff1bdf5
                    <height>8</height>
                   </size>
                  </property>
                  <property name="value">
                   <number>12</number>
                  </property>
                  <property name="format">
                   <string/>
                  </property>
                 </widget>
                </item>
               </layout>
              </widget>
             </item>
            </layout>
           </widget>
          </widget>
         </item>
        </layout>
       </widget>
      </item>
      <item>
       <widget class="QWidget" name="wBottom" native="true">
        <property name="minimumSize">
         <size>
          <width>0</width>
          <height>45</height>
         </size>
        </property>
        <property name="maximumSize">
         <size>
          <width>16777215</width>
          <height>45</height>
         </size>
        </property>
        <layout class="QHBoxLayout" name="horizontalLayout_2">
         <property name="spacing">
          <number>0</number>
         </property>
         <property name="leftMargin">
          <number>17</number>
         </property>
         <property name="topMargin">
          <number>0</number>
         </property>
         <property name="rightMargin">
<<<<<<< HEAD
          <number>19</number>
=======
          <number>17</number>
>>>>>>> 5ff1bdf5
         </property>
         <property name="bottomMargin">
          <number>0</number>
         </property>
         <item>
          <widget class="QPushButton" name="bSyncFolder">
           <property name="minimumSize">
            <size>
             <width>0</width>
             <height>32</height>
            </size>
           </property>
           <property name="maximumSize">
            <size>
             <width>16777215</width>
             <height>32</height>
            </size>
           </property>
<<<<<<< HEAD
=======
           <property name="cursor">
            <cursorShape>PointingHandCursor</cursorShape>
           </property>
           <property name="mouseTracking">
            <bool>false</bool>
           </property>
>>>>>>> 5ff1bdf5
           <property name="styleSheet">
            <string notr="true"/>
           </property>
           <property name="text">
            <string>Syncs</string>
<<<<<<< HEAD
           </property>
           <property name="icon">
            <iconset resource="../Resources_macx.qrc">
             <normaloff>:/images/sync_item_ico.png</normaloff>:/images/sync_item_ico.png</iconset>
           </property>
           <property name="iconSize">
            <size>
             <width>32</width>
             <height>32</height>
            </size>
           </property>
=======
           </property>
           <property name="icon">
            <iconset resource="../Resources_win.qrc">
             <normaloff>:/images/ico_syncs.png</normaloff>:/images/ico_syncs.png</iconset>
           </property>
           <property name="iconSize">
            <size>
             <width>18</width>
             <height>16</height>
            </size>
           </property>
>>>>>>> 5ff1bdf5
           <property name="flat">
            <bool>true</bool>
           </property>
          </widget>
         </item>
         <item>
          <spacer name="horizontalSpacer">
           <property name="orientation">
            <enum>Qt::Horizontal</enum>
           </property>
           <property name="sizeHint" stdset="0">
            <size>
             <width>40</width>
             <height>20</height>
            </size>
           </property>
          </spacer>
         </item>
         <item>
          <widget class="QPushButton" name="bUpgrade">
           <property name="minimumSize">
            <size>
             <width>0</width>
             <height>32</height>
            </size>
           </property>
           <property name="maximumSize">
            <size>
             <width>16777215</width>
             <height>32</height>
            </size>
           </property>
<<<<<<< HEAD
=======
           <property name="cursor">
            <cursorShape>PointingHandCursor</cursorShape>
           </property>
           <property name="mouseTracking">
            <bool>false</bool>
           </property>
>>>>>>> 5ff1bdf5
           <property name="styleSheet">
            <string notr="true"/>
           </property>
           <property name="text">
            <string>Upgrade to PRO</string>
           </property>
           <property name="flat">
            <bool>true</bool>
           </property>
          </widget>
         </item>
        </layout>
       </widget>
      </item>
     </layout>
    </widget>
   </item>
  </layout>
 </widget>
 <customwidgets>
  <customwidget>
   <class>ActiveTransfer</class>
   <extends>QWidget</extends>
   <header>ActiveTransfer.h</header>
   <container>1</container>
  </customwidget>
  <customwidget>
   <class>AvatarWidget</class>
   <extends>QWidget</extends>
   <header location="global">AvatarWidget.h</header>
   <container>1</container>
  </customwidget>
 </customwidgets>
 <tabstops>
  <tabstop>bSettings</tabstop>
  <tabstop>lTotalUsedStorage</tabstop>
  <tabstop>lPercentageUsedStorage</tabstop>
  <tabstop>bSyncFolder</tabstop>
  <tabstop>bUpgrade</tabstop>
  <tabstop>label</tabstop>
 </tabstops>
 <resources>
  <include location="../Resources_win.qrc"/>
 </resources>
 <connections/>
</ui><|MERGE_RESOLUTION|>--- conflicted
+++ resolved
@@ -18,11 +18,7 @@
   </property>
   <property name="maximumSize">
    <size>
-<<<<<<< HEAD
-    <width>400</width>
-=======
     <width>402</width>
->>>>>>> 5ff1bdf5
     <height>385</height>
    </size>
   </property>
@@ -30,11 +26,7 @@
    <string/>
   </property>
   <property name="styleSheet">
-<<<<<<< HEAD
-   <string notr="true">#bAvatar, #bState, #bDotUsedQuota, #bDotUsedStorage
-=======
    <string notr="true">#bAvatar, #bState, #bDotUsedQuota, #bDotUsedStorage, #bMEGAheader
->>>>>>> 5ff1bdf5
 {
 	border: none;
 }
@@ -50,15 +42,6 @@
 
 #wHeader
 {
-<<<<<<< HEAD
-  background-color: qlineargradient(x1: 0, y1: 0, x2: 0, y2: 1,
-                                      stop: 0 #FCFCFC, stop: 1 #FAFAFA);
-}
-
-#wHeader
-{
-=======
->>>>>>> 5ff1bdf5
 border-top-left-radius: 2px;
 border-top-right-radius: 2px;
 }
@@ -67,12 +50,8 @@
 {
 font-family: &quot;Source Sans Pro&quot;;
 font-size: 16px;
-<<<<<<< HEAD
-font-weight: bold;
-=======
 color: rgba(51, 51, 51, 70%);
 padding-bottom: 25px;
->>>>>>> 5ff1bdf5
 }
 
 #sActiveTransfers
@@ -148,20 +127,13 @@
 
 #pUsageStorage, #pUsageQuota
 {
-<<<<<<< HEAD
-	border: none;
-=======
 border: 1px solid transparent;
 border-radius: 2px;
->>>>>>> 5ff1bdf5
 }
 QProgressBar#pUsageStorage
 {
 background-color: #EEEEEE;
-<<<<<<< HEAD
-=======
 border-radius: 2px;
->>>>>>> 5ff1bdf5
 }
 
 QProgressBar#pUsageStorage[overquota=true]
@@ -171,43 +143,25 @@
                                                             
 QProgressBar#pUsageStorage::chunk {
 background-color: #666666;
-<<<<<<< HEAD
-=======
 border-top-left-radius: 2px;
 border-bottom-left-radius: 2px;
 
->>>>>>> 5ff1bdf5
 }
 
 QProgressBar#pUsageStorage::chunk[overquota=true] {
 background-color: #EB4444;
-<<<<<<< HEAD
-=======
 border-radius: 2px;
->>>>>>> 5ff1bdf5
 }
 
 QProgressBar#pUsageQuota
 {
 background-color: #EEEEEE;
-<<<<<<< HEAD
-=======
 border-radius: 2px;
->>>>>>> 5ff1bdf5
 }
 
 QProgressBar#pUsageQuota[overquota=true]
 {
 background-color: #EB4444;
-<<<<<<< HEAD
-}
-                                                            
-QProgressBar#pUsageQuota::chunk {
-background-color: #666666;
-}
-QProgressBar#pUsageQuota::chunk[overquota=true] {
-background-color: #EB4444;
-=======
 border-radius: 2px;
 }
                                                             
@@ -219,7 +173,6 @@
 QProgressBar#pUsageQuota::chunk[overquota=true] {
 background-color: #EB4444;
 border-radius: 2px;
->>>>>>> 5ff1bdf5
 }
 
 #lHeader
@@ -227,17 +180,10 @@
 	padding-top: 2px;
 }
 
-<<<<<<< HEAD
-#lUsername
-{
-    font-family: &quot;Source Sans Pro&quot;;
-    font-size: 12px;
-=======
 #lName
 {
     font-family: &quot;Source Sans Pro&quot;;
     font-size: 14px;
->>>>>>> 5ff1bdf5
     color: #666666;
     border: none;
 }
@@ -274,11 +220,7 @@
                                       stop: 0 #ffffff, stop: 1 #fafafa);
  border-radius: 3px;
  border: 1px solid rgba(0, 0, 0, 5%);
-<<<<<<< HEAD
- padding: 7px 12px 7px 6px;
-=======
  padding: 7px 12px 7px 12px;
->>>>>>> 5ff1bdf5
  font-family: &quot;Source Sans Pro&quot;;
  font-size: 13px;
  color: #777777;
@@ -372,8 +314,6 @@
    </item>
    <item>
     <widget class="QWidget" name="wContainerHeader" native="true">
-<<<<<<< HEAD
-=======
      <property name="styleSheet">
       <string notr="true">#wContainerHeader
 {
@@ -381,7 +321,6 @@
                                     stop: 0 #FCFCFC, stop: 1 #F7F7F7);
 }</string>
      </property>
->>>>>>> 5ff1bdf5
      <layout class="QVBoxLayout" name="verticalLayout_5">
       <property name="spacing">
        <number>0</number>
@@ -403,22 +342,12 @@
         <property name="minimumSize">
          <size>
           <width>0</width>
-<<<<<<< HEAD
-          <height>57</height>
-=======
           <height>60</height>
->>>>>>> 5ff1bdf5
          </size>
         </property>
         <property name="maximumSize">
          <size>
           <width>16777215</width>
-<<<<<<< HEAD
-          <height>57</height>
-         </size>
-        </property>
-        <layout class="QHBoxLayout" name="horizontalLayout">
-=======
           <height>60</height>
          </size>
         </property>
@@ -429,7 +358,6 @@
          <property name="spacing">
           <number>20</number>
          </property>
->>>>>>> 5ff1bdf5
          <property name="leftMargin">
           <number>18</number>
          </property>
@@ -448,51 +376,18 @@
             <size>
              <width>30</width>
              <height>30</height>
-            </size>
-           </property>
-          </widget>
-         </item>
-         <item>
-<<<<<<< HEAD
-          <widget class="QPushButton" name="bState">
-           <property name="minimumSize">
-            <size>
-             <width>8</width>
-             <height>8</height>
-            </size>
-           </property>
-           <property name="maximumSize">
-            <size>
-             <width>8</width>
-             <height>8</height>
-            </size>
-           </property>
-           <property name="text">
-            <string/>
-           </property>
-           <property name="icon">
-            <iconset resource="../Resources_macx.qrc">
-             <normaloff>:/images/streaming_on_icon.png</normaloff>:/images/streaming_on_icon.png</iconset>
-           </property>
-           <property name="iconSize">
-            <size>
-             <width>8</width>
-             <height>8</height>
             </size>
            </property>
           </widget>
          </item>
          <item>
           <widget class="QLabel" name="lName">
-=======
-          <widget class="QLabel" name="lName">
            <property name="maximumSize">
             <size>
              <width>200</width>
              <height>16777215</height>
             </size>
            </property>
->>>>>>> 5ff1bdf5
            <property name="text">
             <string/>
            </property>
@@ -510,69 +405,6 @@
             </size>
            </property>
           </spacer>
-         </item>
-         <item>
-<<<<<<< HEAD
-          <widget class="QPushButton" name="bChats">
-=======
-          <widget class="QPushButton" name="bTransferManager">
->>>>>>> 5ff1bdf5
-           <property name="sizePolicy">
-            <sizepolicy hsizetype="Maximum" vsizetype="Maximum">
-             <horstretch>0</horstretch>
-             <verstretch>0</verstretch>
-            </sizepolicy>
-           </property>
-           <property name="minimumSize">
-            <size>
-<<<<<<< HEAD
-             <width>0</width>
-             <height>0</height>
-=======
-             <width>24</width>
-             <height>24</height>
->>>>>>> 5ff1bdf5
-            </size>
-           </property>
-           <property name="maximumSize">
-            <size>
-<<<<<<< HEAD
-             <width>16777215</width>
-             <height>16777215</height>
-            </size>
-           </property>
-           <property name="styleSheet">
-            <string notr="true">border: none;
-margin-top:-1px;
-
-
-=======
-             <width>24</width>
-             <height>24</height>
-            </size>
-           </property>
-           <property name="cursor">
-            <cursorShape>PointingHandCursor</cursorShape>
-           </property>
-           <property name="styleSheet">
-            <string notr="true">border: none;
->>>>>>> 5ff1bdf5
-</string>
-           </property>
-           <property name="text">
-            <string/>
-           </property>
-<<<<<<< HEAD
-           <property name="iconSize">
-            <size>
-             <width>24</width>
-             <height>24</height>
-            </size>
-           </property>
-           <property name="flat">
-            <bool>true</bool>
-           </property>
-          </widget>
          </item>
          <item>
           <widget class="QPushButton" name="bTransferManager">
@@ -584,32 +416,28 @@
            </property>
            <property name="minimumSize">
             <size>
-             <width>0</width>
-             <height>0</height>
+             <width>24</width>
+             <height>24</height>
             </size>
            </property>
            <property name="maximumSize">
             <size>
-             <width>16777215</width>
-             <height>16777215</height>
-            </size>
+             <width>24</width>
+             <height>24</height>
+            </size>
+           </property>
+           <property name="cursor">
+            <cursorShape>PointingHandCursor</cursorShape>
            </property>
            <property name="styleSheet">
             <string notr="true">border: none;
-margin-top:-1px;
-
-
 </string>
            </property>
            <property name="text">
             <string/>
            </property>
            <property name="icon">
-            <iconset resource="../Resources_macx.qrc">
-=======
-           <property name="icon">
             <iconset resource="../Resources_linux.qrc">
->>>>>>> 5ff1bdf5
              <normaloff>:/images/tray_transfer_manager_ico.png</normaloff>:/images/tray_transfer_manager_ico.png</iconset>
            </property>
            <property name="iconSize">
@@ -633,28 +461,12 @@
            </property>
            <property name="minimumSize">
             <size>
-<<<<<<< HEAD
-             <width>0</width>
-             <height>0</height>
-=======
              <width>24</width>
              <height>24</height>
->>>>>>> 5ff1bdf5
             </size>
            </property>
            <property name="maximumSize">
             <size>
-<<<<<<< HEAD
-             <width>16777215</width>
-             <height>16777215</height>
-            </size>
-           </property>
-           <property name="styleSheet">
-            <string notr="true">border: none;
-margin-top:-1px;
-
-
-=======
              <width>24</width>
              <height>24</height>
             </size>
@@ -665,18 +477,13 @@
            <property name="styleSheet">
             <string notr="true">border: none;
 margin-top: -1px;
->>>>>>> 5ff1bdf5
 </string>
            </property>
            <property name="text">
             <string/>
            </property>
            <property name="icon">
-<<<<<<< HEAD
-            <iconset resource="../Resources_macx.qrc">
-=======
             <iconset resource="../Resources_linux.qrc">
->>>>>>> 5ff1bdf5
              <normaloff>:/images/tray_preferences_ico.png</normaloff>:/images/tray_preferences_ico.png</iconset>
            </property>
            <property name="iconSize">
@@ -696,12 +503,7 @@
       <item>
        <widget class="QWidget" name="wActiveTransfersContainer" native="true">
         <property name="styleSheet">
-<<<<<<< HEAD
-         <string notr="true">background-color: qlineargradient(x1: 0, y1: 0, x2: 0, y2: 1,
-                                      stop: 0 #FAFAFA, stop: 1 #F7F7F7);</string>
-=======
          <string notr="true"/>
->>>>>>> 5ff1bdf5
         </property>
         <layout class="QHBoxLayout" name="horizontalLayout_8">
          <property name="spacing">
@@ -737,11 +539,7 @@
             <string notr="true"/>
            </property>
            <property name="currentIndex">
-<<<<<<< HEAD
-            <number>2</number>
-=======
             <number>0</number>
->>>>>>> 5ff1bdf5
            </property>
            <widget class="QWidget" name="pUpdated">
             <property name="minimumSize">
@@ -794,15 +592,6 @@
                 <string/>
                </property>
                <property name="icon">
-<<<<<<< HEAD
-                <iconset resource="../Resources_macx.qrc">
-                 <normaloff>:/images/tray_updated_large_ico.png</normaloff>:/images/tray_updated_large_ico.png</iconset>
-               </property>
-               <property name="iconSize">
-                <size>
-                 <width>64</width>
-                 <height>64</height>
-=======
                 <iconset resource="../Resources_linux.qrc">
                  <normaloff>:/images/empty_upToDate.png</normaloff>:/images/empty_upToDate.png</iconset>
                </property>
@@ -810,7 +599,6 @@
                 <size>
                  <width>36</width>
                  <height>36</height>
->>>>>>> 5ff1bdf5
                 </size>
                </property>
                <property name="default">
@@ -841,27 +629,8 @@
                  <height>50</height>
                 </size>
                </property>
-               <property name="font">
-                <font>
-                 <pointsize>-1</pointsize>
-                 <weight>50</weight>
-                 <italic>false</italic>
-                 <bold>false</bold>
-                </font>
-               </property>
                <property name="styleSheet">
-<<<<<<< HEAD
-                <string notr="true">#lSyncUpdated
-{
-font: &quot;Helvetica&quot;;
-font-size: 20px;
-font-weight: normal;
-color: #999999;
-padding-bottom: 25px;
-}</string>
-=======
                 <string notr="true"/>
->>>>>>> 5ff1bdf5
                </property>
                <property name="text">
                 <string>MEGAsync is starting</string>
@@ -935,284 +704,6 @@
                  <height>190</height>
                 </size>
                </property>
-<<<<<<< HEAD
-               <widget class="ActiveTransfer" name="wTransfer1" native="true">
-                <property name="geometry">
-                 <rect>
-                  <x>0</x>
-                  <y>5</y>
-                  <width>400</width>
-                  <height>60</height>
-                 </rect>
-                </property>
-                <property name="minimumSize">
-                 <size>
-                  <width>400</width>
-                  <height>60</height>
-                 </size>
-                </property>
-                <property name="maximumSize">
-                 <size>
-                  <width>400</width>
-                  <height>60</height>
-                 </size>
-                </property>
-               </widget>
-               <widget class="ActiveTransfer" name="wTransfer2" native="true">
-                <property name="geometry">
-                 <rect>
-                  <x>0</x>
-                  <y>100</y>
-                  <width>400</width>
-                  <height>60</height>
-                 </rect>
-                </property>
-                <property name="minimumSize">
-                 <size>
-                  <width>400</width>
-                  <height>60</height>
-                 </size>
-                </property>
-                <property name="maximumSize">
-                 <size>
-                  <width>400</width>
-                  <height>60</height>
-                 </size>
-                </property>
-               </widget>
-               <widget class="QWidget" name="wDownloadDesc" native="true">
-                <property name="geometry">
-                 <rect>
-                  <x>0</x>
-                  <y>65</y>
-                  <width>400</width>
-                  <height>35</height>
-                 </rect>
-                </property>
-                <layout class="QHBoxLayout" name="horizontalLayout_5" stretch="1,0,0,0">
-                 <property name="spacing">
-                  <number>10</number>
-                 </property>
-                 <property name="leftMargin">
-                  <number>20</number>
-                 </property>
-                 <property name="topMargin">
-                  <number>0</number>
-                 </property>
-                 <property name="rightMargin">
-                  <number>15</number>
-                 </property>
-                 <property name="bottomMargin">
-                  <number>0</number>
-                 </property>
-                 <item>
-                  <widget class="QLabel" name="lDownloads">
-                   <property name="styleSheet">
-                    <string notr="true"/>
-                   </property>
-                   <property name="text">
-                    <string/>
-                   </property>
-                  </widget>
-                 </item>
-                 <item>
-                  <spacer name="horizontalSpacer_5">
-                   <property name="orientation">
-                    <enum>Qt::Horizontal</enum>
-                   </property>
-                   <property name="sizeHint" stdset="0">
-                    <size>
-                     <width>150</width>
-                     <height>20</height>
-                    </size>
-                   </property>
-                  </spacer>
-                 </item>
-                 <item>
-                  <widget class="QPushButton" name="bClockDown">
-                   <property name="sizePolicy">
-                    <sizepolicy hsizetype="Maximum" vsizetype="Minimum">
-                     <horstretch>0</horstretch>
-                     <verstretch>0</verstretch>
-                    </sizepolicy>
-                   </property>
-                   <property name="minimumSize">
-                    <size>
-                     <width>24</width>
-                     <height>24</height>
-                    </size>
-                   </property>
-                   <property name="maximumSize">
-                    <size>
-                     <width>24</width>
-                     <height>24</height>
-                    </size>
-                   </property>
-                   <property name="focusPolicy">
-                    <enum>Qt::NoFocus</enum>
-                   </property>
-                   <property name="text">
-                    <string/>
-                   </property>
-                   <property name="icon">
-                    <iconset resource="../Resources_macx.qrc">
-                     <normaloff>:/images/clock_ico.png</normaloff>:/images/clock_ico.png</iconset>
-                   </property>
-                   <property name="iconSize">
-                    <size>
-                     <width>24</width>
-                     <height>24</height>
-                    </size>
-                   </property>
-                   <property name="flat">
-                    <bool>true</bool>
-                   </property>
-                  </widget>
-                 </item>
-                 <item>
-                  <widget class="QLabel" name="lRemainingTimeD">
-                   <property name="minimumSize">
-                    <size>
-                     <width>60</width>
-                     <height>0</height>
-                    </size>
-                   </property>
-                   <property name="maximumSize">
-                    <size>
-                     <width>60</width>
-                     <height>16777215</height>
-                    </size>
-                   </property>
-                   <property name="styleSheet">
-                    <string notr="true"/>
-                   </property>
-                   <property name="text">
-                    <string/>
-                   </property>
-                   <property name="alignment">
-                    <set>Qt::AlignCenter</set>
-                   </property>
-                  </widget>
-                 </item>
-                </layout>
-               </widget>
-               <widget class="QWidget" name="wUploadDesc" native="true">
-                <property name="geometry">
-                 <rect>
-                  <x>0</x>
-                  <y>160</y>
-                  <width>400</width>
-                  <height>31</height>
-                 </rect>
-                </property>
-                <layout class="QHBoxLayout" name="horizontalLayout_6" stretch="1,0,0,0">
-                 <property name="spacing">
-                  <number>10</number>
-                 </property>
-                 <property name="leftMargin">
-                  <number>20</number>
-                 </property>
-                 <property name="topMargin">
-                  <number>0</number>
-                 </property>
-                 <property name="rightMargin">
-                  <number>15</number>
-                 </property>
-                 <property name="bottomMargin">
-                  <number>0</number>
-                 </property>
-                 <item>
-                  <widget class="QLabel" name="lUploads">
-                   <property name="styleSheet">
-                    <string notr="true"/>
-                   </property>
-                   <property name="text">
-                    <string/>
-                   </property>
-                  </widget>
-                 </item>
-                 <item>
-                  <spacer name="horizontalSpacer_6">
-                   <property name="orientation">
-                    <enum>Qt::Horizontal</enum>
-                   </property>
-                   <property name="sizeHint" stdset="0">
-                    <size>
-                     <width>150</width>
-                     <height>20</height>
-                    </size>
-                   </property>
-                  </spacer>
-                 </item>
-                 <item>
-                  <widget class="QPushButton" name="bClockUp">
-                   <property name="sizePolicy">
-                    <sizepolicy hsizetype="Maximum" vsizetype="Minimum">
-                     <horstretch>0</horstretch>
-                     <verstretch>0</verstretch>
-                    </sizepolicy>
-                   </property>
-                   <property name="minimumSize">
-                    <size>
-                     <width>24</width>
-                     <height>24</height>
-                    </size>
-                   </property>
-                   <property name="maximumSize">
-                    <size>
-                     <width>24</width>
-                     <height>24</height>
-                    </size>
-                   </property>
-                   <property name="focusPolicy">
-                    <enum>Qt::NoFocus</enum>
-                   </property>
-                   <property name="text">
-                    <string/>
-                   </property>
-                   <property name="icon">
-                    <iconset resource="../Resources_macx.qrc">
-                     <normaloff>:/images/clock_ico.png</normaloff>:/images/clock_ico.png</iconset>
-                   </property>
-                   <property name="iconSize">
-                    <size>
-                     <width>24</width>
-                     <height>24</height>
-                    </size>
-                   </property>
-                   <property name="flat">
-                    <bool>true</bool>
-                   </property>
-                  </widget>
-                 </item>
-                 <item>
-                  <widget class="QLabel" name="lRemainingTimeU">
-                   <property name="minimumSize">
-                    <size>
-                     <width>60</width>
-                     <height>0</height>
-                    </size>
-                   </property>
-                   <property name="maximumSize">
-                    <size>
-                     <width>60</width>
-                     <height>16777215</height>
-                    </size>
-                   </property>
-                   <property name="styleSheet">
-                    <string notr="true"/>
-                   </property>
-                   <property name="text">
-                    <string/>
-                   </property>
-                   <property name="alignment">
-                    <set>Qt::AlignCenter</set>
-                   </property>
-                  </widget>
-                 </item>
-                </layout>
-               </widget>
-=======
                <layout class="QVBoxLayout" name="verticalLayout_13">
                 <property name="spacing">
                  <number>0</number>
@@ -1532,14 +1023,11 @@
                  </spacer>
                 </item>
                </layout>
->>>>>>> 5ff1bdf5
               </widget>
              </item>
             </layout>
            </widget>
            <widget class="QWidget" name="pOverQuota">
-<<<<<<< HEAD
-=======
             <property name="minimumSize">
              <size>
               <width>0</width>
@@ -1552,7 +1040,6 @@
               <height>190</height>
              </size>
             </property>
->>>>>>> 5ff1bdf5
             <layout class="QVBoxLayout" name="verticalLayout_12">
              <property name="leftMargin">
               <number>0</number>
@@ -1646,21 +1133,13 @@
      <property name="minimumSize">
       <size>
        <width>0</width>
-<<<<<<< HEAD
-       <height>122</height>
-=======
        <height>127</height>
->>>>>>> 5ff1bdf5
       </size>
      </property>
      <property name="maximumSize">
       <size>
        <width>16777215</width>
-<<<<<<< HEAD
-       <height>122</height>
-=======
        <height>127</height>
->>>>>>> 5ff1bdf5
       </size>
      </property>
      <layout class="QVBoxLayout" name="verticalLayout">
@@ -1684,30 +1163,18 @@
         <property name="minimumSize">
          <size>
           <width>0</width>
-<<<<<<< HEAD
-          <height>20</height>
-=======
           <height>10</height>
->>>>>>> 5ff1bdf5
          </size>
         </property>
         <property name="maximumSize">
          <size>
           <width>16777215</width>
-<<<<<<< HEAD
-          <height>20</height>
-=======
           <height>10</height>
->>>>>>> 5ff1bdf5
          </size>
         </property>
         <layout class="QHBoxLayout" name="horizontalLayout_3">
          <property name="spacing">
-<<<<<<< HEAD
-          <number>5</number>
-=======
           <number>6</number>
->>>>>>> 5ff1bdf5
          </property>
          <property name="leftMargin">
           <number>0</number>
@@ -1738,34 +1205,20 @@
           <widget class="QPushButton" name="bDotUsedStorage">
            <property name="minimumSize">
             <size>
-<<<<<<< HEAD
-             <width>16</width>
-             <height>16</height>
-=======
              <width>6</width>
              <height>6</height>
->>>>>>> 5ff1bdf5
             </size>
            </property>
            <property name="maximumSize">
             <size>
-<<<<<<< HEAD
-             <width>16</width>
-             <height>16</height>
-=======
              <width>6</width>
              <height>6</height>
->>>>>>> 5ff1bdf5
             </size>
            </property>
            <property name="text">
             <string/>
            </property>
            <property name="icon">
-<<<<<<< HEAD
-            <iconset resource="../Resources_macx.qrc">
-             <normaloff>:/images/empty_dot.png</normaloff>:/images/empty_dot.png</iconset>
-=======
             <iconset resource="../Resources_win.qrc">
              <normaloff>:/images/Nav_Dot_inactive.png</normaloff>
              <normalon>:/images/Nav_Dot_inactive.png</normalon>
@@ -1781,7 +1234,6 @@
              <width>6</width>
              <height>6</height>
             </size>
->>>>>>> 5ff1bdf5
            </property>
           </widget>
          </item>
@@ -1789,62 +1241,30 @@
           <widget class="QPushButton" name="bDotUsedQuota">
            <property name="minimumSize">
             <size>
-<<<<<<< HEAD
-             <width>16</width>
-             <height>16</height>
-=======
              <width>6</width>
              <height>6</height>
->>>>>>> 5ff1bdf5
             </size>
            </property>
            <property name="maximumSize">
             <size>
-<<<<<<< HEAD
-             <width>16</width>
-             <height>16</height>
-=======
              <width>6</width>
              <height>6</height>
->>>>>>> 5ff1bdf5
             </size>
            </property>
            <property name="text">
             <string/>
-<<<<<<< HEAD
-=======
            </property>
            <property name="icon">
             <iconset resource="../Resources_win.qrc">
              <normaloff>:/images/Nav_Dot_inactive.png</normaloff>:/images/Nav_Dot_inactive.png</iconset>
->>>>>>> 5ff1bdf5
-           </property>
-           <property name="icon">
-            <iconset resource="../Resources_macx.qrc">
-             <normaloff>:/images/empty_dot.png</normaloff>:/images/empty_dot.png</iconset>
-           </property>
-          </widget>
-         </item>
-         <item>
-          <spacer name="horizontalSpacer_3">
-           <property name="orientation">
-            <enum>Qt::Horizontal</enum>
-           </property>
-           <property name="sizeHint" stdset="0">
-            <size>
-<<<<<<< HEAD
-             <width>168</width>
-             <height>5</height>
-            </size>
-           </property>
-          </spacer>
-=======
+           </property>
+           <property name="iconSize">
+            <size>
              <width>6</width>
              <height>6</height>
             </size>
            </property>
           </widget>
->>>>>>> 5ff1bdf5
          </item>
          <item>
           <spacer name="horizontalSpacer_3">
@@ -1951,27 +1371,16 @@
                </property>
                <layout class="QVBoxLayout" name="verticalLayout_3">
                 <property name="spacing">
-<<<<<<< HEAD
-                 <number>0</number>
-                </property>
-                <property name="leftMargin">
-                 <number>19</number>
-=======
                  <number>2</number>
                 </property>
                 <property name="leftMargin">
                  <number>16</number>
->>>>>>> 5ff1bdf5
                 </property>
                 <property name="topMargin">
                  <number>0</number>
                 </property>
                 <property name="rightMargin">
-<<<<<<< HEAD
-                 <number>19</number>
-=======
                  <number>16</number>
->>>>>>> 5ff1bdf5
                 </property>
                 <property name="bottomMargin">
                  <number>0</number>
@@ -1986,21 +1395,13 @@
                   </property>
                   <property name="minimumSize">
                    <size>
-<<<<<<< HEAD
-                    <width>0</width>
-=======
                     <width>368</width>
->>>>>>> 5ff1bdf5
                     <height>20</height>
                    </size>
                   </property>
                   <property name="maximumSize">
                    <size>
-<<<<<<< HEAD
-                    <width>362</width>
-=======
                     <width>368</width>
->>>>>>> 5ff1bdf5
                     <height>20</height>
                    </size>
                   </property>
@@ -2015,11 +1416,7 @@
                     <number>0</number>
                    </property>
                    <property name="rightMargin">
-<<<<<<< HEAD
-                    <number>1</number>
-=======
                     <number>0</number>
->>>>>>> 5ff1bdf5
                    </property>
                    <property name="bottomMargin">
                     <number>0</number>
@@ -2105,33 +1502,22 @@
                   </property>
                   <property name="minimumSize">
                    <size>
-<<<<<<< HEAD
-                    <width>362</width>
-=======
-                    <width>368</width>
->>>>>>> 5ff1bdf5
-                    <height>8</height>
-                   </size>
-                  </property>
-                  <property name="maximumSize">
-                   <size>
-<<<<<<< HEAD
-                    <width>362</width>
-                    <height>8</height>
-                   </size>
-                  </property>
-=======
                     <width>368</width>
                     <height>8</height>
                    </size>
                   </property>
+                  <property name="maximumSize">
+                   <size>
+                    <width>368</width>
+                    <height>8</height>
+                   </size>
+                  </property>
                   <property name="cursor">
                    <cursorShape>PointingHandCursor</cursorShape>
                   </property>
                   <property name="styleSheet">
                    <string notr="true"/>
                   </property>
->>>>>>> 5ff1bdf5
                   <property name="value">
                    <number>18</number>
                   </property>
@@ -2187,27 +1573,16 @@
                </property>
                <layout class="QVBoxLayout" name="verticalLayout_7">
                 <property name="spacing">
-<<<<<<< HEAD
-                 <number>0</number>
-                </property>
-                <property name="leftMargin">
-                 <number>19</number>
-=======
                  <number>2</number>
                 </property>
                 <property name="leftMargin">
                  <number>16</number>
->>>>>>> 5ff1bdf5
                 </property>
                 <property name="topMargin">
                  <number>0</number>
                 </property>
                 <property name="rightMargin">
-<<<<<<< HEAD
-                 <number>19</number>
-=======
                  <number>16</number>
->>>>>>> 5ff1bdf5
                 </property>
                 <property name="bottomMargin">
                  <number>0</number>
@@ -2222,21 +1597,13 @@
                   </property>
                   <property name="minimumSize">
                    <size>
-<<<<<<< HEAD
-                    <width>0</width>
-=======
                     <width>368</width>
->>>>>>> 5ff1bdf5
                     <height>20</height>
                    </size>
                   </property>
                   <property name="maximumSize">
                    <size>
-<<<<<<< HEAD
-                    <width>362</width>
-=======
                     <width>368</width>
->>>>>>> 5ff1bdf5
                     <height>20</height>
                    </size>
                   </property>
@@ -2251,11 +1618,7 @@
                     <number>0</number>
                    </property>
                    <property name="rightMargin">
-<<<<<<< HEAD
-                    <number>1</number>
-=======
                     <number>0</number>
->>>>>>> 5ff1bdf5
                    </property>
                    <property name="bottomMargin">
                     <number>0</number>
@@ -2354,21 +1717,13 @@
                   </property>
                   <property name="minimumSize">
                    <size>
-<<<<<<< HEAD
-                    <width>362</width>
-=======
                     <width>368</width>
->>>>>>> 5ff1bdf5
                     <height>8</height>
                    </size>
                   </property>
                   <property name="maximumSize">
                    <size>
-<<<<<<< HEAD
-                    <width>362</width>
-=======
                     <width>368</width>
->>>>>>> 5ff1bdf5
                     <height>8</height>
                    </size>
                   </property>
@@ -2415,11 +1770,7 @@
           <number>0</number>
          </property>
          <property name="rightMargin">
-<<<<<<< HEAD
-          <number>19</number>
-=======
           <number>17</number>
->>>>>>> 5ff1bdf5
          </property>
          <property name="bottomMargin">
           <number>0</number>
@@ -2438,33 +1789,17 @@
              <height>32</height>
             </size>
            </property>
-<<<<<<< HEAD
-=======
            <property name="cursor">
             <cursorShape>PointingHandCursor</cursorShape>
            </property>
            <property name="mouseTracking">
             <bool>false</bool>
            </property>
->>>>>>> 5ff1bdf5
            <property name="styleSheet">
             <string notr="true"/>
            </property>
            <property name="text">
             <string>Syncs</string>
-<<<<<<< HEAD
-           </property>
-           <property name="icon">
-            <iconset resource="../Resources_macx.qrc">
-             <normaloff>:/images/sync_item_ico.png</normaloff>:/images/sync_item_ico.png</iconset>
-           </property>
-           <property name="iconSize">
-            <size>
-             <width>32</width>
-             <height>32</height>
-            </size>
-           </property>
-=======
            </property>
            <property name="icon">
             <iconset resource="../Resources_win.qrc">
@@ -2476,7 +1811,6 @@
              <height>16</height>
             </size>
            </property>
->>>>>>> 5ff1bdf5
            <property name="flat">
             <bool>true</bool>
            </property>
@@ -2509,15 +1843,12 @@
              <height>32</height>
             </size>
            </property>
-<<<<<<< HEAD
-=======
            <property name="cursor">
             <cursorShape>PointingHandCursor</cursorShape>
            </property>
            <property name="mouseTracking">
             <bool>false</bool>
            </property>
->>>>>>> 5ff1bdf5
            <property name="styleSheet">
             <string notr="true"/>
            </property>
