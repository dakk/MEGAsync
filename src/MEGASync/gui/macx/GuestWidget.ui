--- conflicted
+++ resolved
@@ -7,11 +7,7 @@
     <x>0</x>
     <y>0</y>
     <width>400</width>
-<<<<<<< HEAD
-    <height>315</height>
-=======
     <height>375</height>
->>>>>>> 5ff1bdf5
    </rect>
   </property>
   <property name="sizePolicy">
@@ -23,21 +19,13 @@
   <property name="minimumSize">
    <size>
     <width>400</width>
-<<<<<<< HEAD
-    <height>315</height>
-=======
     <height>375</height>
->>>>>>> 5ff1bdf5
    </size>
   </property>
   <property name="maximumSize">
    <size>
     <width>400</width>
-<<<<<<< HEAD
-    <height>315</height>
-=======
     <height>375</height>
->>>>>>> 5ff1bdf5
    </size>
   </property>
   <property name="windowTitle">
@@ -50,21 +38,16 @@
                                       stop: 0 #FCFCFC, stop: 1 #F7F7F7);
  border-bottom: 1px solid rgba(0, 0, 0, 10%);
 }
-<<<<<<< HEAD
+#bMEGA, #bNonLogged
+{
+	border: none;
+}
+QPushButton#bSettings:hover
+{
+	image: url(://images/tray_preferences_over_ico.png);
+}
 #bLogin
 {
-=======
-#bMEGA, #bNonLogged
-{
-	border: none;
-}
-QPushButton#bSettings:hover
-{
-	image: url(://images/tray_preferences_over_ico.png);
-}
-#bLogin
-{
->>>>>>> 5ff1bdf5
  background-color: qlineargradient(x1: 0, y1: 0, x2: 0, y2: 1,
                                       stop: 0 #ffffff, stop: 1 #fafafa);
  border-radius: 3px;
@@ -73,8 +56,6 @@
  font-family: &quot;Source Sans Pro&quot;;
  font-size: 13px;
  color: #777777;
-<<<<<<< HEAD
-=======
 }
 #bLogin:hover
 {
@@ -104,37 +85,6 @@
   font-weight: normal;
   font-style: normal;
   color: #ffffff;
->>>>>>> 5ff1bdf5
-}
-#bLogin:hover
-{
-  border: 1px solid rgba(0, 0, 0, 20%);
-  border-radius: 3px;
-  background-color: qlineargradient(x1: 0, y1: 0, x2: 0, y2: 1,
-                                      stop: 0 #ffffff, stop: 1 #fafafa);
-
-<<<<<<< HEAD
-}
-
-#bLogin:pressed
-{
-  background-color: rgba(0, 0, 0, 10%);
-  border: 1px solid rgba(0, 0, 0, 20%);
-  border-radius: 3px;
-}
-
-#bCreateAccount
-{
-  background-color: qlineargradient(x1: 0, y1: 0, x2: 0, y2: 1,
-                                      stop: 0 #999999, stop: 1 #aaaaaa);
-  border-radius: 3px;
-  border: 1px solid rgba(0, 0, 0, 45%);
-  padding: 7px 12px 7px 13px;
-  font-family: &quot;Source Sans Pro&quot;;
-  font-size: 13px;
-  font-weight: normal;
-  font-style: normal;
-  color: #ffffff;
 }
 
 #bCreateAccount::hover
@@ -145,16 +95,6 @@
                                       stop: 0 #999999, stop: 1 #aaaaaa);
 }
 
-=======
-#bCreateAccount::hover
-{
-  border: 1px solid rgba(0, 0, 0, 60%);
-  border-radius: 3px;
-  background-color: qlineargradient(x1: 0, y1: 0, x2: 0, y2: 1,
-                                      stop: 0 #999999, stop: 1 #aaaaaa);
-}
-
->>>>>>> 5ff1bdf5
 #bCreateAccount::pressed
 {
   border: 1px solid rgba(0, 0, 0, 60%);
@@ -174,10 +114,6 @@
   font-size: 13px;
   color: #666666;
 }
-<<<<<<< HEAD
-
-=======
->>>>>>> 5ff1bdf5
 </string>
   </property>
   <layout class="QVBoxLayout" name="verticalLayout_2">
@@ -383,11 +319,7 @@
            </property>
            <property name="icon">
             <iconset resource="../Resources_linux.qrc">
-<<<<<<< HEAD
-             <normaloff>:/images/download_timer_ico.png</normaloff>:/images/download_timer_ico.png</iconset>
-=======
              <normaloff>:/images/non_logged_graphic.png</normaloff>:/images/non_logged_graphic.png</iconset>
->>>>>>> 5ff1bdf5
            </property>
            <property name="iconSize">
             <size>
@@ -416,14 +348,7 @@
        <number>0</number>
       </property>
       <property name="topMargin">
-<<<<<<< HEAD
-       <number>3</number>
-      </property>
-      <property name="rightMargin">
-       <number>0</number>
-=======
        <number>25</number>
->>>>>>> 5ff1bdf5
       </property>
       <property name="rightMargin">
        <number>0</number>
