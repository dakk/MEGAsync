--- conflicted
+++ resolved
@@ -1646,11 +1646,7 @@
          </sizepolicy>
         </property>
         <property name="text">
-<<<<<<< HEAD
-         <string>[A]learn more[/A]</string>
-=======
          <string>Learn more</string>
->>>>>>> 8881c229
         </property>
         <property name="textFormat">
          <enum>Qt::RichText</enum>
