#include <QDesktopServices>
#include <QDesktopWidget>
#include <QUrl>
#include <QRect>
#include <QTimer>
#include <QHelpEvent>
#include <QToolTip>
#include <QSignalMapper>
#include <QVBoxLayout>
#include <QFileInfo>
#include <QEvent>
#include "InfoDialog.h"
#include "ActiveTransfer.h"
#include "RecentFile.h"
#include "ui_InfoDialog.h"
#include "control/Utilities.h"
#include "MegaApplication.h"
#include "MenuItemAction.h"

#if QT_VERSION >= 0x050000
#include <QtConcurrent/QtConcurrent>
#endif

using namespace mega;

InfoDialog::InfoDialog(MegaApplication *app, QWidget *parent) :
    QDialog(parent),
    ui(new Ui::InfoDialog)
{
    ui->setupUi(this);
    //Set window properties
    setWindowFlags(Qt::FramelessWindowHint | Qt::Popup);

#ifdef __APPLE__
    setAttribute(Qt::WA_TranslucentBackground);
#endif

    //Initialize fields
    this->app = app;
    downloadSpeed = 0;
    uploadSpeed = 0;
    currentUpload = 0;
    currentDownload = 0;
    totalUploads = 0;
    totalDownloads = 0;
    activeDownloadState = activeUploadState = MegaTransfer::STATE_NONE;
    remainingDownloadBytes = remainingUploadBytes = 0;
    meanDownloadSpeed = meanUploadSpeed = 0;
    remainingUploads = remainingDownloads = 0;
    ui->lDownloads->setText(QString::fromAscii(""));
    ui->lUploads->setText(QString::fromAscii(""));
    indexing = false;
    waiting = false;
    syncsMenu = NULL;
    activeDownload = NULL;
    activeUpload = NULL;
    transferMenu = NULL;
    storageUsedMenu = NULL;
    cloudItem = NULL;
    inboxItem = NULL;
    sharesItem = NULL;
    rubbishItem = NULL;
    gWidget = NULL;
    overQuotaState = false;
<<<<<<< HEAD
=======

    //Initialize header dialog and disable chat features
    ui->wHeader->setStyleSheet(QString::fromUtf8("#wHeader {border: none;}"));
>>>>>>> 5ff1bdf5

    //Set properties of some widgets
    ui->sActiveTransfers->setCurrentWidget(ui->pUpdated);
    ui->wTransfer1->setType(MegaTransfer::TYPE_DOWNLOAD);
    ui->wTransfer1->hideTransfer();
    ui->wTransfer2->setType(MegaTransfer::TYPE_UPLOAD);
    ui->wTransfer2->hideTransfer();

    ui->pUsageStorage->installEventFilter(this);

    state = STATE_STARTING;
    megaApi = app->getMegaApi();
    preferences = Preferences::instance();
    scanningTimer.setSingleShot(false);
    scanningTimer.setInterval(60);
    scanningAnimationIndex = 1;
    connect(&scanningTimer, SIGNAL(timeout()), this, SLOT(scanningAnimationStep()));

    uploadsFinishedTimer.setSingleShot(true);
    uploadsFinishedTimer.setInterval(5000);
    connect(&uploadsFinishedTimer, SIGNAL(timeout()), this, SLOT(onAllUploadsFinished()));

    downloadsFinishedTimer.setSingleShot(true);
    downloadsFinishedTimer.setInterval(5000);
    connect(&downloadsFinishedTimer, SIGNAL(timeout()), this, SLOT(onAllDownloadsFinished()));

    transfersFinishedTimer.setSingleShot(true);
    transfersFinishedTimer.setInterval(5000);
    connect(&transfersFinishedTimer, SIGNAL(timeout()), this, SLOT(onAllTransfersFinished()));

    ui->wDownloadDesc->hide();
    ui->wUploadDesc->hide();
    ui->lBlockedItem->setText(QString::fromUtf8(""));
    ui->bDotUsedQuota->hide();
    ui->bDotUsedStorage->hide();
    ui->sUsedData->setCurrentWidget(ui->pStorage);

    ui->lDescDisabled->setText(QString::fromUtf8("<p style=\" line-height: 140%;\"><span style=\"font-size:14px;\">")
                               + ui->lDescDisabled->text().replace(QString::fromUtf8("[A]"), QString::fromUtf8("<font color=\"#d90007\"> "))
                                                          .replace(QString::fromUtf8("[/A]"), QString::fromUtf8(" </font>"))
                                                                   + QString::fromUtf8("</span></p>"));

#ifdef __APPLE__
    arrow = new QPushButton(this);
    arrow->setIcon(QIcon(QString::fromAscii("://images/top_arrow.png")));
    arrow->setIconSize(QSize(30,10));
    arrow->setStyleSheet(QString::fromAscii("border: none;"));
    arrow->resize(30,10);
    arrow->hide();
#endif

    //Create the overlay widget with a semi-transparent background
    //that will be shown over the transfers when they are paused
    overlay = new QPushButton(this);
    overlay->setIcon(QIcon(QString::fromAscii("://images/tray_paused_large_ico.png")));
    overlay->setIconSize(QSize(64, 64));
    overlay->setStyleSheet(QString::fromAscii("background-color: rgba(247, 247, 247, 200); "
                                              "border: none; "));

    ui->wTransfer1->hide();
    ui->wTransfer1->hide();
    overlay->resize(ui->wTransfers->minimumSize());
#ifdef __APPLE__
    overlay->move(1, 72);
#else
    overlay->move(2, 60);
    overlay->resize(overlay->width()-4, overlay->height());
#endif
    overlay->hide();
    connect(overlay, SIGNAL(clicked()), this, SLOT(onOverlayClicked()));
    connect(ui->wTransfer1, SIGNAL(cancel(int, int)), this, SLOT(onTransfer1Cancel(int, int)));
    connect(ui->wTransfer2, SIGNAL(cancel(int, int)), this, SLOT(onTransfer2Cancel(int, int)));

    if (preferences->logged())
    {
        setUsage();
        updateSyncsButton();
    }
    else
    {
        regenerateLayout();
    }
}

InfoDialog::~InfoDialog()
{
    delete ui;
    delete gWidget;
    delete activeDownload;
    delete activeUpload;
}

void InfoDialog::setUserName()
{
    QString first = preferences->firstName();
    QString last = preferences->lastName();
    if (first.isNull() || last.isNull())
    {
        return;
    }
    QString pattern(QString::fromUtf8("%1 %2").arg(preferences->firstName()).arg(preferences->lastName()));
<<<<<<< HEAD
    ui->lName->setText(pattern);
}

void InfoDialog::setAvatar()
{
    const char *email = megaApi->getMyEmail();
    if (email)
    {
        drawAvatar(QString::fromUtf8(email));
        delete [] email;
    }
}

void InfoDialog::setUsage()
{
    if (preferences->accountType() == 0)
    {
        ui->bDotUsedQuota->hide();
        ui->bDotUsedStorage->hide();
    }
    else
    {
        ui->bDotUsedQuota->show();
        ui->bDotUsedStorage->show();
    }

    on_bDotUsedStorage_clicked();

    if (preferences->totalStorage() == 0)
    {
        ui->pUsageStorage->setValue(0);
        ui->lPercentageUsedStorage->setText(QString::fromUtf8(""));
        ui->lTotalUsedStorage->setText(tr("USED SPACE %1").arg(tr("Data temporarily unavailable")));
    }
    else
    {
        int percentage = ceil((100 * ((double)preferences->usedStorage()) / preferences->totalStorage()));
        ui->pUsageStorage->setValue((percentage < 100) ? percentage : 100);
        QString used = tr("%1 of %2").arg(QString::fromUtf8("<span style=\"color:#333333; font-size: 16px; text-decoration:none;\">%1&nbsp;</span>")
                                     .arg(QString::number(percentage).append(QString::fromAscii("%"))))
                                     .arg(QString::fromUtf8("<span style=\"color:#333333; font-size: 16px; text-decoration:none;\">&nbsp;%1</span>")
                                     .arg(Utilities::getSizeString(preferences->totalStorage())));
        ui->lPercentageUsedStorage->setText(used);
        ui->lTotalUsedStorage->setText(tr("USED SPACE %1").arg(QString::fromUtf8("<span style=\"color:#333333; font-size: 16px; text-decoration:none;\">&nbsp;&nbsp;%1</span>")
                                       .arg(Utilities::getSizeString(preferences->usedStorage()))));
    }

=======

    QFont f = ui->lName->font();
    QFontMetrics fm = QFontMetrics(f);
    ui->lName->setText(fm.elidedText(pattern, Qt::ElideRight,ui->lName->maximumWidth()));
}

void InfoDialog::setAvatar()
{
    const char *email = megaApi->getMyEmail();
    if (email)
    {
        drawAvatar(QString::fromUtf8(email));
        delete [] email;
    }
}

void InfoDialog::setUsage()
{
    if (preferences->accountType() == 0)
    {
        ui->bDotUsedQuota->hide();
        ui->bDotUsedStorage->hide();
    }
    else
    {
        ui->bDotUsedQuota->show();
        ui->bDotUsedStorage->show();
    }

    on_bDotUsedStorage_clicked();

    if (preferences->totalStorage() == 0)
    {
        ui->pUsageStorage->setValue(0);
        ui->lPercentageUsedStorage->setText(QString::fromUtf8(""));
        ui->lTotalUsedStorage->setText(tr("USED STORAGE %1").arg(tr("Data temporarily unavailable")));
    }
    else
    {
        int percentage = ceil((100 * ((double)preferences->usedStorage()) / preferences->totalStorage()));
        ui->pUsageStorage->setValue((percentage < 100) ? percentage : 100);
        QString used = tr("%1 of %2").arg(QString::fromUtf8("<span style=\"color:#333333; font-size: 16px; text-decoration:none;\">%1&nbsp;</span>")
                                     .arg(QString::number(percentage).append(QString::fromAscii("%"))))
                                     .arg(QString::fromUtf8("<span style=\"color:#333333; font-size: 16px; text-decoration:none;\">&nbsp;%1</span>")
                                     .arg(Utilities::getSizeString(preferences->totalStorage())));
        ui->lPercentageUsedStorage->setText(used);
        ui->lTotalUsedStorage->setText(tr("USED STORAGE %1").arg(QString::fromUtf8("<span style=\"color:#333333; font-size: 16px; text-decoration:none;\">&nbsp;&nbsp;%1</span>")
                                       .arg(Utilities::getSizeString(preferences->usedStorage()))));
    }

>>>>>>> 5ff1bdf5
    if (preferences->totalBandwidth() == 0)
    {
        ui->pUsageQuota->setValue(0);
        ui->lPercentageUsedQuota->setText(QString::fromUtf8(""));
        ui->lTotalUsedQuota->setText(tr("USED BANDWIDTH %1").arg(tr("Data temporarily unavailable")));
    }
    else
    {
        int percentage = ceil(100*((double)preferences->usedBandwidth()/preferences->totalBandwidth()));
        ui->pUsageQuota->setValue((percentage < 100) ? percentage : 100);
        QString used = tr("%1 of %2").arg(QString::fromUtf8("<span style=\"color:#333333; font-size: 16px; text-decoration:none;\">%1&nbsp;</span>")
                                     .arg(QString::number(percentage).append(QString::fromAscii("%"))))
                                     .arg(QString::fromUtf8("<span style=\"color:#333333; font-size: 16px; text-decoration:none;\">&nbsp;%1</span>")
                                     .arg(Utilities::getSizeString(preferences->totalBandwidth())));
        ui->lPercentageUsedQuota->setText(used);
        ui->lTotalUsedQuota->setText(tr("USED BANDWIDTH %1").arg(QString::fromUtf8("<span style=\"color:#333333; font-size: 16px; text-decoration:none;\">&nbsp;&nbsp;%1</span>")
                                                              .arg(Utilities::getSizeString(preferences->usedBandwidth()))));
    }
}

void InfoDialog::setTransfer(MegaTransfer *transfer)
{
    if (!transfer)
    {
        return;
    }

    int type = transfer->getType();
    long long completedSize = transfer->getTransferredBytes();
    long long totalSize = transfer->getTotalBytes();
    long long meanSpeed = transfer->getMeanSpeed();

    ActiveTransfer *wTransfer = NULL;
    if (type == MegaTransfer::TYPE_DOWNLOAD)
    {
        activeDownloadState = transfer->getState();
        long long speed = megaApi->getCurrentDownloadSpeed();
        meanDownloadSpeed = meanSpeed;
        remainingDownloadBytes = totalSize - completedSize;
        if (speed || downloadSpeed < 0)
        {
            downloadSpeed = speed;
        }

        wTransfer = ui->wTransfer1;
        if (!activeDownload || activeDownload->getTag() != transfer->getTag())
        {
            delete activeDownload;
            activeDownload = transfer->copy();
            wTransfer->setFileName(QString::fromUtf8(transfer->getFileName()));
        }
    }
    else
    {
        activeUploadState = transfer->getState();
        long long speed = megaApi->getCurrentUploadSpeed();
        remainingUploadBytes = totalSize - completedSize;
        meanUploadSpeed = meanSpeed;
        if (speed || uploadSpeed < 0)
        {
            uploadSpeed = speed;
        }

        wTransfer = ui->wTransfer2;
        if (!activeUpload || activeUpload->getTag() != transfer->getTag())
        {
            delete activeUpload;
            activeUpload = transfer->copy();
            wTransfer->setFileName(QString::fromUtf8(transfer->getFileName()));
        }
    }
    wTransfer->setProgress(completedSize, totalSize, !transfer->isSyncTransfer());
}

void InfoDialog::updateTransfers()
{
    remainingUploads = megaApi->getNumPendingUploads();
    remainingDownloads = megaApi->getNumPendingDownloads();
    totalUploads = megaApi->getTotalUploads();
    totalDownloads = megaApi->getTotalDownloads();

    if (totalUploads < remainingUploads)
    {
        totalUploads = remainingUploads;
    }

    if (totalDownloads < remainingDownloads)
    {
        totalDownloads = remainingDownloads;
    }

    currentDownload = totalDownloads - remainingDownloads + 1;
    currentUpload = totalUploads - remainingUploads + 1;

    if (isVisible())
    {
        if (remainingDownloads)
        {
            int totalRemainingSeconds = meanDownloadSpeed ? remainingDownloadBytes / meanDownloadSpeed : 0;

            QString remainingTime;
            if (totalRemainingSeconds)
            {
                if (totalRemainingSeconds < 60)
                {
                    remainingTime = QString::fromUtf8("%1 <span style=\"color:#777777; text-decoration:none;\">m</span>").arg(QString::fromUtf8("&lt; 1"));
                }
                else
                {
                    remainingTime = Utilities::getTimeString(totalRemainingSeconds, false);
                }
            }
            else
            {
                remainingTime = QString::fromAscii("");
            }

            ui->lRemainingTimeD->setText(remainingTime);
            ui->wDownloadDesc->show();
            QString fullPattern = QString::fromAscii("%1");
            QString pattern(tr("%1 of %2 (%3/s)"));
            QString pausedPattern(tr("%1 of %2"));
            QString invalidSpeedPattern(tr("%1 of %2"));
            QString downloadString;


            if (activeDownloadState == MegaTransfer::STATE_PAUSED || preferences->getDownloadsPaused())
            {
                downloadString = pausedPattern.arg(currentDownload).arg(totalDownloads) + QString::fromUtf8(" ") + tr("PAUSED");
            }
            else
            {
                if (downloadSpeed >= 20000)
                {
                    downloadString = pattern.arg(currentDownload)
                            .arg(totalDownloads)
                            .arg(Utilities::getSizeString(downloadSpeed));
                }
                else if (downloadSpeed >= 0)
                {
                    downloadString = invalidSpeedPattern.arg(currentDownload).arg(totalDownloads);
                }
                else
                {
                    downloadString = pausedPattern.arg(currentDownload).arg(totalDownloads) + QString::fromUtf8(" ") + tr("PAUSED");
                }
            }

            if (preferences->logged())
            {
                ui->lDownloads->setText(fullPattern.arg(downloadString));
                if (!ui->wTransfer1->isActive())
                {
                    ui->wDownloadDesc->hide();
                }
                else
                {
                    ui->wDownloadDesc->show();
                }
            }
<<<<<<< HEAD
            else
            {
                gWidget->setDownloadLabel(fullPattern.arg(downloadString));
                if (!gWidget->getTransfer()->isActive())
                {
                    gWidget->hideDownloads();
                }
                else
                {
                    gWidget->showDownloads();
                }
            }
=======
>>>>>>> 5ff1bdf5
        }

        if (remainingUploads)
        {
            int totalRemainingSeconds = meanUploadSpeed ? remainingUploadBytes / meanUploadSpeed : 0;

            QString remainingTime;
            if (totalRemainingSeconds)
            {
                if (totalRemainingSeconds < 60)
                {
                    remainingTime = QString::fromUtf8("%1 <span style=\"color:#777777; text-decoration:none;\">m</span>").arg(QString::fromUtf8("&lt; 1"));
                }
                else
                {
                    remainingTime = Utilities::getTimeString(totalRemainingSeconds, false);
                }
            }
            else
            {
                remainingTime = QString::fromAscii("");
            }

            ui->lRemainingTimeU->setText(remainingTime);
            ui->wUploadDesc->show();
            QString fullPattern = QString::fromAscii("%1");
            QString pattern(tr("%1 of %2 (%3/s)"));
            QString pausedPattern(tr("%1 of %2"));
            QString invalidSpeedPattern(tr("%1 of %2"));
            QString uploadString;

            if (activeUploadState == MegaTransfer::STATE_PAUSED || preferences->getUploadsPaused())
            {
                uploadString = pausedPattern.arg(currentUpload).arg(totalUploads) + QString::fromUtf8(" ") + tr("PAUSED");
            }
            else
            {
                if (uploadSpeed >= 20000)
                {
                    uploadString = pattern.arg(currentUpload).arg(totalUploads).arg(Utilities::getSizeString(uploadSpeed));
                }
                else if (uploadSpeed >= 0)
                {
                    uploadString = invalidSpeedPattern.arg(currentUpload).arg(totalUploads);
                }
                else
                {
                    uploadString = pausedPattern.arg(currentUpload).arg(totalUploads) + QString::fromUtf8(" ") + tr("PAUSED");
                }
            }

            ui->lUploads->setText(fullPattern.arg(uploadString));

            if (!ui->wTransfer2->isActive())
            {
                ui->wUploadDesc->hide();
            }
            else
            {
                ui->wUploadDesc->show();
            }
        }

        if (remainingUploads || remainingDownloads)
        {
            if (ui->wTransfer1->isActive() || ui->wTransfer2->isActive())
            {
                ui->sActiveTransfers->setCurrentWidget(ui->pUpdating);
            }
        }
    }
}

void InfoDialog::transferFinished(int error)
{
    remainingUploads = megaApi->getNumPendingUploads();
    remainingDownloads = megaApi->getNumPendingDownloads();

    if (!remainingDownloads && ui->wTransfer1->isActive())
    {
        if (!downloadsFinishedTimer.isActive())
        {
            if (!error)
            {
                downloadsFinishedTimer.start();
            }
            else
            {
                onAllDownloadsFinished();
            }
        }
    }
    else
    {
        downloadsFinishedTimer.stop();
    }

    if (!remainingUploads && ui->wTransfer2->isActive())
    {
        if (!uploadsFinishedTimer.isActive())
        {
            if (!error)
            {
                uploadsFinishedTimer.start();
            }
            else
            {
                onAllUploadsFinished();
            }
        }
    }
    else
    {
        uploadsFinishedTimer.stop();
    }

    if (!remainingDownloads
            && !remainingUploads
            &&  (ui->sActiveTransfers->currentWidget() != ui->pUpdated))
    {
        if (!transfersFinishedTimer.isActive())
        {
            if (!error)
            {
                transfersFinishedTimer.start();
            }
            else
            {
                onAllTransfersFinished();
            }
        }
    }
    else
    {
        transfersFinishedTimer.stop();
    }
}

void InfoDialog::updateSyncsButton()
{
    int num = preferences->getNumSyncedFolders();
    long long firstSyncHandle = mega::INVALID_HANDLE;
    if (num == 1)
    {
        firstSyncHandle = preferences->getMegaFolderHandle(0);
    }

    MegaNode *rootNode = megaApi->getRootNode();
    if (!rootNode)
    {
        preferences->setCrashed(true);
        ui->bSyncFolder->setText(QString::fromAscii("MEGA"));
        return;
    }
    long long rootHandle = rootNode->getHandle();

    if ((num == 1) && (firstSyncHandle == rootHandle))
    {
        ui->bSyncFolder->setText(QString::fromAscii("MEGA"));
    }
    else
    {
        ui->bSyncFolder->setText(tr("Syncs"));
    }

    delete rootNode;
}

void InfoDialog::setIndexing(bool indexing)
{
    this->indexing = indexing;
}

void InfoDialog::setWaiting(bool waiting)
{
    this->waiting = waiting;
}

void InfoDialog::increaseUsedStorage(long long bytes, bool isInShare)
{
    if (isInShare)
    {
        preferences->setInShareStorage(preferences->inShareStorage() + bytes);
        preferences->setInShareFiles(preferences->inShareFiles()+1);
    }
    else
    {
        preferences->setCloudDriveStorage(preferences->cloudDriveStorage() + bytes);
        preferences->setCloudDriveFiles(preferences->cloudDriveFiles()+1);
    }

    preferences->setUsedStorage(preferences->usedStorage() + bytes);
    setUsage();
}

void InfoDialog::setOverQuotaMode(bool state)
{
    overQuotaState = state;
    if (state)
    {
        ui->sActiveTransfers->setCurrentWidget(ui->pOverQuota);
        ui->bUpgrade->setProperty("overquota", true);
        ui->pUsageStorage->setProperty("overquota", true);
        ui->bUpgrade->style()->unpolish(ui->bUpgrade);
        ui->bUpgrade->style()->polish(ui->bUpgrade);
        ui->pUsageStorage->style()->unpolish(ui->pUsageStorage);
        ui->pUsageStorage->style()->polish(ui->pUsageStorage);
    }
    else
    {
        ui->sActiveTransfers->setCurrentWidget(ui->pUpdated);
        ui->bUpgrade->setProperty("overquota", false);
        ui->pUsageStorage->setProperty("overquota", false);
        ui->bUpgrade->style()->unpolish(ui->bUpgrade);
        ui->bUpgrade->style()->polish(ui->bUpgrade);
        ui->pUsageStorage->style()->unpolish(ui->pUsageStorage);
        ui->pUsageStorage->style()->polish(ui->pUsageStorage);
    }
}

void InfoDialog::updateState()
{
    updateTransfers();
    if (preferences->getGlobalPaused())
    {
        if (!preferences->logged())
        {
            return;
        }

        downloadSpeed = -1;
        uploadSpeed = -1;
        if (state != STATE_PAUSED)
        {
            state = STATE_PAUSED;
            if (scanningTimer.isActive())
            {
                scanningTimer.stop();
            }

            ui->lSyncUpdated->setText(tr("Paused"));
            QIcon icon;
            icon.addFile(QString::fromUtf8(":/images/tray_paused_large_ico.png"), QSize(), QIcon::Normal, QIcon::Off);

            ui->label->setIcon(icon);
            ui->label->setIconSize(QSize(36, 36));
        }

        if (ui->sActiveTransfers->currentWidget() != ui->pUpdated)
        {
            overlay->setVisible(true);
        }
        else
        {
            overlay->setVisible(false);
        }
    }
    else
    {
        if (!preferences->logged())
        {
            return;
        }
        overlay->setVisible(false);
        if (downloadSpeed < 0 && uploadSpeed < 0)
        {
            downloadSpeed = 0;
            uploadSpeed = 0;
        }

        if (!waiting)
        {
            ui->lBlockedItem->setText(QString::fromUtf8(""));
        }

        if (waiting)
        {
            const char *blockedPath = megaApi->getBlockedPath();
            if (blockedPath)
            {
                QFileInfo fileBlocked (QString::fromUtf8(blockedPath));
                ui->lBlockedItem->setToolTip(fileBlocked.absoluteFilePath());
                ui->lBlockedItem->setAlignment(Qt::AlignLeft);
                ui->lBlockedItem->setText(tr("Blocked file: %1").arg(QString::fromUtf8("<a style=\" font-size: 12px;\" href=\"local://#%1\">%2</a>")
                                                               .arg(fileBlocked.absoluteFilePath())
                                                               .arg(fileBlocked.fileName())));
                delete [] blockedPath;
            }
            else if (megaApi->areServersBusy())
            {
                ui->lBlockedItem->setText(tr("Servers are too busy. Please wait..."));
                ui->lBlockedItem->setAlignment(Qt::AlignCenter);
            }
            else
            {
                ui->lBlockedItem->setText(QString::fromUtf8(""));
            }

            if (state != STATE_WAITING)
            {
                state = STATE_WAITING;
                if (scanningTimer.isActive())
                {
                    scanningTimer.stop();
                }

                ui->lSyncUpdated->setText(tr("Waiting"));
                QIcon icon;
                icon.addFile(QString::fromUtf8(":/images/tray_scanning_large_ico.png"), QSize(), QIcon::Normal, QIcon::Off);

                ui->label->setIcon(icon);
                ui->label->setIconSize(QSize(36, 36));
            }
        }
        else if (indexing)
        {
            if (state != STATE_INDEXING)
            {
                state = STATE_INDEXING;
                if (!scanningTimer.isActive())
                {
                    scanningAnimationIndex = 1;
                    scanningTimer.start();
                }

                ui->lSyncUpdated->setText(tr("Scanning..."));

                QIcon icon;
                icon.addFile(QString::fromUtf8(":/images/tray_scanning_large_ico.png"), QSize(), QIcon::Normal, QIcon::Off);
                ui->label->setIcon(icon);
                ui->label->setIconSize(QSize(36, 36));
            }
        }
        else
        {
            if (state != STATE_UPDATED)
            {
                state = STATE_UPDATED;
                if (scanningTimer.isActive())
                {
                    scanningTimer.stop();
                }

                ui->lSyncUpdated->setText(tr("Up to date"));
                QIcon icon;
                icon.addFile(QString::fromUtf8(":/images/empty_upToDate.png"), QSize(), QIcon::Normal, QIcon::Off);
                ui->label->setIcon(icon);
                ui->label->setIconSize(QSize(36, 36));
            }
        }
    }
}

void InfoDialog::closeSyncsMenu()
{
#ifdef __APPLE__
    if (syncsMenu && syncsMenu->isVisible())
    {
        syncsMenu->close();
    }

    if (transferMenu && transferMenu->isVisible())
    {
        transferMenu->close();
    }
#endif
}

void InfoDialog::addSync()
{
    addSync(INVALID_HANDLE);
}

void InfoDialog::onTransfer1Cancel(int x, int y)
{
    if (transferMenu)
    {
#ifdef __APPLE__
        transferMenu->close();
        return;
#else
        transferMenu->deleteLater();
#endif
    }

    transferMenu = new QMenu();
#ifndef __APPLE__
    transferMenu->setStyleSheet(QString::fromAscii(
            "QMenu {background-color: white; border: 2px solid #B8B8B8; padding: 5px; border-radius: 5px;} "
            "QMenu::item {background-color: white; color: black;} "
            "QMenu::item:selected {background-color: rgb(242, 242, 242);}"));
#endif

    if (activeDownloadState == MegaTransfer::STATE_PAUSED)
    {
        transferMenu->addAction(tr("Resume download"), this, SLOT(downloadState()));
    }
    transferMenu->addAction(megaApi->areTransfersPaused(MegaTransfer::TYPE_DOWNLOAD) ? tr("Resume downloads") : tr("Pause downloads"), this, SLOT(globalDownloadState()));
    transferMenu->addAction(tr("Cancel download"), this, SLOT(cancelCurrentDownload()));
    transferMenu->addAction(tr("Cancel all downloads"), this, SLOT(cancelAllDownloads()));

#ifdef __APPLE__
    transferMenu->exec(ui->wTransfer1->mapToGlobal(QPoint(x, y)));
    if (!this->rect().contains(this->mapFromGlobal(QCursor::pos())))
    {
        this->hide();
    }

    transferMenu->deleteLater();
    transferMenu = NULL;
#else
    transferMenu->popup(ui->wTransfer1->mapToGlobal(QPoint(x, y)));
#endif
}

void InfoDialog::onTransfer2Cancel(int x, int y)
{
    if (transferMenu)
    {
#ifdef __APPLE__
        transferMenu->close();
        return;
#else
        transferMenu->deleteLater();
#endif
    }

    transferMenu = new QMenu();
#ifndef __APPLE__
    transferMenu->setStyleSheet(QString::fromAscii(
            "QMenu {background-color: white; border: 2px solid #B8B8B8; padding: 5px; border-radius: 5px;} "
            "QMenu::item {background-color: white; color: black;} "
            "QMenu::item:selected {background-color: rgb(242, 242, 242);}"));
#endif

    if (activeUploadState == MegaTransfer::STATE_PAUSED)
    {
        transferMenu->addAction(tr("Resume upload"), this, SLOT(uploadState()));
    }
    transferMenu->addAction(megaApi->areTransfersPaused(MegaTransfer::TYPE_UPLOAD) ? tr("Resume uploads") : tr("Pause uploads"), this, SLOT(globalUploadState()));
    transferMenu->addAction(tr("Cancel upload"), this, SLOT(cancelCurrentUpload()));
    transferMenu->addAction(tr("Cancel all uploads"), this, SLOT(cancelAllUploads()));

#ifdef __APPLE__
    transferMenu->exec(ui->wTransfer2->mapToGlobal(QPoint(x, y)));
    if (!this->rect().contains(this->mapFromGlobal(QCursor::pos())))
    {
        this->hide();
    }

    transferMenu->deleteLater();
    transferMenu = NULL;
#else
    transferMenu->popup(ui->wTransfer2->mapToGlobal(QPoint(x, y)));
#endif
}

void InfoDialog::globalDownloadState()
{
    if (!activeDownload)
    {
        return;
    }

    if (megaApi->areTransfersPaused(MegaTransfer::TYPE_DOWNLOAD))
    {
        megaApi->pauseTransfers(false, MegaTransfer::TYPE_DOWNLOAD);
    }
    else
    {
        megaApi->pauseTransfers(true, MegaTransfer::TYPE_DOWNLOAD);
    }
}

void InfoDialog::downloadState()
{
    if (!activeDownload)
    {
        return;
    }

    if (activeDownloadState == MegaTransfer::STATE_PAUSED)
    {
        megaApi->pauseTransfer(activeDownload, false);
    }
    else
    {
        megaApi->pauseTransfer(activeDownload, true);
    }
}

void InfoDialog::globalUploadState()
{
    if (!activeUpload)
    {
        return;
    }

    if (megaApi->areTransfersPaused(MegaTransfer::TYPE_UPLOAD))
    {
        megaApi->pauseTransfers(false, MegaTransfer::TYPE_UPLOAD);
    }
    else
    {
        megaApi->pauseTransfers(true, MegaTransfer::TYPE_UPLOAD);
    }
}

void InfoDialog::uploadState()
{
    if (!activeUpload)
    {
        return;
    }

    if (activeUploadState == MegaTransfer::STATE_PAUSED)
    {
        megaApi->pauseTransfer(activeUpload, false);
    }
    else
    {
        megaApi->pauseTransfer(activeUpload, true);
    }
}

void InfoDialog::cancelAllUploads()
{
    megaApi->cancelTransfers(MegaTransfer::TYPE_UPLOAD);
}

void InfoDialog::cancelAllDownloads()
{
    megaApi->cancelTransfers(MegaTransfer::TYPE_DOWNLOAD);
}

void InfoDialog::cancelCurrentUpload()
{
    megaApi->cancelTransfer(activeUpload);
}

void InfoDialog::cancelCurrentDownload()
{
    megaApi->cancelTransfer(activeDownload);
}

void InfoDialog::onAllUploadsFinished()
{
    remainingUploads = megaApi->getNumPendingUploads();
    if (!remainingUploads)
    {
        ui->wTransfer2->hideTransfer();
        ui->lUploads->setText(QString::fromAscii(""));
        ui->wUploadDesc->hide();
        uploadSpeed = 0;
        currentUpload = 0;
        totalUploads = 0;
        remainingUploadBytes = 0;
        meanUploadSpeed = 0;
        megaApi->resetTotalUploads();
    }
}

void InfoDialog::onAllDownloadsFinished()
{
    remainingDownloads = megaApi->getNumPendingDownloads();
    if (!remainingDownloads)
    {

        ui->wTransfer1->hideTransfer();
        ui->lDownloads->setText(QString::fromAscii(""));
        ui->wDownloadDesc->hide();

        downloadSpeed = 0;
        currentDownload = 0;
        totalDownloads = 0;
        remainingDownloadBytes = 0;
        meanDownloadSpeed = 0;
        megaApi->resetTotalDownloads();
    }
}

void InfoDialog::onAllTransfersFinished()
{
    if (!remainingDownloads && !remainingUploads)
    {
        if (!overQuotaState && (ui->sActiveTransfers->currentWidget() != ui->pUpdated))
        {
            ui->sActiveTransfers->setCurrentWidget(ui->pUpdated);
        }

        if (preferences->logged())
        {
            app->updateUserStats();
        }

        app->showNotificationMessage(tr("All transfers have been completed"));
    }
}

void InfoDialog::on_bSettings_clicked()
{
    QPoint p = ui->bSettings->mapToGlobal(QPoint(ui->bSettings->width()-6, ui->bSettings->height()));

#ifdef __APPLE__
    QPointer<InfoDialog> iod = this;
#endif

    app->showTrayMenu(&p);

#ifdef __APPLE__
    if (!iod)
    {
        return;
    }

    if (!this->rect().contains(this->mapFromGlobal(QCursor::pos())))
    {
        this->hide();
    }
#endif
}

void InfoDialog::on_bSyncFolder_clicked()
{
    int num = preferences->getNumSyncedFolders();

    MegaNode *rootNode = megaApi->getRootNode();
    if (!rootNode)
    {
        preferences->setCrashed(true);
        return;
    }

    if ((num == 1) && (preferences->getMegaFolderHandle(0) == rootNode->getHandle()))
    {
        openFolder(preferences->getLocalFolder(0));
    }
    else
    {
        syncsMenu = new QMenu();
        syncsMenu->setStyleSheet(QString::fromAscii("QMenu {background: #ffffff; padding-top: 8px; padding-bottom: 8px;}"));

<<<<<<< HEAD
        MenuItemAction *addSyncAction = new MenuItemAction(tr("Add Sync"), QIcon(QString::fromAscii("://images/get_link_ico.png")), QIcon(QString::fromAscii("://images/get_link_ico_white.png")));
=======
        MenuItemAction *addSyncAction = new MenuItemAction(tr("Add Sync"), QIcon(QString::fromAscii("://images/ico_add_sync.png")),
                                                           QIcon(QString::fromAscii("://images/ico_add_sync.png")));
>>>>>>> 5ff1bdf5
        connect(addSyncAction, SIGNAL(triggered()), this, SLOT(addSync()));
        syncsMenu->addAction(addSyncAction);
        syncsMenu->addSeparator();

        QSignalMapper *menuSignalMapper = new QSignalMapper();
        connect(menuSignalMapper, SIGNAL(mapped(QString)), this, SLOT(openFolder(QString)));

        int activeFolders = 0;
        for (int i = 0; i < num; i++)
        {
            if (!preferences->isFolderActive(i))
            {
                continue;
            }

            activeFolders++;
<<<<<<< HEAD
            MenuItemAction *action = new MenuItemAction(preferences->getSyncName(i), QIcon(QString::fromAscii("://images/get_link_ico.png")), QIcon(QString::fromAscii("://images/get_link_ico_white.png")));
=======
            MenuItemAction *action = new MenuItemAction(preferences->getSyncName(i), QIcon(QString::fromAscii("://images/ico_drop_synched_folder.png")),
                                                        QIcon(QString::fromAscii("://images/ico_drop_synched_folder.png")));
>>>>>>> 5ff1bdf5
            connect(action, SIGNAL(triggered()), menuSignalMapper, SLOT(map()));
            syncsMenu->addAction(action);
            menuSignalMapper->setMapping(action, preferences->getLocalFolder(i));
        }

        connect(syncsMenu, SIGNAL(aboutToHide()), syncsMenu, SLOT(deleteLater()));
        connect(syncsMenu, SIGNAL(destroyed(QObject*)), menuSignalMapper, SLOT(deleteLater()));

#ifdef __APPLE__
        syncsMenu->exec(this->mapToGlobal(QPoint(20, this->height() - (activeFolders + 1) * 28 - (activeFolders ? 16 : 8))));
        if (!this->rect().contains(this->mapFromGlobal(QCursor::pos())))
        {
            this->hide();
        }
#else
        syncsMenu->popup(ui->bSyncFolder->mapToGlobal(QPoint(0, -activeFolders*35)));
#endif
        syncsMenu = NULL;
    }
    delete rootNode;
}

void InfoDialog::on_bUpgrade_clicked()
{
    QString userAgent = QString::fromUtf8(QUrl::toPercentEncoding(QString::fromUtf8(megaApi->getUserAgent())));
    QString url = QString::fromUtf8("pro/uao=%1").arg(userAgent);
    megaApi->getSessionTransferURL(url.toUtf8().constData());
}

void InfoDialog::openFolder(QString path)
{
    QtConcurrent::run(QDesktopServices::openUrl, QUrl::fromLocalFile(path));
}

void InfoDialog::addSync(MegaHandle h)
{
    static BindFolderDialog *dialog = NULL;
    if (dialog)
    {
        if (h != mega::INVALID_HANDLE)
        {
            dialog->setMegaFolder(h);
        }

        dialog->activateWindow();
        dialog->raise();
        dialog->setFocus();
        return;
    }

    dialog = new BindFolderDialog(app);
    if (h != mega::INVALID_HANDLE)
    {
        dialog->setMegaFolder(h);
    }

    int result = dialog->exec();
    if (result != QDialog::Accepted)
    {
        delete dialog;
        dialog = NULL;
        return;
    }

    QString localFolderPath = QDir::toNativeSeparators(QDir(dialog->getLocalFolder()).canonicalPath());
    MegaHandle handle = dialog->getMegaFolder();
    MegaNode *node = megaApi->getNodeByHandle(handle);
    QString syncName = dialog->getSyncName();
    delete dialog;
    dialog = NULL;
    if (!localFolderPath.length() || !node)
    {
        delete node;
        return;
    }

   const char *nPath = megaApi->getNodePath(node);
   if (!nPath)
   {
       delete node;
       return;
   }

   preferences->addSyncedFolder(localFolderPath, QString::fromUtf8(nPath), handle, syncName);
   delete [] nPath;
   megaApi->syncFolder(localFolderPath.toUtf8().constData(), node);
   delete node;
   updateSyncsButton();
}

#ifdef __APPLE__
void InfoDialog::moveArrow(QPoint p)
{
    arrow->move(p.x()-(arrow->width()/2+1), 2);
    arrow->show();
}
#endif

void InfoDialog::on_bChats_clicked()
<<<<<<< HEAD
{

}

void InfoDialog::on_bTransferManager_clicked()
{
=======
{
    QString userAgent = QString::fromUtf8(QUrl::toPercentEncoding(QString::fromUtf8(megaApi->getUserAgent())));
    QString url = QString::fromUtf8("").arg(userAgent);
    megaApi->getSessionTransferURL(url.toUtf8().constData());
}

void InfoDialog::on_bTransferManager_clicked()
{
>>>>>>> 5ff1bdf5
    app->transferManagerActionClicked();
}

void InfoDialog::onOverlayClicked()
{
    app->pauseTransfers();
}

void InfoDialog::clearUserAttributes()
{
    ui->bAvatar->clearData();
}

void InfoDialog::changeEvent(QEvent *event)
{
    if (event->type() == QEvent::LanguageChange)
    {
        ui->retranslateUi(this);
        if (preferences->logged())
        {
            setUserName();
            if (preferences->totalStorage())
            {
                setUsage();
            }
            updateSyncsButton();
            state = STATE_STARTING;
            updateState();
            ui->lDescDisabled->setText(QString::fromUtf8("<p style=\" line-height: 140%;\"><span style=\"font-size:14px;\">")
                                       + ui->lDescDisabled->text().replace(QString::fromUtf8("[A]"), QString::fromUtf8("<font color=\"#d90007\"> "))
                                                                  .replace(QString::fromUtf8("[/A]"), QString::fromUtf8(" </font>"))
                                                                           + QString::fromUtf8("</span></p>"));
        }
    }
    QDialog::changeEvent(event);
}

bool InfoDialog::eventFilter(QObject *obj, QEvent *e)
{
    if (obj != ui->pUsageStorage)
    {
        return false;
    }

    //Hide if InfoDialog is not visible
    if (e->type() == QEvent::Hide)
    {
        if (storageUsedMenu)
        {
            storageUsedMenu->hide();
        }
    }

    if (e->type() == QEvent::MouseButtonPress)
    {
        QMouseEvent* me = dynamic_cast<QMouseEvent*>(e);
        createQuotaUsedMenu();
        QPoint p = ui->pUsageStorage->mapToGlobal(me->pos());
        QSize s = storageUsedMenu->sizeHint();
        storageUsedMenu->exec(QPoint(p.x() - s.width() / 2, p.y() - s.height()));
    }

    return false;
}

void InfoDialog::regenerateLayout()
{
    static bool loggedInMode = true;

    if (loggedInMode == preferences->logged())
    {
        return;
    }
    loggedInMode = preferences->logged();

    QLayout *dialogLayout = layout();
    if (!loggedInMode)
    {
        if (!gWidget)
        {
            gWidget = new GuestWidget();
            connect(gWidget, SIGNAL(actionButtonClicked(int)), this, SLOT(onUserAction(int)));
        }

<<<<<<< HEAD
        ui->bChats->setVisible(false);
        ui->bTransferManager->setVisible(false);
        ui->bSyncFolder->setVisible(false);
        ui->bState->setVisible(false);
        ui->bAvatar->setVisible(false);
        ui->bTransferManager->setVisible(false);
        dialogLayout->removeWidget(ui->wActiveTransfersContainer);
        ui->wActiveTransfersContainer->setVisible(false);
=======
        ui->bTransferManager->setVisible(false);
        ui->bSyncFolder->setVisible(false);
        ui->bAvatar->setVisible(false);
        ui->bTransferManager->setVisible(false);
        dialogLayout->removeWidget(ui->wContainerHeader);
        ui->wContainerHeader->setVisible(false);
>>>>>>> 5ff1bdf5
        dialogLayout->removeWidget(ui->wContainerBottom);
        ui->wContainerBottom->setVisible(false);
        dialogLayout->addWidget(gWidget);
        gWidget->setVisible(true);

        overlay->setVisible(false);
    }
    else
    {
<<<<<<< HEAD
        ui->bChats->setVisible(true);
        ui->bTransferManager->setVisible(true);
        ui->bSyncFolder->setVisible(true);
        ui->bState->setVisible(true);
=======
        ui->bTransferManager->setVisible(true);
        ui->bSyncFolder->setVisible(true);
>>>>>>> 5ff1bdf5
        ui->bAvatar->setVisible(true);
        ui->bTransferManager->setVisible(true);
        dialogLayout->removeWidget(gWidget);
        gWidget->setVisible(false);
<<<<<<< HEAD
        dialogLayout->addWidget(ui->wActiveTransfersContainer);
        ui->wActiveTransfersContainer->setVisible(true);
        dialogLayout->addWidget(ui->wContainerBottom);
        ui->wContainerBottom->setVisible(true);

=======
        dialogLayout->addWidget(ui->wContainerHeader);
        ui->wContainerHeader->setVisible(true);
        dialogLayout->addWidget(ui->wContainerBottom);
        ui->wContainerBottom->setVisible(true);
>>>>>>> 5ff1bdf5
    }

    if (activeDownload)
    {
        ActiveTransfer *wTransfer = ui->wTransfer1;
        wTransfer->setFileName(QString::fromUtf8(activeDownload->getFileName()));
        wTransfer->setProgress(activeDownload->getTotalBytes() - remainingDownloadBytes,
                               activeDownload->getTotalBytes(),
                               !activeDownload->isSyncTransfer());
    }

    updateTransfers();
    app->onGlobalSyncStateChanged(NULL);
}

void InfoDialog::drawAvatar(QString email)
{
    QString avatarsPath = Utilities::getAvatarPath(email);
    QFileInfo avatar(avatarsPath);
    if (avatar.exists())
    {
        ui->bAvatar->setAvatarImage(Utilities::getAvatarPath(email));
    }
    else
    {
        QString color;
        const char* userHandle = megaApi->getMyUserHandle();
        const char* avatarColor = megaApi->getUserAvatarColor(userHandle);
        if (avatarColor)
        {
            color = QString::fromUtf8(avatarColor);
            delete [] avatarColor;
        }
        ui->bAvatar->setAvatarLetter(Utilities::getAvatarLetter(), color);
        delete [] userHandle;
    }
}

void InfoDialog::createQuotaUsedMenu()
{
    if (!storageUsedMenu)
    {
        storageUsedMenu = new DataUsageMenu(this);
    }
    else
    {
        QList<QAction *> actions = storageUsedMenu->actions();
        for (int i = 0; i < actions.size(); i++)
        {
            storageUsedMenu->removeAction(actions[i]);
        }
    }

    if (cloudItem)
    {
        cloudItem->deleteLater();
        cloudItem = NULL;
    }
    cloudItem = new MenuItemAction(tr("Cloud Drive"), Utilities::getSizeString(preferences->cloudDriveStorage()), QIcon(QString::fromAscii("://images/get_link_ico.png")));

    if (inboxItem)
    {
        inboxItem->deleteLater();
        inboxItem = NULL;
    }
    inboxItem = new MenuItemAction(tr("Inbox"), Utilities::getSizeString(preferences->inboxStorage()), QIcon(QString::fromAscii("://images/get_link_ico.png")));

    if (sharesItem)
    {
        sharesItem->deleteLater();
        sharesItem = NULL;
    }
    sharesItem = new MenuItemAction(tr("Incoming Shares"), Utilities::getSizeString(preferences->inShareStorage()), QIcon(QString::fromAscii("://images/get_link_ico.png")));

    if (rubbishItem)
    {
        rubbishItem->deleteLater();
        rubbishItem = NULL;
    }
    rubbishItem = new MenuItemAction(tr("Rubbish bin"), Utilities::getSizeString(preferences->rubbishStorage()), QIcon(QString::fromAscii("://images/get_link_ico.png")));

    storageUsedMenu->addAction(cloudItem);
    storageUsedMenu->addAction(inboxItem);
    storageUsedMenu->addAction(sharesItem);
    storageUsedMenu->addAction(rubbishItem);
}

void InfoDialog::onUserAction(int action)
{
    app->userAction(action);
}

void InfoDialog::on_bDotUsedStorage_clicked()
{
<<<<<<< HEAD
    ui->bDotUsedStorage->setIcon(QIcon(QString::fromAscii("://images/filled_dot.png")));
    ui->bDotUsedStorage->setIconSize(QSize(16,16));
    ui->bDotUsedQuota->setIcon(QIcon(QString::fromAscii("://images/empty_dot.png")));
    ui->bDotUsedQuota->setIconSize(QSize(16,16));
=======
    ui->bDotUsedStorage->setIcon(QIcon(QString::fromAscii("://images/Nav_Dot_active.png")));
    ui->bDotUsedStorage->setIconSize(QSize(6,6));
    ui->bDotUsedQuota->setIcon(QIcon(QString::fromAscii("://images/Nav_Dot_inactive.png")));
    ui->bDotUsedQuota->setIconSize(QSize(6,6));
>>>>>>> 5ff1bdf5

    ui->sUsedData->setCurrentWidget(ui->pStorage);
}

void InfoDialog::on_bDotUsedQuota_clicked()
{
<<<<<<< HEAD
    ui->bDotUsedStorage->setIcon(QIcon(QString::fromAscii("://images/empty_dot.png")));
    ui->bDotUsedStorage->setIconSize(QSize(16,16));
    ui->bDotUsedQuota->setIcon(QIcon(QString::fromAscii("://images/filled_dot.png")));
    ui->bDotUsedQuota->setIconSize(QSize(16,16));
=======
    ui->bDotUsedStorage->setIcon(QIcon(QString::fromAscii("://images/Nav_Dot_inactive.png")));
    ui->bDotUsedStorage->setIconSize(QSize(6,6));
    ui->bDotUsedQuota->setIcon(QIcon(QString::fromAscii("://images/Nav_Dot_active.png")));
    ui->bDotUsedQuota->setIconSize(QSize(6,6));
>>>>>>> 5ff1bdf5

    ui->sUsedData->setCurrentWidget(ui->pQuota);
}
void InfoDialog::scanningAnimationStep()
{
    scanningAnimationIndex = scanningAnimationIndex%18;
    scanningAnimationIndex++;
    QIcon icon;
    icon.addFile(QString::fromUtf8(":/images/scanning_anime")+
                 QString::number(scanningAnimationIndex) + QString::fromUtf8(".png") , QSize(), QIcon::Normal, QIcon::Off);

    ui->label->setIcon(icon);
    ui->label->setIconSize(QSize(36, 36));
}

#ifdef __APPLE__
void InfoDialog::paintEvent( QPaintEvent * e)
{
    QDialog::paintEvent(e);
    QPainter p( this );
    p.setCompositionMode( QPainter::CompositionMode_Clear);
    p.fillRect( ui->wArrow->rect(), Qt::transparent );
}

void InfoDialog::hideEvent(QHideEvent *event)
{
    arrow->hide();
    QDialog::hideEvent(event);
}
#endif<|MERGE_RESOLUTION|>--- conflicted
+++ resolved
@@ -62,12 +62,9 @@
     rubbishItem = NULL;
     gWidget = NULL;
     overQuotaState = false;
-<<<<<<< HEAD
-=======
 
     //Initialize header dialog and disable chat features
     ui->wHeader->setStyleSheet(QString::fromUtf8("#wHeader {border: none;}"));
->>>>>>> 5ff1bdf5
 
     //Set properties of some widgets
     ui->sActiveTransfers->setCurrentWidget(ui->pUpdated);
@@ -169,55 +166,6 @@
         return;
     }
     QString pattern(QString::fromUtf8("%1 %2").arg(preferences->firstName()).arg(preferences->lastName()));
-<<<<<<< HEAD
-    ui->lName->setText(pattern);
-}
-
-void InfoDialog::setAvatar()
-{
-    const char *email = megaApi->getMyEmail();
-    if (email)
-    {
-        drawAvatar(QString::fromUtf8(email));
-        delete [] email;
-    }
-}
-
-void InfoDialog::setUsage()
-{
-    if (preferences->accountType() == 0)
-    {
-        ui->bDotUsedQuota->hide();
-        ui->bDotUsedStorage->hide();
-    }
-    else
-    {
-        ui->bDotUsedQuota->show();
-        ui->bDotUsedStorage->show();
-    }
-
-    on_bDotUsedStorage_clicked();
-
-    if (preferences->totalStorage() == 0)
-    {
-        ui->pUsageStorage->setValue(0);
-        ui->lPercentageUsedStorage->setText(QString::fromUtf8(""));
-        ui->lTotalUsedStorage->setText(tr("USED SPACE %1").arg(tr("Data temporarily unavailable")));
-    }
-    else
-    {
-        int percentage = ceil((100 * ((double)preferences->usedStorage()) / preferences->totalStorage()));
-        ui->pUsageStorage->setValue((percentage < 100) ? percentage : 100);
-        QString used = tr("%1 of %2").arg(QString::fromUtf8("<span style=\"color:#333333; font-size: 16px; text-decoration:none;\">%1&nbsp;</span>")
-                                     .arg(QString::number(percentage).append(QString::fromAscii("%"))))
-                                     .arg(QString::fromUtf8("<span style=\"color:#333333; font-size: 16px; text-decoration:none;\">&nbsp;%1</span>")
-                                     .arg(Utilities::getSizeString(preferences->totalStorage())));
-        ui->lPercentageUsedStorage->setText(used);
-        ui->lTotalUsedStorage->setText(tr("USED SPACE %1").arg(QString::fromUtf8("<span style=\"color:#333333; font-size: 16px; text-decoration:none;\">&nbsp;&nbsp;%1</span>")
-                                       .arg(Utilities::getSizeString(preferences->usedStorage()))));
-    }
-
-=======
 
     QFont f = ui->lName->font();
     QFontMetrics fm = QFontMetrics(f);
@@ -268,7 +216,6 @@
                                        .arg(Utilities::getSizeString(preferences->usedStorage()))));
     }
 
->>>>>>> 5ff1bdf5
     if (preferences->totalBandwidth() == 0)
     {
         ui->pUsageQuota->setValue(0);
@@ -429,21 +376,6 @@
                     ui->wDownloadDesc->show();
                 }
             }
-<<<<<<< HEAD
-            else
-            {
-                gWidget->setDownloadLabel(fullPattern.arg(downloadString));
-                if (!gWidget->getTransfer()->isActive())
-                {
-                    gWidget->hideDownloads();
-                }
-                else
-                {
-                    gWidget->showDownloads();
-                }
-            }
-=======
->>>>>>> 5ff1bdf5
         }
 
         if (remainingUploads)
@@ -1086,12 +1018,8 @@
         syncsMenu = new QMenu();
         syncsMenu->setStyleSheet(QString::fromAscii("QMenu {background: #ffffff; padding-top: 8px; padding-bottom: 8px;}"));
 
-<<<<<<< HEAD
-        MenuItemAction *addSyncAction = new MenuItemAction(tr("Add Sync"), QIcon(QString::fromAscii("://images/get_link_ico.png")), QIcon(QString::fromAscii("://images/get_link_ico_white.png")));
-=======
         MenuItemAction *addSyncAction = new MenuItemAction(tr("Add Sync"), QIcon(QString::fromAscii("://images/ico_add_sync.png")),
                                                            QIcon(QString::fromAscii("://images/ico_add_sync.png")));
->>>>>>> 5ff1bdf5
         connect(addSyncAction, SIGNAL(triggered()), this, SLOT(addSync()));
         syncsMenu->addAction(addSyncAction);
         syncsMenu->addSeparator();
@@ -1108,12 +1036,8 @@
             }
 
             activeFolders++;
-<<<<<<< HEAD
-            MenuItemAction *action = new MenuItemAction(preferences->getSyncName(i), QIcon(QString::fromAscii("://images/get_link_ico.png")), QIcon(QString::fromAscii("://images/get_link_ico_white.png")));
-=======
             MenuItemAction *action = new MenuItemAction(preferences->getSyncName(i), QIcon(QString::fromAscii("://images/ico_drop_synched_folder.png")),
                                                         QIcon(QString::fromAscii("://images/ico_drop_synched_folder.png")));
->>>>>>> 5ff1bdf5
             connect(action, SIGNAL(triggered()), menuSignalMapper, SLOT(map()));
             syncsMenu->addAction(action);
             menuSignalMapper->setMapping(action, preferences->getLocalFolder(i));
@@ -1213,14 +1137,6 @@
 #endif
 
 void InfoDialog::on_bChats_clicked()
-<<<<<<< HEAD
-{
-
-}
-
-void InfoDialog::on_bTransferManager_clicked()
-{
-=======
 {
     QString userAgent = QString::fromUtf8(QUrl::toPercentEncoding(QString::fromUtf8(megaApi->getUserAgent())));
     QString url = QString::fromUtf8("").arg(userAgent);
@@ -1229,7 +1145,6 @@
 
 void InfoDialog::on_bTransferManager_clicked()
 {
->>>>>>> 5ff1bdf5
     app->transferManagerActionClicked();
 }
 
@@ -1314,23 +1229,12 @@
             connect(gWidget, SIGNAL(actionButtonClicked(int)), this, SLOT(onUserAction(int)));
         }
 
-<<<<<<< HEAD
-        ui->bChats->setVisible(false);
-        ui->bTransferManager->setVisible(false);
-        ui->bSyncFolder->setVisible(false);
-        ui->bState->setVisible(false);
-        ui->bAvatar->setVisible(false);
-        ui->bTransferManager->setVisible(false);
-        dialogLayout->removeWidget(ui->wActiveTransfersContainer);
-        ui->wActiveTransfersContainer->setVisible(false);
-=======
         ui->bTransferManager->setVisible(false);
         ui->bSyncFolder->setVisible(false);
         ui->bAvatar->setVisible(false);
         ui->bTransferManager->setVisible(false);
         dialogLayout->removeWidget(ui->wContainerHeader);
         ui->wContainerHeader->setVisible(false);
->>>>>>> 5ff1bdf5
         dialogLayout->removeWidget(ui->wContainerBottom);
         ui->wContainerBottom->setVisible(false);
         dialogLayout->addWidget(gWidget);
@@ -1340,31 +1244,16 @@
     }
     else
     {
-<<<<<<< HEAD
-        ui->bChats->setVisible(true);
         ui->bTransferManager->setVisible(true);
         ui->bSyncFolder->setVisible(true);
-        ui->bState->setVisible(true);
-=======
-        ui->bTransferManager->setVisible(true);
-        ui->bSyncFolder->setVisible(true);
->>>>>>> 5ff1bdf5
         ui->bAvatar->setVisible(true);
         ui->bTransferManager->setVisible(true);
         dialogLayout->removeWidget(gWidget);
         gWidget->setVisible(false);
-<<<<<<< HEAD
-        dialogLayout->addWidget(ui->wActiveTransfersContainer);
-        ui->wActiveTransfersContainer->setVisible(true);
-        dialogLayout->addWidget(ui->wContainerBottom);
-        ui->wContainerBottom->setVisible(true);
-
-=======
         dialogLayout->addWidget(ui->wContainerHeader);
         ui->wContainerHeader->setVisible(true);
         dialogLayout->addWidget(ui->wContainerBottom);
         ui->wContainerBottom->setVisible(true);
->>>>>>> 5ff1bdf5
     }
 
     if (activeDownload)
@@ -1459,34 +1348,20 @@
 
 void InfoDialog::on_bDotUsedStorage_clicked()
 {
-<<<<<<< HEAD
-    ui->bDotUsedStorage->setIcon(QIcon(QString::fromAscii("://images/filled_dot.png")));
-    ui->bDotUsedStorage->setIconSize(QSize(16,16));
-    ui->bDotUsedQuota->setIcon(QIcon(QString::fromAscii("://images/empty_dot.png")));
-    ui->bDotUsedQuota->setIconSize(QSize(16,16));
-=======
     ui->bDotUsedStorage->setIcon(QIcon(QString::fromAscii("://images/Nav_Dot_active.png")));
     ui->bDotUsedStorage->setIconSize(QSize(6,6));
     ui->bDotUsedQuota->setIcon(QIcon(QString::fromAscii("://images/Nav_Dot_inactive.png")));
     ui->bDotUsedQuota->setIconSize(QSize(6,6));
->>>>>>> 5ff1bdf5
 
     ui->sUsedData->setCurrentWidget(ui->pStorage);
 }
 
 void InfoDialog::on_bDotUsedQuota_clicked()
 {
-<<<<<<< HEAD
-    ui->bDotUsedStorage->setIcon(QIcon(QString::fromAscii("://images/empty_dot.png")));
-    ui->bDotUsedStorage->setIconSize(QSize(16,16));
-    ui->bDotUsedQuota->setIcon(QIcon(QString::fromAscii("://images/filled_dot.png")));
-    ui->bDotUsedQuota->setIconSize(QSize(16,16));
-=======
     ui->bDotUsedStorage->setIcon(QIcon(QString::fromAscii("://images/Nav_Dot_inactive.png")));
     ui->bDotUsedStorage->setIconSize(QSize(6,6));
     ui->bDotUsedQuota->setIcon(QIcon(QString::fromAscii("://images/Nav_Dot_active.png")));
     ui->bDotUsedQuota->setIconSize(QSize(6,6));
->>>>>>> 5ff1bdf5
 
     ui->sUsedData->setCurrentWidget(ui->pQuota);
 }
