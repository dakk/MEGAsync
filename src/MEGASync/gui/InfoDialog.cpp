#include <QDesktopServices>
#include <QDesktopWidget>
#include <QUrl>
#include <QRect>
#include <QTimer>
#include <QHelpEvent>
#include <QToolTip>
#include <QSignalMapper>
#include <QVBoxLayout>
#include <QFileInfo>
#include <QEvent>
#include "InfoDialog.h"
#include "ui_InfoDialog.h"
#include "control/Utilities.h"
#include "MegaApplication.h"
#include "MenuItemAction.h"
#include "platform/Platform.h"

#if QT_VERSION >= 0x050000
#include <QtConcurrent/QtConcurrent>
#endif

using namespace mega;

InfoDialog::InfoDialog(MegaApplication *app, QWidget *parent) :
    QDialog(parent),
    ui(new Ui::InfoDialog)
{
    ui->setupUi(this);
    //Set window properties
#ifdef Q_OS_LINUX
    if (!QSystemTrayIcon::isSystemTrayAvailable())
    {
        setWindowFlags(Qt::FramelessWindowHint);
    }
    else
#endif
    {
        setWindowFlags(Qt::FramelessWindowHint | Qt::Popup);
    }

#ifdef __APPLE__
    setAttribute(Qt::WA_TranslucentBackground);
#endif

    //Initialize fields
    this->app = app;
    activeDownloadState = activeUploadState = MegaTransfer::STATE_NONE;
    remainingUploads = remainingDownloads = 0;
    indexing = false;
    waiting = false;
    activeDownload = NULL;
    activeUpload = NULL;
    transferMenu = NULL;
    storageUsedMenu = NULL;
    cloudItem = NULL;
    inboxItem = NULL;
    sharesItem = NULL;
    rubbishItem = NULL;
    gWidget = NULL;
    opacityEffect = NULL;
    animation = NULL;

    overQuotaState = false;
    storageState = Preferences::STATE_BELOW_OVER_STORAGE;

    ui->lSDKblock->setText(QString::fromUtf8(""));
    ui->wBlocked->setVisible(false);
    ui->wContainerBottom->setFixedHeight(120);

    //Initialize header dialog and disable chat features
    ui->wHeader->setStyleSheet(QString::fromUtf8("#wHeader {border: none;}"));

    //Set properties of some widgets
    ui->sActiveTransfers->setCurrentWidget(ui->pUpdated);
    ui->pUsageStorage->setAttribute(Qt::WA_TransparentForMouseEvents);

    ui->wUsageStorage->installEventFilter(this);
    ui->wUsageStorage->setMouseTracking(true);

    ui->lOQDesc->setTextFormat(Qt::RichText);

    state = STATE_STARTING;
    ui->wStatus->setState(state);

    megaApi = app->getMegaApi();
    preferences = Preferences::instance();

    uploadsFinishedTimer.setSingleShot(true);
    uploadsFinishedTimer.setInterval(5000);
    connect(&uploadsFinishedTimer, SIGNAL(timeout()), this, SLOT(onAllUploadsFinished()));

    downloadsFinishedTimer.setSingleShot(true);
    downloadsFinishedTimer.setInterval(5000);
    connect(&downloadsFinishedTimer, SIGNAL(timeout()), this, SLOT(onAllDownloadsFinished()));

    transfersFinishedTimer.setSingleShot(true);
    transfersFinishedTimer.setInterval(5000);
    connect(&transfersFinishedTimer, SIGNAL(timeout()), this, SLOT(onAllTransfersFinished()));

    connect(ui->wStatus, SIGNAL(clicked()), app, SLOT(pauseTransfers()), Qt::QueuedConnection);
    connect(ui->wPSA, SIGNAL(PSAseen(int)), app, SLOT(PSAseen(int)), Qt::QueuedConnection);

    ui->bDotUsedQuota->hide();
    ui->bDotUsedStorage->hide();
    ui->sUsedData->setCurrentWidget(ui->pStorage);

    ui->wListTransfers->setupTransfers();


#ifdef __APPLE__
    arrow = new QPushButton(this);
    arrow->setIcon(QIcon(QString::fromAscii("://images/top_arrow.png")));
    arrow->setIconSize(QSize(30,10));
    arrow->setStyleSheet(QString::fromAscii("border: none;"));
    arrow->resize(30,10);
    arrow->hide();

    dummy = NULL;
#endif

    on_bDotUsedStorage_clicked();

    //Create the overlay widget with a semi-transparent background
    //that will be shown over the transfers when they are paused
    overlay = new QPushButton(this);
    overlay->setStyleSheet(QString::fromAscii("background-color: transparent; "
                                              "border: none; "));
    overlay->resize(ui->pUpdated->size());
    overlay->setCursor(Qt::PointingHandCursor);

#ifdef __APPLE__
    overlay->move(1, 72);
#else
    overlay->move(2, 60);
    overlay->resize(overlay->width()-4, overlay->height());
#endif
    overlay->show();
    connect(overlay, SIGNAL(clicked()), this, SLOT(onOverlayClicked()));
    connect(this, SIGNAL(openTransferManager(int)), app, SLOT(externalOpenTransferManager(int)));

    if (preferences->logged())
    {
        setUsage();
    }
    else
    {
        regenerateLayout();
    }
}

InfoDialog::~InfoDialog()
{
    delete ui;
    delete gWidget;
    delete activeDownload;
    delete activeUpload;
    delete animation;
}

void InfoDialog::setAvatar()
{
    const char *email = megaApi->getMyEmail();
    if (email)
    {
        drawAvatar(QString::fromUtf8(email));
        delete [] email;
    }
}

void InfoDialog::setUsage()
{
    if (preferences->accountType() == 0)
    {
        ui->bDotUsedQuota->hide();
        ui->bDotUsedStorage->hide();
    }
    else
    {
        ui->bDotUsedQuota->show();
        ui->bDotUsedStorage->show();
    }

    if (preferences->totalStorage() == 0)
    {
        ui->pUsageStorage->setValue(0);
        ui->lPercentageUsedStorage->setText(QString::fromUtf8(""));
        ui->lTotalUsedStorage->setText(QString::fromUtf8(""));
        ui->pUsageStorage->setProperty("crossedge", false);
        ui->pUsageStorage->setProperty("almostoq", false);
        ui->pUsageStorage->style()->unpolish(ui->pUsageStorage);
        ui->pUsageStorage->style()->polish(ui->pUsageStorage);
    }
    else
    {
        int percentage = ceil((100 * ((double)preferences->usedStorage()) / preferences->totalStorage()));
        ui->pUsageStorage->setValue((percentage < 100) ? percentage : 100);

        if (percentage > 100)
        {
            ui->pUsageStorage->setProperty("almostoq", false);
            ui->pUsageStorage->setProperty("crossedge", true);
        }
        else if (percentage > 90)
        {
            ui->pUsageStorage->setProperty("crossedge", false);
            ui->pUsageStorage->setProperty("almostoq", true);
        }
        else
        {
            ui->pUsageStorage->setProperty("crossedge", false);
            ui->pUsageStorage->setProperty("almostoq", false);
        }

        ui->pUsageStorage->style()->unpolish(ui->pUsageStorage);
        ui->pUsageStorage->style()->polish(ui->pUsageStorage);

        QString used = tr("%1 of %2").arg(QString::fromUtf8("<span style=\"color:#333333; font-size: 16px; text-decoration:none;\">%1</span>")
                                     .arg(QString::number(percentage).append(QString::fromAscii("%"))))
                                     .arg(QString::fromUtf8("<span style=\"color:#333333; font-size: 16px; text-decoration:none;\">&nbsp;%1</span>")
                                     .arg(Utilities::getSizeString(preferences->totalStorage())));
        ui->lPercentageUsedStorage->setText(used);
        ui->lTotalUsedStorage->setText(tr("USED STORAGE %1").arg(QString::fromUtf8("<span style=\"color:#333333; font-size: 16px; text-decoration:none;\">&nbsp;&nbsp;%1</span>")
                                       .arg(Utilities::getSizeString(preferences->usedStorage()))));
    }

    if (preferences->totalBandwidth() == 0)
    {
        ui->pUsageQuota->setValue(0);
        ui->lPercentageUsedQuota->setText(QString::fromUtf8(""));
        ui->lTotalUsedQuota->setText(tr("TRANSFER QUOTA %1").arg(tr("Data temporarily unavailable")));
    }
    else
    {
        int percentage = ceil(100*((double)preferences->usedBandwidth()/preferences->totalBandwidth()));
        ui->pUsageQuota->setValue((percentage < 100) ? percentage : 100);
        if (percentage > 100)
        {
            ui->pUsageQuota->setProperty("crossedge", true);
        }
        else
        {
            ui->pUsageQuota->setProperty("crossedge", false);
        }
        ui->pUsageQuota->style()->unpolish(ui->pUsageQuota);
        ui->pUsageQuota->style()->polish(ui->pUsageQuota);

        QString used = tr("%1 of %2").arg(QString::fromUtf8("<span style=\"color:#333333; font-size: 16px; text-decoration:none;\">%1&nbsp;</span>")
                                     .arg(QString::number(percentage).append(QString::fromAscii("%"))))
                                     .arg(QString::fromUtf8("<span style=\"color:#333333; font-size: 16px; text-decoration:none;\">&nbsp;%1</span>")
                                     .arg(Utilities::getSizeString(preferences->totalBandwidth())));
        ui->lPercentageUsedQuota->setText(used);
        ui->lTotalUsedQuota->setText(tr("TRANSFER QUOTA %1").arg(QString::fromUtf8("<span style=\"color:#333333; font-size: 16px; text-decoration:none;\">&nbsp;&nbsp;%1</span>")
                                                              .arg(Utilities::getSizeString(preferences->usedBandwidth()))));
    }
}

void InfoDialog::setTransfer(MegaTransfer *transfer)
{
    if (!transfer)
    {
        return;
    }

    int type = transfer->getType();
    if (type == MegaTransfer::TYPE_DOWNLOAD)
    {
        if (!activeDownload || activeDownload->getTag() != transfer->getTag())
        {
            ui->wListTransfers->getModel()->updateActiveTransfer(megaApi, transfer);

            delete activeDownload;
            activeDownload = transfer->copy();
        }
    }
    else
    {
        if (!activeUpload || activeUpload->getTag() != transfer->getTag())
        {
            ui->wListTransfers->getModel()->updateActiveTransfer(megaApi, transfer);

            delete activeUpload;
            activeUpload = transfer->copy();
        }
    }

    ui->wListTransfers->getModel()->onTransferUpdate(megaApi, transfer);
}

void InfoDialog::refreshTransferItems()
{
    ui->wListTransfers->getModel()->refreshTransfers();
}

void InfoDialog::transferFinished(int error)
{
    remainingUploads = megaApi->getNumPendingUploads();
    remainingDownloads = megaApi->getNumPendingDownloads();

    if (!remainingDownloads)
    {
        if (!downloadsFinishedTimer.isActive())
        {
            if (!error)
            {
                downloadsFinishedTimer.start();
            }
            else
            {
                onAllDownloadsFinished();
            }
        }
    }
    else
    {
        downloadsFinishedTimer.stop();
    }

    if (!remainingUploads)
    {
        if (!uploadsFinishedTimer.isActive())
        {
            if (!error)
            {
                uploadsFinishedTimer.start();
            }
            else
            {
                onAllUploadsFinished();
            }
        }
    }
    else
    {
        uploadsFinishedTimer.stop();
    }
}

void InfoDialog::setIndexing(bool indexing)
{
    this->indexing = indexing;
}

void InfoDialog::setWaiting(bool waiting)
{
    this->waiting = waiting;
}

void InfoDialog::setOverQuotaMode(bool state)
{
    if (overQuotaState == state)
    {
        return;
    }

    overQuotaState = state;
    ui->wStatus->setOverQuotaState(state);

    if (state)
    {
        ui->pUsageStorage->setProperty("overquota", true);
        ui->pUsageStorage->style()->unpolish(ui->pUsageStorage);
        ui->pUsageStorage->style()->polish(ui->pUsageStorage);
    }
    else
    {
        ui->pUsageStorage->setProperty("overquota", false);
        ui->pUsageStorage->style()->unpolish(ui->pUsageStorage);
        ui->pUsageStorage->style()->polish(ui->pUsageStorage);
    }
}

void InfoDialog::updateBlockedState()
{
    if (!preferences->logged())
    {
        return;
    }

    if (!waiting)
    {
        if (ui->wBlocked->isVisible())
        {
            ui->lSDKblock->setText(QString::fromUtf8(""));
            ui->wBlocked->setVisible(false);
            ui->wContainerBottom->setFixedHeight(120);
        }
    }
    else
    {
        const char *blockedPath = megaApi->getBlockedPath();
        if (blockedPath)
        {
            QFileInfo fileBlocked (QString::fromUtf8(blockedPath));

            if (ui->sActiveTransfers->currentWidget() != ui->pUpdated)
            {
                ui->wContainerBottom->setFixedHeight(150);
                ui->wBlocked->setVisible(true);
                ui->lSDKblock->setText(tr("Blocked file: %1").arg(QString::fromUtf8("<a href=\"local://#%1\">%2</a>")
                                                                  .arg(fileBlocked.absoluteFilePath())
                                                                  .arg(fileBlocked.fileName())));
            }
            else
            {
                 ui->lSDKblock->setText(QString::fromUtf8(""));
                 ui->wBlocked->setVisible(false);
                 ui->wContainerBottom->setFixedHeight(120);
            }

            ui->lUploadToMegaDesc->setStyleSheet(QString::fromUtf8("font-size: 14px;"));
            ui->lUploadToMegaDesc->setText(tr("Blocked file: %1").arg(QString::fromUtf8("<a href=\"local://#%1\">%2</a>")
                                                           .arg(fileBlocked.absoluteFilePath())
                                                           .arg(fileBlocked.fileName())));
            delete [] blockedPath;
        }
        else if (megaApi->areServersBusy())
        {

            if (ui->sActiveTransfers->currentWidget() != ui->pUpdated)
            {
                ui->wContainerBottom->setFixedHeight(150);
                ui->wBlocked->setVisible(true);
                ui->lSDKblock->setText(tr("The process is taking longer than expected. Please wait..."));
            }
            else
            {
                 ui->lSDKblock->setText(QString::fromUtf8(""));
                 ui->wBlocked->setVisible(false);
                 ui->wContainerBottom->setFixedHeight(120);
            }

            ui->lUploadToMegaDesc->setStyleSheet(QString::fromUtf8("font-size: 14px;"));
            ui->lUploadToMegaDesc->setText(tr("The process is taking longer than expected. Please wait..."));
        }
        else
        {
            if (ui->sActiveTransfers->currentWidget() != ui->pUpdated)
            {
                ui->lSDKblock->setText(QString::fromUtf8(""));
                ui->wBlocked->setVisible(false);
                ui->wContainerBottom->setFixedHeight(120);
            }

            ui->lUploadToMegaDesc->setStyleSheet(QString::fromUtf8("font-size: 14px;"));
            ui->lUploadToMegaDesc->setText(QString::fromUtf8(""));
        }
    }
}

void InfoDialog::updateState()
{
    if (!preferences->logged())
    {
        if (gWidget)
        {
            gWidget->resetFocus();
        }
    }

    if (!preferences->logged())
    {
        return;
    }

    if (preferences->getGlobalPaused())
    {
        state = STATE_PAUSED;
        animateStates(waiting || indexing);
    }
    else
    {
        if (waiting)
        {
            if (state != STATE_WAITING)
            {
                state = STATE_WAITING;
                animateStates(true);
            }
        }
        else if (indexing)
        {
            if (state != STATE_INDEXING)
            {
                state = STATE_INDEXING;
                animateStates(true);
            }
        }
        else
        {
            if (state != STATE_UPDATED)
            {
                state = STATE_UPDATED;
                animateStates(false);
            }
        }
    }

    ui->wStatus->setState(state);
}

void InfoDialog::addSync()
{
    addSync(INVALID_HANDLE);
    app->createTrayMenu();
}

void InfoDialog::onAllUploadsFinished()
{
    remainingUploads = megaApi->getNumPendingUploads();
    if (!remainingUploads)
    {
        megaApi->resetTotalUploads();
    }
}

void InfoDialog::onAllDownloadsFinished()
{
    remainingDownloads = megaApi->getNumPendingDownloads();
    if (!remainingDownloads)
    {
        megaApi->resetTotalDownloads();
    }
}

void InfoDialog::onAllTransfersFinished()
{
    if (!remainingDownloads && !remainingUploads)
    {
        if (!overQuotaState && (ui->sActiveTransfers->currentWidget() != ui->pUpdated))
        {
            updateDialogState();
        }

        if ((QDateTime::currentMSecsSinceEpoch() - preferences->lastTransferNotificationTimestamp()) > Preferences::MIN_TRANSFER_NOTIFICATION_INTERVAL_MS)
        {
            app->showNotificationMessage(tr("All transfers have been completed"));
        }
    }
}

void InfoDialog::updateDialogState()
{
    updateState();
    switch (storageState)
    {
        case Preferences::STATE_ALMOST_OVER_STORAGE:
            ui->bOQIcon->setIcon(QIcon(QString::fromAscii("://images/storage_almost_full.png")));
            ui->bOQIcon->setIconSize(QSize(64,64));
            ui->lOQTitle->setText(tr("You're running out of storage space."));
            ui->lOQDesc->setText(tr("Upgrade to PRO now before your account runs full and your uploads to MEGA stop."));
            ui->sActiveTransfers->setCurrentWidget(ui->pOverquota);
            overlay->setVisible(false);
            break;
        case Preferences::STATE_OVER_STORAGE:
            ui->bOQIcon->setIcon(QIcon(QString::fromAscii("://images/storage_full.png")));
            ui->bOQIcon->setIconSize(QSize(64,64));
            ui->lOQTitle->setText(tr("Your MEGA account is full."));
            ui->lOQDesc->setText(tr("All file uploads are currently disabled.")
                                    + QString::fromUtf8("<br>")
                                    + tr("Please upgrade to PRO."));
            ui->sActiveTransfers->setCurrentWidget(ui->pOverquota);
            overlay->setVisible(false);
            break;
        case Preferences::STATE_BELOW_OVER_STORAGE:
        case Preferences::STATE_OVER_STORAGE_DISMISSED:
        default:
            remainingUploads = megaApi->getNumPendingUploads();
            remainingDownloads = megaApi->getNumPendingDownloads();

<<<<<<< HEAD
    if (remainingUploads || remainingDownloads
            || ui->wListTransfers->getModel()->rowCount(QModelIndex())
            || ui->wPSA->isPSAshown())
    {
        overlay->setVisible(false);
        ui->sActiveTransfers->setCurrentWidget(ui->pTransfers);
    }
    else
    {
        overlay->setVisible(true);
        ui->sActiveTransfers->setCurrentWidget(ui->pUpdated);
=======
            if (remainingUploads || remainingDownloads || ui->wListTransfers->getModel()->rowCount(QModelIndex()))
            {
                overlay->setVisible(false);
                ui->sActiveTransfers->setCurrentWidget(ui->pTransfers);
            }
            else
            {
                ui->sActiveTransfers->setCurrentWidget(ui->pUpdated);
                if (!waiting && !indexing)
                {
                    overlay->setVisible(true);
                }
                else
                {
                    overlay->setVisible(false);
                }
            }
            break;
>>>>>>> 73f81121
    }
    updateBlockedState();
}

void InfoDialog::on_bSettings_clicked()
{
    emit userActivity();

    QPoint p = ui->bSettings->mapToGlobal(QPoint(ui->bSettings->width() - 2, ui->bSettings->height()));

#ifdef __APPLE__
    QPointer<InfoDialog> iod = this;
#endif

    app->showTrayMenu(&p);

#ifdef __APPLE__
    if (!iod)
    {
        return;
    }

    if (!this->rect().contains(this->mapFromGlobal(QCursor::pos())))
    {
        this->hide();
    }
#endif
}

void InfoDialog::on_bUpgrade_clicked()
{
    QString userAgent = QString::fromUtf8(QUrl::toPercentEncoding(QString::fromUtf8(megaApi->getUserAgent())));
    QString url = QString::fromUtf8("pro/uao=%1").arg(userAgent);
    Preferences *preferences = Preferences::instance();
    if (preferences->lastPublicHandleTimestamp() && (QDateTime::currentMSecsSinceEpoch() - preferences->lastPublicHandleTimestamp()) < 86400000)
    {
        mega::MegaHandle aff = preferences->lastPublicHandle();
        if (aff != mega::INVALID_HANDLE)
        {
            char *base64aff = mega::MegaApi::handleToBase64(aff);
            url.append(QString::fromUtf8("/aff=%1/aff_time=%2").arg(QString::fromUtf8(base64aff)).arg(preferences->lastPublicHandleTimestamp() / 1000));
            delete [] base64aff;
        }
    }

    megaApi->getSessionTransferURL(url.toUtf8().constData());
}

void InfoDialog::openFolder(QString path)
{
    QtConcurrent::run(QDesktopServices::openUrl, QUrl::fromLocalFile(path));
}

void InfoDialog::addSync(MegaHandle h)
{
    static QPointer<BindFolderDialog> dialog = NULL;
    if (dialog)
    {
        if (h != mega::INVALID_HANDLE)
        {
            dialog->setMegaFolder(h);
        }

        dialog->activateWindow();
        dialog->raise();
        dialog->setFocus();
        return;
    }

    dialog = new BindFolderDialog(app);
    if (h != mega::INVALID_HANDLE)
    {
        dialog->setMegaFolder(h);
    }

    Platform::execBackgroundWindow(dialog);
    if (!dialog)
    {
        return;
    }

    if (dialog->result() != QDialog::Accepted)
    {
        delete dialog;
        dialog = NULL;
        return;
    }

    QString localFolderPath = QDir::toNativeSeparators(QDir(dialog->getLocalFolder()).canonicalPath());
    MegaHandle handle = dialog->getMegaFolder();
    MegaNode *node = megaApi->getNodeByHandle(handle);
    QString syncName = dialog->getSyncName();
    delete dialog;
    dialog = NULL;
    if (!localFolderPath.length() || !node)
    {
        delete node;
        return;
    }

   const char *nPath = megaApi->getNodePath(node);
   if (!nPath)
   {
       delete node;
       return;
   }

   preferences->addSyncedFolder(localFolderPath, QString::fromUtf8(nPath), handle, syncName);
   delete [] nPath;
   megaApi->syncFolder(localFolderPath.toUtf8().constData(), node);
   delete node;
}

#ifdef __APPLE__
void InfoDialog::moveArrow(QPoint p)
{
    arrow->move(p.x()-(arrow->width()/2+1), 2);
    arrow->show();
}
#endif

void InfoDialog::on_bChats_clicked()
{
    QString userAgent = QString::fromUtf8(QUrl::toPercentEncoding(QString::fromUtf8(megaApi->getUserAgent())));
    QString url = QString::fromUtf8("").arg(userAgent);
    megaApi->getSessionTransferURL(url.toUtf8().constData());
}

void InfoDialog::onOverlayClicked()
{
    app->uploadActionClicked();
}

void InfoDialog::on_bTransferManager_clicked()
{
    emit userActivity();
    app->transferManagerActionClicked();
}

void InfoDialog::clearUserAttributes()
{
    ui->bAvatar->clearData();
}

bool InfoDialog::updateOverStorageState(int state)
{
    if (storageState != state)
    {
        storageState = state;
        updateDialogState();
        return true;
    }
    return false;
}

void InfoDialog::setPSAannouncement(int id, QString title, QString text, QString urlImage, QString textButton, QString linkButton)
{
    if (ui->wPSA->isPSAshown() == id)
    {
        return;
    }

    ui->wPSA->setAnnounce(id, title, text, urlImage, textButton, linkButton);
}

void InfoDialog::onTransferFinish(MegaApi *api, MegaTransfer *transfer, MegaError *e)
{
    if (transfer->isStreamingTransfer() || transfer->isFolderTransfer())
    {
        return;
    }

    ui->wListTransfers->getModel()->onTransferFinish(api, transfer, e);
}

void InfoDialog::changeEvent(QEvent *event)
{
    if (event->type() == QEvent::LanguageChange)
    {
        ui->retranslateUi(this);
        if (preferences->logged())
        {
            setUsage();
            state = STATE_STARTING;
            updateDialogState();
        }
    }
    QDialog::changeEvent(event);
}

bool InfoDialog::eventFilter(QObject *obj, QEvent *e)
{
    if (obj != ui->wUsageStorage)
    {
        return false;
    }

    QPoint mousePos;
    switch (e->type())
    {
    case QEvent::Hide:
    case QEvent::Enter:
         hideUsageBalloon();
         break;

    case QEvent::MouseButtonPress:
    {
         QMouseEvent *me = dynamic_cast<QMouseEvent*>(e);
         mousePos = me->pos();
         break;
    }
    case QEvent::ToolTip:
    {
         QHelpEvent *me = static_cast<QHelpEvent*>(e);
         mousePos = me->pos();
         break;
    }
    default:
         break;

    }

    if (!mousePos.isNull() && preferences && preferences->totalStorage())
    {
        createQuotaUsedMenu();
        QPoint p = ui->wUsageStorage->mapToGlobal(mousePos);
        QSize s = storageUsedMenu->sizeHint();
        storageUsedMenu->exec(QPoint(p.x() - s.width() / 2, p.y() - s.height()));
    }

    return QDialog::eventFilter(obj, e);
}

void InfoDialog::regenerateLayout()
{
    static bool loggedInMode = true;
    bool logged = preferences->logged();

    if (loggedInMode == logged)
    {
        return;
    }
    loggedInMode = logged;

    QLayout *dialogLayout = layout();
    if (!loggedInMode)
    {
        if (!gWidget)
        {
            gWidget = new GuestWidget();
            connect(gWidget, SIGNAL(forwardAction(int)), this, SLOT(onUserAction(int)));
        }
        else
        {
            gWidget->enableListener();
        }

        ui->bTransferManager->setVisible(false);
        ui->bAvatar->setVisible(false);
        ui->bTransferManager->setVisible(false);
        dialogLayout->removeWidget(ui->wContainerHeader);
        ui->wContainerHeader->setVisible(false);
        dialogLayout->removeWidget(ui->wSeparator);
        ui->wSeparator->setVisible(false);
        dialogLayout->removeWidget(ui->wContainerBottom);
        ui->wContainerBottom->setVisible(false);
        dialogLayout->addWidget(gWidget);
        gWidget->setVisible(true);

        #ifdef __APPLE__
            if (!dummy)
            {
                dummy = new QWidget();
            }

            dummy->resize(1,1);
            dummy->setWindowFlags(Qt::FramelessWindowHint);
            dummy->setAttribute(Qt::WA_NoSystemBackground);
            dummy->setAttribute(Qt::WA_TranslucentBackground);
            dummy->show();

            setMinimumHeight(404);
            setMaximumHeight(404);
        #else
            setMinimumHeight(394);
            setMaximumHeight(394);
        #endif
    }
    else
    {
        gWidget->disableListener();
        gWidget->initialize();

#ifdef __APPLE__
        setMinimumHeight(524);
        setMaximumHeight(524);
#else
        setMinimumHeight(514);
        setMaximumHeight(514);
#endif

        ui->bTransferManager->setVisible(true);
        ui->bAvatar->setVisible(true);
        ui->bTransferManager->setVisible(true);
        dialogLayout->removeWidget(gWidget);
        gWidget->setVisible(false);
        dialogLayout->addWidget(ui->wContainerHeader);
        ui->wContainerHeader->setVisible(true);    
        dialogLayout->addWidget(ui->wSeparator);
        ui->wSeparator->setVisible(true);
        dialogLayout->addWidget(ui->wContainerBottom);
        ui->wContainerBottom->setVisible(true);

        #ifdef __APPLE__
            if (dummy)
            {
                dummy->hide();
                delete dummy;
                dummy = NULL;
            }
        #endif
    }

    app->onGlobalSyncStateChanged(NULL);
}

void InfoDialog::drawAvatar(QString email)
{
    QString avatarsPath = Utilities::getAvatarPath(email);
    QFileInfo avatar(avatarsPath);
    if (avatar.exists())
    {
        ui->bAvatar->setAvatarImage(Utilities::getAvatarPath(email));
    }
    else
    {
        QString color;
        const char* userHandle = megaApi->getMyUserHandle();
        const char* avatarColor = megaApi->getUserAvatarColor(userHandle);
        if (avatarColor)
        {
            color = QString::fromUtf8(avatarColor);
            delete [] avatarColor;
        }

        Preferences *preferences = Preferences::instance();
        QString fullname = (preferences->firstName() + preferences->lastName()).trimmed();
        if (fullname.isEmpty())
        {
            char *email = megaApi->getMyEmail();
            if (email)
            {
                fullname = QString::fromUtf8(email);
                delete [] email;
            }
            else
            {
                fullname = preferences->email();
            }

            if (fullname.isEmpty())
            {
                fullname = QString::fromUtf8(" ");
            }
        }

        ui->bAvatar->setAvatarLetter(fullname.at(0).toUpper(), color);
        delete [] userHandle;
    }
}

void InfoDialog::createQuotaUsedMenu()
{
    if (!storageUsedMenu)
    {
        storageUsedMenu = new DataUsageMenu(this);
    }
    else
    {
        QList<QAction *> actions = storageUsedMenu->actions();
        for (int i = 0; i < actions.size(); i++)
        {
            storageUsedMenu->removeAction(actions[i]);
        }
    }

    if (cloudItem)
    {
        cloudItem->deleteLater();
        cloudItem = NULL;
    }
    cloudItem = new MenuItemAction(tr("Cloud Drive"), Utilities::getSizeString(preferences->cloudDriveStorage()), QIcon(QString::fromAscii("://images/ic_small_cloud_drive.png")), false, QSize(16,16));

    if (inboxItem)
    {
        inboxItem->deleteLater();
        inboxItem = NULL;
    }
    inboxItem = new MenuItemAction(tr("Inbox"), Utilities::getSizeString(preferences->inboxStorage()), QIcon(QString::fromAscii("://images/ic_small_inbox.png")), false, QSize(16,16));

    if (sharesItem)
    {
        sharesItem->deleteLater();
        sharesItem = NULL;
    }
    sharesItem = new MenuItemAction(tr("Incoming Shares"), Utilities::getSizeString(preferences->inShareStorage()), QIcon(QString::fromAscii("://images/ic_small_shares.png")), false, QSize(16,16));

    if (rubbishItem)
    {
        rubbishItem->deleteLater();
        rubbishItem = NULL;
    }
    rubbishItem = new MenuItemAction(tr("Rubbish bin"), Utilities::getSizeString(preferences->rubbishStorage()), QIcon(QString::fromAscii("://images/ic_small_rubbish.png")), false, QSize(16,16));

    storageUsedMenu->addAction(cloudItem);
    storageUsedMenu->addAction(inboxItem);
    storageUsedMenu->addAction(sharesItem);
    storageUsedMenu->addAction(rubbishItem);
}

void InfoDialog::animateStates(bool opt)
{
    if (opt) //Enable animation for scanning/waiting states
    {        
        ui->lUploadToMega->setIcon(QIcon(QString::fromAscii("://images/init_scanning.png")));
        ui->lUploadToMega->setIconSize(QSize(352,234));
        ui->lUploadToMegaDesc->setStyleSheet(QString::fromUtf8("font-size: 14px;"));

        if (!opacityEffect)
        {
            opacityEffect = new QGraphicsOpacityEffect();
            ui->lUploadToMega->setGraphicsEffect(opacityEffect);
        }

        if (!animation)
        {
            animation = new QPropertyAnimation(opacityEffect, "opacity");
            animation->setDuration(2000);
            animation->setStartValue(1.0);
            animation->setEndValue(0.5);
            animation->setEasingCurve(QEasingCurve::InOutQuad);
            connect(animation, SIGNAL(finished()), SLOT(onAnimationFinished()));
        }

        if (animation->state() != QAbstractAnimation::Running)
        {
            animation->start();
        }
    }
    else //Disable animation
    {   
        ui->lUploadToMega->setIcon(QIcon(QString::fromAscii("://images/upload_to_mega.png")));
        ui->lUploadToMega->setIconSize(QSize(352,234));
        ui->lUploadToMegaDesc->setStyleSheet(QString::fromUtf8("font-size: 18px;"));
        ui->lUploadToMegaDesc->setText(QString::fromUtf8("Upload to MEGA now"));

        if (animation)
        {
            if (opacityEffect) //Reset opacity
            {
                opacityEffect->setOpacity(1.0);
            }

            if (animation->state() == QAbstractAnimation::Running)
            {
                animation->stop();
            }
        }
    }
}

void InfoDialog::onUserAction(int action)
{
    app->userAction(action);
}

void InfoDialog::on_bDotUsedStorage_clicked()
{
    ui->bDotUsedStorage->setIcon(QIcon(QString::fromAscii("://images/Nav_Dot_active.png")));
    ui->bDotUsedStorage->setIconSize(QSize(6,6));
    ui->bDotUsedQuota->setIcon(QIcon(QString::fromAscii("://images/Nav_Dot_inactive.png")));
    ui->bDotUsedQuota->setIconSize(QSize(6,6));

    ui->sUsedData->setCurrentWidget(ui->pStorage);
}

void InfoDialog::on_bDotUsedQuota_clicked()
{
    ui->bDotUsedStorage->setIcon(QIcon(QString::fromAscii("://images/Nav_Dot_inactive.png")));
    ui->bDotUsedStorage->setIconSize(QSize(6,6));
    ui->bDotUsedQuota->setIcon(QIcon(QString::fromAscii("://images/Nav_Dot_active.png")));
    ui->bDotUsedQuota->setIconSize(QSize(6,6));

    ui->sUsedData->setCurrentWidget(ui->pQuota);
}

void InfoDialog::on_bDiscard_clicked()
{
    updateOverStorageState(Preferences::STATE_OVER_STORAGE_DISMISSED);
    emit dismissOQ(overQuotaState);
}

void InfoDialog::on_bBuyQuota_clicked()
{
    on_bUpgrade_clicked();
}

void InfoDialog::hideUsageBalloon()
{
    if (storageUsedMenu)
    {
        storageUsedMenu->hide();
    }
}

void InfoDialog::onAnimationFinished()
{
    if (animation->direction() == QAbstractAnimation::Forward)
    {
        animation->setDirection(QAbstractAnimation::Backward);
        animation->start();
    }
    else
    {
        animation->setDirection(QAbstractAnimation::Forward);
        animation->start();
    }
}

#ifdef __APPLE__
void InfoDialog::paintEvent( QPaintEvent * e)
{
    QDialog::paintEvent(e);
    QPainter p( this );
    p.setCompositionMode( QPainter::CompositionMode_Clear);
    p.fillRect( ui->wArrow->rect(), Qt::transparent );
}

void InfoDialog::hideEvent(QHideEvent *event)
{
    arrow->hide();
    QDialog::hideEvent(event);
}
#endif<|MERGE_RESOLUTION|>--- conflicted
+++ resolved
@@ -568,20 +568,7 @@
             remainingUploads = megaApi->getNumPendingUploads();
             remainingDownloads = megaApi->getNumPendingDownloads();
 
-<<<<<<< HEAD
-    if (remainingUploads || remainingDownloads
-            || ui->wListTransfers->getModel()->rowCount(QModelIndex())
-            || ui->wPSA->isPSAshown())
-    {
-        overlay->setVisible(false);
-        ui->sActiveTransfers->setCurrentWidget(ui->pTransfers);
-    }
-    else
-    {
-        overlay->setVisible(true);
-        ui->sActiveTransfers->setCurrentWidget(ui->pUpdated);
-=======
-            if (remainingUploads || remainingDownloads || ui->wListTransfers->getModel()->rowCount(QModelIndex()))
+            if (remainingUploads || remainingDownloads || ui->wListTransfers->getModel()->rowCount(QModelIndex()) || ui->wPSA->isPSAshown())
             {
                 overlay->setVisible(false);
                 ui->sActiveTransfers->setCurrentWidget(ui->pTransfers);
@@ -599,7 +586,6 @@
                 }
             }
             break;
->>>>>>> 73f81121
     }
     updateBlockedState();
 }
