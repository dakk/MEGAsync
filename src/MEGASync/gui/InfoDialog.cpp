--- conflicted
+++ resolved
@@ -149,13 +149,6 @@
     else
     {
         regenerateLayout();
-<<<<<<< HEAD
-=======
-        if (gWidget)
-        {
-            gWidget->hideDownloads();
-        }
->>>>>>> 91e47e7f
     }
 }
 
@@ -1271,11 +1264,7 @@
 
     if (activeDownload)
     {
-<<<<<<< HEAD
         ActiveTransfer *wTransfer = ui->wTransfer1;
-=======
-        ActiveTransfer *wTransfer = !logged ? gWidget->getTransfer() : ui->wTransfer1;
->>>>>>> 91e47e7f
         wTransfer->setFileName(QString::fromUtf8(activeDownload->getFileName()));
         wTransfer->setProgress(activeDownload->getTotalBytes() - remainingDownloadBytes,
                                activeDownload->getTotalBytes(),
