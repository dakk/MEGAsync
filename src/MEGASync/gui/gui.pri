--- conflicted
+++ resolved
@@ -48,16 +48,13 @@
     $$PWD/DataUsageMenu.cpp \
     $$PWD/AddExclusionDialog.cpp \
     $$PWD/LocalCleanScheduler.cpp \
-<<<<<<< HEAD
     $$PWD/TransferManagerItem.cpp \
     $$PWD/TransferItem.cpp \
     $$PWD/RecentlyUpdated.cpp \
     $$PWD/InfoDialogTransfersWidget.cpp \
     $$PWD/QCustomTransfersModel.cpp \
     $$PWD/StatusInfo.cpp
-=======
     $$PWD/ChangePassword.cpp
->>>>>>> 7a17dc15
 
 HEADERS  += $$PWD/SettingsDialog.h \
     $$PWD/ActiveTransfer.h \
@@ -107,16 +104,13 @@
     $$PWD/DataUsageMenu.h \
     $$PWD/AddExclusionDialog.h \
     $$PWD/LocalCleanScheduler.h \
-<<<<<<< HEAD
     $$PWD/TransferManagerItem.h \
     $$PWD/TransferItem.h \
     $$PWD/RecentlyUpdated.h \
     $$PWD/InfoDialogTransfersWidget.h \
     $$PWD/QCustomTransfersModel.h \
     $$PWD/StatusInfo.h
-=======
     $$PWD/ChangePassword.h
->>>>>>> 7a17dc15
 
 INCLUDEPATH += $$PWD
 
@@ -162,13 +156,10 @@
                 $$PWD/win/ActiveTransfersWidget.ui \
                 $$PWD/win/AddExclusionDialog.ui \
                 $$PWD/win/LocalCleanScheduler.ui \
-<<<<<<< HEAD
                 $$PWD/win/RecentlyUpdated.ui \
                 $$PWD/win/InfoDialogTransfersWidget.ui \
                 $$PWD/win/StatusInfo.ui
-=======
                 $$PWD/win/ChangePassword.ui
->>>>>>> 7a17dc15
 }
 
 macx {
@@ -211,13 +202,10 @@
                 $$PWD/macx/ActiveTransfersWidget.ui \
                 $$PWD/macx/AddExclusionDialog.ui \
                 $$PWD/macx/LocalCleanScheduler.ui \
-<<<<<<< HEAD
                 $$PWD/macx/RecentlyUpdated.ui \
                 $$PWD/macx/InfoDialogTransfersWidget.ui \
                 $$PWD/macx/StatusInfo.ui
-=======
                 $$PWD/macx/ChangePassword.ui
->>>>>>> 7a17dc15
 
     QT += macextras
     OBJECTIVE_SOURCES +=    gui/CocoaHelpButton.mm gui/MegaSystemTrayIcon.mm
@@ -269,13 +257,10 @@
                 $$PWD/linux/ActiveTransfersWidget.ui \
                 $$PWD/linux/AddExclusionDialog.ui \
                 $$PWD/linux/LocalCleanScheduler.ui \
-<<<<<<< HEAD
                 $$PWD/linux/RecentlyUpdated.ui \
                 $$PWD/linux/InfoDialogTransfersWidget.ui \
                 $$PWD/linux/StatusInfo.ui
-=======
                 $$PWD/linux/ChangePassword.ui
->>>>>>> 7a17dc15
 
     HEADERS += $$PWD/PermissionsDialog.h \
                $$PWD/PermissionsWidget.h
