QT       += network

SOURCES += $$PWD/SettingsDialog.cpp \
    $$PWD/InfoDialog.cpp \
    $$PWD/TransferProgressBar.cpp \
    $$PWD/UsageProgressBar.cpp \
    $$PWD/SetupWizard.cpp \
    $$PWD/NodeSelector.cpp \
    $$PWD/FolderBinder.cpp \
    $$PWD/BindFolderDialog.cpp \
    $$PWD/UploadToMegaDialog.cpp \
    $$PWD/PasteMegaLinksDialog.cpp \
    $$PWD/ImportMegaLinksDialog.cpp \
    $$PWD/ImportListWidgetItem.cpp \
    $$PWD/CrashReportDialog.cpp \
    $$PWD/MultiQFileDialog.cpp \
    $$PWD/MegaProxyStyle.cpp \
    $$PWD/AccountDetailsDialog.cpp \
    $$PWD/DownloadFromMegaDialog.cpp \
    $$PWD/SizeLimitDialog.cpp \
    $$PWD/UsageWidget.cpp \
    $$PWD/MessageBox.cpp \
    $$PWD/QMegaModel.cpp \
    $$PWD/MegaItem.cpp \
    $$PWD/ChangeLogDialog.cpp \
    $$PWD/GuestWidget.cpp \
    $$PWD/StreamingFromMegaDialog.cpp \
    $$PWD/ConfirmSSLexception.cpp \
    $$PWD/UpgradeDialog.cpp \
    $$PWD/PlanWidget.cpp \
    $$PWD/InfoWizard.cpp \
    $$PWD/TransferManager.cpp \
    $$PWD/TransfersWidget.cpp \
    $$PWD/QTransfersModel.cpp \
    $$PWD/QActiveTransfersModel.cpp \
    $$PWD/QFinishedTransfersModel.cpp \
    $$PWD/MegaTransferDelegate.cpp \
    $$PWD/MegaTransferView.cpp \
    $$PWD/QMegaMessageBox.cpp \
    $$PWD/TransfersStateInfoWidget.cpp \
    $$PWD/MegaSpeedGraph.cpp \
    $$PWD/ActiveTransfersWidget.cpp \
    $$PWD/AvatarWidget.cpp \
    $$PWD/MenuItemAction.cpp \
    $$PWD/DataUsageMenu.cpp \
    $$PWD/AddExclusionDialog.cpp \
    $$PWD/LocalCleanScheduler.cpp \
    $$PWD/TransferManagerItem.cpp \
    $$PWD/TransferItem.cpp \
    $$PWD/InfoDialogTransfersWidget.cpp \
    $$PWD/QCustomTransfersModel.cpp \
    $$PWD/StatusInfo.cpp \
    $$PWD/ChangePassword.cpp \
    $$PWD/CustomTransferItem.cpp \
<<<<<<< HEAD
    $$PWD/PSAwidget.cpp \
    $$PWD/ElidedLabel.cpp
=======
    $$PWD/UpgradeOverStorage.cpp \
    $$PWD/UpgradeWidget.cpp
>>>>>>> 32333969

HEADERS  += $$PWD/SettingsDialog.h \
    $$PWD/InfoDialog.h \
    $$PWD/TransferProgressBar.h \
    $$PWD/UsageProgressBar.h \
    $$PWD/SetupWizard.h \
    $$PWD/NodeSelector.h \
    $$PWD/FolderBinder.h \
    $$PWD/BindFolderDialog.h \
    $$PWD/UploadToMegaDialog.h \
    $$PWD/PasteMegaLinksDialog.h \
    $$PWD/ImportMegaLinksDialog.h \
    $$PWD/ImportListWidgetItem.h \
    $$PWD/CrashReportDialog.h \
    $$PWD/MultiQFileDialog.h \
    $$PWD/MegaProxyStyle.h \
    $$PWD/AccountDetailsDialog.h \
    $$PWD/DownloadFromMegaDialog.h \
    $$PWD/SizeLimitDialog.h \
    $$PWD/UsageWidget.h \
    $$PWD/MessageBox.h \
    $$PWD/QMegaModel.h \
    $$PWD/MegaItem.h \
    $$PWD/ChangeLogDialog.h \
    $$PWD/GuestWidget.h \
    $$PWD/StreamingFromMegaDialog.h \
    $$PWD/ConfirmSSLexception.h \
    $$PWD/UpgradeDialog.h \
    $$PWD/PlanWidget.h \
    $$PWD/InfoWizard.h \
    $$PWD/TransferManager.h \
    $$PWD/TransfersWidget.h \
    $$PWD/QTransfersModel.h \
    $$PWD/QActiveTransfersModel.h \
    $$PWD/QFinishedTransfersModel.h \
    $$PWD/MegaTransferDelegate.h \
    $$PWD/MegaTransferView.h \
    $$PWD/QMegaMessageBox.h \
    $$PWD/TransfersStateInfoWidget.h \
    $$PWD/MegaSpeedGraph.h \
    $$PWD/ActiveTransfersWidget.h \
    $$PWD/AvatarWidget.h \
    $$PWD/MenuItemAction.h \
    $$PWD/DataUsageMenu.h \
    $$PWD/AddExclusionDialog.h \
    $$PWD/LocalCleanScheduler.h \
    $$PWD/TransferManagerItem.h \
    $$PWD/TransferItem.h \
    $$PWD/InfoDialogTransfersWidget.h \
    $$PWD/QCustomTransfersModel.h \
    $$PWD/StatusInfo.h \
    $$PWD/ChangePassword.h \
    $$PWD/CustomTransferItem.h \
<<<<<<< HEAD
    $$PWD/PSAwidget.h \
    $$PWD/ElidedLabel.h
=======
    $$PWD/UpgradeOverStorage.h \
    $$PWD/UpgradeWidget.h
>>>>>>> 32333969

INCLUDEPATH += $$PWD

debug {
    DEFINES += SHOW_LOGS
}

win32 {
    RESOURCES += $$PWD/Resources_win.qrc
    INCLUDEPATH += $$PWD/win
    FORMS    += $$PWD/win/InfoDialog.ui \
                $$PWD/win/CustomTransferItem.ui \
                $$PWD/win/TransferProgressBar.ui \
                $$PWD/win/UsageProgressBar.ui \
                $$PWD/win/NodeSelector.ui \
                $$PWD/win/FolderBinder.ui \
                $$PWD/win/BindFolderDialog.ui \
                $$PWD/win/UploadToMegaDialog.ui \
                $$PWD/win/PasteMegaLinksDialog.ui \
                $$PWD/win/ImportMegaLinksDialog.ui \
                $$PWD/win/ImportListWidgetItem.ui \
                $$PWD/win/CrashReportDialog.ui \
                $$PWD/win/SetupWizard.ui \
                $$PWD/win/SettingsDialog.ui \
                $$PWD/win/AccountDetailsDialog.ui \
                $$PWD/win/DownloadFromMegaDialog.ui \
                $$PWD/win/SizeLimitDialog.ui \
                $$PWD/win/MessageBox.ui \
                $$PWD/win/ChangeLogDialog.ui \
                $$PWD/win/GuestWidget.ui \
                $$PWD/win/StreamingFromMegaDialog.ui \
                $$PWD/win/ConfirmSSLexception.ui \
                $$PWD/win/PlanWidget.ui \
                $$PWD/win/UpgradeDialog.ui \
                $$PWD/win/InfoWizard.ui \
                $$PWD/win/TransferManagerItem.ui \
                $$PWD/win/TransferManager.ui \
                $$PWD/win/TransfersWidget.ui \
                $$PWD/win/TransfersStateInfoWidget.ui \
                $$PWD/win/MegaSpeedGraph.ui \
                $$PWD/win/ActiveTransfersWidget.ui \
                $$PWD/win/AddExclusionDialog.ui \
                $$PWD/win/LocalCleanScheduler.ui \
                $$PWD/win/InfoDialogTransfersWidget.ui \
                $$PWD/win/StatusInfo.ui \
                $$PWD/win/ChangePassword.ui \
<<<<<<< HEAD
                $$PWD/win/PSAwidget.ui
=======
                $$PWD/win/UpgradeOverStorage.ui \
                $$PWD/win/UpgradeWidget.ui
>>>>>>> 32333969
}

macx {
    RESOURCES += $$PWD/Resources_macx.qrc
    INCLUDEPATH += $$PWD/macx
    FORMS    += $$PWD/macx/InfoDialog.ui \
                $$PWD/macx/TransferProgressBar.ui \
                $$PWD/macx/UsageProgressBar.ui \
                $$PWD/macx/NodeSelector.ui \
                $$PWD/macx/FolderBinder.ui \
                $$PWD/macx/BindFolderDialog.ui \
                $$PWD/macx/UploadToMegaDialog.ui \
                $$PWD/macx/PasteMegaLinksDialog.ui \
                $$PWD/macx/ImportMegaLinksDialog.ui \
                $$PWD/macx/ImportListWidgetItem.ui \
                $$PWD/macx/CrashReportDialog.ui \
                $$PWD/macx/SetupWizard.ui \
                $$PWD/macx/SettingsDialog.ui \
                $$PWD/macx/AccountDetailsDialog.ui \
                $$PWD/macx/DownloadFromMegaDialog.ui \
                $$PWD/macx/SizeLimitDialog.ui \
                $$PWD/macx/MessageBox.ui \
                $$PWD/macx/ChangeLogDialog.ui \
                $$PWD/macx/GuestWidget.ui \
                $$PWD/macx/StreamingFromMegaDialog.ui \
                $$PWD/macx/PermissionsDialog.ui \
                $$PWD/macx/PermissionsWidget.ui \
                $$PWD/macx/ConfirmSSLexception.ui \
                $$PWD/macx/PlanWidget.ui \
                $$PWD/macx/UpgradeDialog.ui \
                $$PWD/macx/InfoWizard.ui \
                $$PWD/macx/TransferManagerItem.ui \
                $$PWD/macx/TransferManager.ui \
                $$PWD/macx/TransfersWidget.ui \
                $$PWD/macx/TransfersStateInfoWidget.ui \
                $$PWD/macx/MegaSpeedGraph.ui \
                $$PWD/macx/ActiveTransfersWidget.ui \
                $$PWD/macx/AddExclusionDialog.ui \
                $$PWD/macx/LocalCleanScheduler.ui \
                $$PWD/macx/InfoDialogTransfersWidget.ui \
                $$PWD/macx/StatusInfo.ui \
                $$PWD/macx/ChangePassword.ui \
                $$PWD/macx/CustomTransferItem.ui \
<<<<<<< HEAD
                $$PWD/macx/PSAwidget.ui
=======
                $$PWD/macx/UpgradeOverStorage.ui \
                $$PWD/macx/UpgradeWidget.ui
>>>>>>> 32333969

    QT += macextras
    OBJECTIVE_SOURCES +=    gui/CocoaHelpButton.mm gui/MegaSystemTrayIcon.mm
    HEADERS += gui/CocoaHelpButton.h gui/MegaSystemTrayIcon.h

    HEADERS += $$PWD/PermissionsDialog.h \
               $$PWD/PermissionsWidget.h
    SOURCES += $$PWD/PermissionsDialog.cpp \
               $$PWD/PermissionsWidget.cpp
}

unix:!macx {
    RESOURCES += $$PWD/Resources_linux.qrc
    INCLUDEPATH += $$PWD/linux
    FORMS    += $$PWD/linux/InfoDialog.ui \
                $$PWD/linux/CustomTransferItem.ui \
                $$PWD/linux/TransferProgressBar.ui \
                $$PWD/linux/UsageProgressBar.ui \
                $$PWD/linux/NodeSelector.ui \
                $$PWD/linux/FolderBinder.ui \
                $$PWD/linux/BindFolderDialog.ui \
                $$PWD/linux/UploadToMegaDialog.ui \
                $$PWD/linux/PasteMegaLinksDialog.ui \
                $$PWD/linux/ImportMegaLinksDialog.ui \
                $$PWD/linux/ImportListWidgetItem.ui \
                $$PWD/linux/CrashReportDialog.ui \
                $$PWD/linux/SetupWizard.ui \
                $$PWD/linux/SettingsDialog.ui \
                $$PWD/linux/AccountDetailsDialog.ui \
                $$PWD/linux/DownloadFromMegaDialog.ui \
                $$PWD/linux/SizeLimitDialog.ui \
                $$PWD/linux/MessageBox.ui\
                $$PWD/linux/ChangeLogDialog.ui \
                $$PWD/linux/GuestWidget.ui \
                $$PWD/linux/StreamingFromMegaDialog.ui \
                $$PWD/linux/PermissionsDialog.ui \
                $$PWD/linux/PermissionsWidget.ui \
                $$PWD/linux/ConfirmSSLexception.ui \
                $$PWD/linux/PlanWidget.ui \
                $$PWD/linux/UpgradeDialog.ui \
                $$PWD/linux/InfoWizard.ui \
                $$PWD/linux/TransferManagerItem.ui \
                $$PWD/linux/TransferManager.ui \
                $$PWD/linux/TransfersWidget.ui \
                $$PWD/linux/TransfersStateInfoWidget.ui \
                $$PWD/linux/MegaSpeedGraph.ui \
                $$PWD/linux/ActiveTransfersWidget.ui \
                $$PWD/linux/AddExclusionDialog.ui \
                $$PWD/linux/LocalCleanScheduler.ui \
                $$PWD/linux/InfoDialogTransfersWidget.ui \
                $$PWD/linux/StatusInfo.ui \
                $$PWD/linux/ChangePassword.ui \
<<<<<<< HEAD
                $$PWD/linux/PSAwidget.ui
=======
                $$PWD/linux/UpgradeOverStorage.ui \
                $$PWD/linux/UpgradeWidget.ui
>>>>>>> 32333969

    HEADERS += $$PWD/PermissionsDialog.h \
               $$PWD/PermissionsWidget.h
    SOURCES += $$PWD/PermissionsDialog.cpp \
               $$PWD/PermissionsWidget.cpp
}<|MERGE_RESOLUTION|>--- conflicted
+++ resolved
@@ -52,13 +52,10 @@
     $$PWD/StatusInfo.cpp \
     $$PWD/ChangePassword.cpp \
     $$PWD/CustomTransferItem.cpp \
-<<<<<<< HEAD
     $$PWD/PSAwidget.cpp \
-    $$PWD/ElidedLabel.cpp
-=======
+    $$PWD/ElidedLabel.cpp \
     $$PWD/UpgradeOverStorage.cpp \
     $$PWD/UpgradeWidget.cpp
->>>>>>> 32333969
 
 HEADERS  += $$PWD/SettingsDialog.h \
     $$PWD/InfoDialog.h \
@@ -112,13 +109,10 @@
     $$PWD/StatusInfo.h \
     $$PWD/ChangePassword.h \
     $$PWD/CustomTransferItem.h \
-<<<<<<< HEAD
     $$PWD/PSAwidget.h \
-    $$PWD/ElidedLabel.h
-=======
+    $$PWD/ElidedLabel.h \
     $$PWD/UpgradeOverStorage.h \
     $$PWD/UpgradeWidget.h
->>>>>>> 32333969
 
 INCLUDEPATH += $$PWD
 
@@ -165,12 +159,9 @@
                 $$PWD/win/InfoDialogTransfersWidget.ui \
                 $$PWD/win/StatusInfo.ui \
                 $$PWD/win/ChangePassword.ui \
-<<<<<<< HEAD
-                $$PWD/win/PSAwidget.ui
-=======
+                $$PWD/win/PSAwidget.ui \
                 $$PWD/win/UpgradeOverStorage.ui \
                 $$PWD/win/UpgradeWidget.ui
->>>>>>> 32333969
 }
 
 macx {
@@ -214,12 +205,9 @@
                 $$PWD/macx/StatusInfo.ui \
                 $$PWD/macx/ChangePassword.ui \
                 $$PWD/macx/CustomTransferItem.ui \
-<<<<<<< HEAD
-                $$PWD/macx/PSAwidget.ui
-=======
+                $$PWD/macx/PSAwidget.ui \
                 $$PWD/macx/UpgradeOverStorage.ui \
                 $$PWD/macx/UpgradeWidget.ui
->>>>>>> 32333969
 
     QT += macextras
     OBJECTIVE_SOURCES +=    gui/CocoaHelpButton.mm gui/MegaSystemTrayIcon.mm
@@ -272,12 +260,9 @@
                 $$PWD/linux/InfoDialogTransfersWidget.ui \
                 $$PWD/linux/StatusInfo.ui \
                 $$PWD/linux/ChangePassword.ui \
-<<<<<<< HEAD
-                $$PWD/linux/PSAwidget.ui
-=======
+                $$PWD/linux/PSAwidget.ui \
                 $$PWD/linux/UpgradeOverStorage.ui \
                 $$PWD/linux/UpgradeWidget.ui
->>>>>>> 32333969
 
     HEADERS += $$PWD/PermissionsDialog.h \
                $$PWD/PermissionsWidget.h
