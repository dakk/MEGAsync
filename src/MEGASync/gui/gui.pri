--- conflicted
+++ resolved
@@ -45,7 +45,6 @@
     $$PWD/DataUsageMenu.cpp \
     $$PWD/AddExclusionDialog.cpp \
     $$PWD/LocalCleanScheduler.cpp \
-<<<<<<< HEAD
     $$PWD/TransferManagerItem.cpp \
     $$PWD/TransferItem.cpp \
     $$PWD/InfoDialogTransfersWidget.cpp \
@@ -56,11 +55,8 @@
     $$PWD/PSAwidget.cpp \
     $$PWD/ElidedLabel.cpp \
     $$PWD/UpgradeOverStorage.cpp \
-    $$PWD/UpgradeWidget.cpp
-=======
-    $$PWD/ChangePassword.cpp \
+    $$PWD/UpgradeWidget.cpp \
     $$PWD/Login2FA.cpp
->>>>>>> 0aad7488
 
 HEADERS  += $$PWD/SettingsDialog.h \
     $$PWD/InfoDialog.h \
@@ -107,22 +103,18 @@
     $$PWD/DataUsageMenu.h \
     $$PWD/AddExclusionDialog.h \
     $$PWD/LocalCleanScheduler.h \
-<<<<<<< HEAD
     $$PWD/TransferManagerItem.h \
     $$PWD/TransferItem.h \
     $$PWD/InfoDialogTransfersWidget.h \
     $$PWD/QCustomTransfersModel.h \
     $$PWD/StatusInfo.h \
-    $$PWD/ChangePassword.h \
     $$PWD/CustomTransferItem.h \
     $$PWD/PSAwidget.h \
     $$PWD/ElidedLabel.h \
     $$PWD/UpgradeOverStorage.h \
-    $$PWD/UpgradeWidget.h
-=======
+    $$PWD/UpgradeWidget.h \
     $$PWD/ChangePassword.h \
     $$PWD/Login2FA.h
->>>>>>> 0aad7488
 
 INCLUDEPATH += $$PWD
 
@@ -166,17 +158,13 @@
                 $$PWD/win/ActiveTransfersWidget.ui \
                 $$PWD/win/AddExclusionDialog.ui \
                 $$PWD/win/LocalCleanScheduler.ui \
-<<<<<<< HEAD
                 $$PWD/win/InfoDialogTransfersWidget.ui \
                 $$PWD/win/StatusInfo.ui \
-                $$PWD/win/ChangePassword.ui \
                 $$PWD/win/PSAwidget.ui \
                 $$PWD/win/UpgradeOverStorage.ui \
-                $$PWD/win/UpgradeWidget.ui
-=======
+                $$PWD/win/UpgradeWidget.ui \
                 $$PWD/win/ChangePassword.ui \
                 $$PWD/win/Login2FA.ui
->>>>>>> 0aad7488
 }
 
 macx {
@@ -216,18 +204,14 @@
                 $$PWD/macx/ActiveTransfersWidget.ui \
                 $$PWD/macx/AddExclusionDialog.ui \
                 $$PWD/macx/LocalCleanScheduler.ui \
-<<<<<<< HEAD
                 $$PWD/macx/InfoDialogTransfersWidget.ui \
                 $$PWD/macx/StatusInfo.ui \
-                $$PWD/macx/ChangePassword.ui \
                 $$PWD/macx/CustomTransferItem.ui \
                 $$PWD/macx/PSAwidget.ui \
                 $$PWD/macx/UpgradeOverStorage.ui \
-                $$PWD/macx/UpgradeWidget.ui
-=======
+                $$PWD/macx/UpgradeWidget.ui \
                 $$PWD/macx/ChangePassword.ui \
                 $$PWD/macx/Login2FA.ui
->>>>>>> 0aad7488
 
     QT += macextras
     OBJECTIVE_SOURCES +=    gui/CocoaHelpButton.mm gui/MegaSystemTrayIcon.mm
@@ -277,17 +261,13 @@
                 $$PWD/linux/ActiveTransfersWidget.ui \
                 $$PWD/linux/AddExclusionDialog.ui \
                 $$PWD/linux/LocalCleanScheduler.ui \
-<<<<<<< HEAD
                 $$PWD/linux/InfoDialogTransfersWidget.ui \
                 $$PWD/linux/StatusInfo.ui \
-                $$PWD/linux/ChangePassword.ui \
                 $$PWD/linux/PSAwidget.ui \
                 $$PWD/linux/UpgradeOverStorage.ui \
-                $$PWD/linux/UpgradeWidget.ui
-=======
+                $$PWD/linux/UpgradeWidget.ui \
                 $$PWD/linux/ChangePassword.ui \
                 $$PWD/linux/Login2FA.ui
->>>>>>> 0aad7488
 
     HEADERS += $$PWD/PermissionsDialog.h \
                $$PWD/PermissionsWidget.h
