--- conflicted
+++ resolved
@@ -24,17 +24,13 @@
 greaterThan(QT_MAJOR_VERSION, 4): QT += widgets
 
 unix:!macx {
-<<<<<<< HEAD
-QT       += svg
-TARGET = megasync
-=======
+    QT += svg
     TARGET = megasync
     isEmpty(PREFIX) {
         PREFIX = /usr
     }
     target.path = $$PREFIX/bin
     INSTALLS += target
->>>>>>> db777f3b
 }
 else {
     TARGET = MEGAsync
