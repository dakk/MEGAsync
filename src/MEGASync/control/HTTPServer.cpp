--- conflicted
+++ resolved
@@ -534,13 +534,8 @@
 
                             MegaNode *node = megaApi->createForeignFileNode(h, key.toUtf8().constData(),
                                                              name.toUtf8().constData(), size, mtime,
-<<<<<<< HEAD
-                                                             p, privateAuth.toUtf8().constData(), 
-                                                             publicAuth.toUtf8().constData(), NULL);
-=======
                                                              p, privateAuth.toUtf8().constData(),
                                                              publicAuth.toUtf8().constData(), chatAuth.isEmpty() ? NULL : chatAuth.toUtf8().constData());
->>>>>>> 7bceaa8e
                             downloadQueue.append(node);
                             QMap<MegaHandle, RequestTransferData*>::iterator it = webTransferStateRequests.find(h);
                             if (it != webTransferStateRequests.end())
