--- conflicted
+++ resolved
@@ -448,14 +448,11 @@
     static const QString SSLcertificateExceptionKey;
     static const QString maxMemoryUsageKey;
     static const QString maxMemoryReportTimeKey;
-<<<<<<< HEAD
     static const QString oneTimeActionDoneKey;
-=======
     static const QString httpsKeyKey;
     static const QString httpsCertKey;
     static const QString httpsCertIntermediateKey;
     static const QString httpsCertExpirationKey;
->>>>>>> 8d6863b0
 
     static const bool defaultShowNotifications;
     static const bool defaultStartOnStartup;
