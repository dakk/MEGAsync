#include "LinkProcessor.h"
#include "Utilities.h"
#include <QDir>
#include <QDateTime>
#include <QApplication>

using namespace mega;

LinkProcessor::LinkProcessor(QStringList linkList, MegaApi *megaApi, MegaApi *megaApiFolders)
{
    this->megaApi = megaApi;
    this->megaApiFolders = megaApiFolders;
    this->linkList = linkList;
    for (int i = 0; i < linkList.size(); i++)
    {
        linkSelected.append(false);
        linkNode.append(NULL);
        linkError.append(MegaError::API_ENOENT);
    }

    importParentFolder = mega::INVALID_HANDLE;
    currentIndex = 0;
    remainingNodes = 0;
    importSuccess = 0;
    importFailed = 0;

    delegateListener = new QTMegaRequestListener(megaApi, this);
}

LinkProcessor::~LinkProcessor()
{
    delete delegateListener;
    for (int i = 0; i < linkNode.size(); i++)
    {
        delete linkNode[i];
    }
}

QString LinkProcessor::getLink(int id)
{
    return linkList[id];
}

bool LinkProcessor::isSelected(int id)
{
    return linkSelected[id];
}

int LinkProcessor::getError(int id)
{
    return linkError[id];
}

MegaNode *LinkProcessor::getNode(int id)
{
    return linkNode[id];
}

int LinkProcessor::size()
{
    return linkList.size();
}

void LinkProcessor::onRequestFinish(MegaApi *api, MegaRequest *request, MegaError *e)
{
    if (request->getType() == MegaRequest::TYPE_GET_PUBLIC_NODE)
    {
        if (e->getErrorCode() != MegaError::API_OK)
        {
            linkNode[currentIndex] = NULL;
        }
        else
        {
            linkNode[currentIndex] = request->getPublicMegaNode();
        }

        linkError[currentIndex] = e->getErrorCode();
        currentIndex++;
        emit onLinkInfoAvailable(currentIndex-1);
        if (currentIndex == linkList.size())
        {
            emit onLinkInfoRequestFinish();
        }
        else
        {
            requestLinkInfo();
        }
    }
    else if (request->getType() == MegaRequest::TYPE_CREATE_FOLDER)
    {
        MegaNode *n = megaApi->getNodeByHandle(request->getNodeHandle());
        importLinks(n);
        delete n;
    }
    else if (request->getType() == MegaRequest::TYPE_COPY)
    {
        remainingNodes--;
        if (e->getErrorCode()==MegaError::API_OK)
        {
            importSuccess++;
        }
        else
        {
            importFailed++;
        }

        if (!remainingNodes)
        {
            emit onLinkImportFinish();
        }
    }
    else if (request->getType() == MegaRequest::TYPE_LOGIN)
    {
        if (e->getErrorCode() == MegaError::API_OK)
        {
            megaApiFolders->fetchNodes(this);
        }
        else
        {
            linkNode[currentIndex] = NULL;
            linkError[currentIndex] = e->getErrorCode();
            currentIndex++;
            emit onLinkInfoAvailable(currentIndex - 1);
            if (currentIndex == linkList.size())
            {
                emit onLinkInfoRequestFinish();
            }
            else
            {
                requestLinkInfo();
            }
        }
    }
    else if (request->getType() == MegaRequest::TYPE_FETCH_NODES)
    {
        if (e->getErrorCode() == MegaError::API_OK)
        {
            MegaNode *rootNode = megaApiFolders->getRootNode();
            linkNode[currentIndex] = megaApiFolders->authorizeNode(rootNode);
            delete rootNode;
        }
        else
        {
            linkNode[currentIndex] = NULL;
        }

        linkError[currentIndex] = e->getErrorCode();
        currentIndex++;
        emit onLinkInfoAvailable(currentIndex-1);
        if (currentIndex == linkList.size())
        {
            emit onLinkInfoRequestFinish();
        }
        else
        {
            requestLinkInfo();
        }
    }
}

void LinkProcessor::requestLinkInfo()
{
    if (currentIndex < 0 || currentIndex >= linkList.size())
    {
        return;
    }

    QString link = linkList[currentIndex];
    if (link.startsWith(QString::fromUtf8("https://mega.nz/#F!")))
    {
        megaApiFolders->loginToFolder(link.toUtf8().constData(), delegateListener);
    }
    else
    {
        megaApi->getPublicNode(link.toUtf8().constData(), delegateListener);
    }
}

void LinkProcessor::importLinks(QString megaPath)
{
    MegaNode *node = megaApi->getNodeByPath(megaPath.toUtf8().constData());
    if (node)
    {
        importLinks(node);
        delete node;
    }
    else
    {
        MegaNode *rootNode = megaApi->getRootNode();
        if (!rootNode)
        {
            emit onLinkImportFinish();
            return;
        }

        megaApi->createFolder("MEGAsync Imports", rootNode, delegateListener);
        delete rootNode;
    }
}

void LinkProcessor::importLinks(MegaNode *node)
{
    if (!node)
    {
        return;
    }

    MegaNodeList *children = megaApi->getChildren(node);
    importParentFolder = node->getHandle();

    for (int i = 0; i < linkList.size(); i++)
    {
        if (!linkNode[i])
        {
            MegaApi::log(MegaApi::LOG_LEVEL_ERROR, "Trying to import a NULL node");
        }

        if (linkNode[i] && linkSelected[i] && !linkError[i])
        {
            bool dupplicate = false;
            long long dupplicateHandle;
            const char* name = linkNode[i]->getName();
            long long size = linkNode[i]->getSize();

            for (int j = 0; j < children->size(); j++)
            {
                MegaNode *child = children->get(j);
                if (!strcmp(name, child->getName()) && (size == child->getSize()))
                {
                    dupplicate = true;
                    dupplicateHandle = child->getHandle();
                }
            }

            if (!dupplicate)
            {
                remainingNodes++;
                megaApi->copyNode(linkNode[i], node, delegateListener);
            }
            else
            {
                emit onDupplicateLink(linkList[i], QString::fromUtf8(name), dupplicateHandle);
            }
        }
    }
    delete children;
}

MegaHandle LinkProcessor::getImportParentFolder()
{
    return importParentFolder;
}

void LinkProcessor::downloadLinks(QString localPath)
{
    for (int i = 0; i < linkList.size(); i++)
    {
        if (linkNode[i] && linkSelected[i])
        {
            QApplication::processEvents();
<<<<<<< HEAD
            if (megaApiGuest)
            {
                megaApiGuest->startDownload(linkNode[i], (localPath + QDir::separator()).toUtf8().constData());
            }
            else
            {
                megaApi->startDownload(linkNode[i], (localPath + QDir::separator()).toUtf8().constData());
            }
=======

            QDir dir(localPath);

            char *escapedName = megaApi->escapeFsIncompatible(linkNode[i]->getName());
            QString fullPath = dir.filePath(QString::fromUtf8(escapedName));
            delete [] escapedName;

            QFileInfo info(fullPath);
            if (info.exists())
            {
                const char *fpLocal = megaApi->getFingerprint(fullPath.toUtf8().constData());
                const char *fpRemote = megaApi->getFingerprint(linkNode[i]);
                const char *key = linkNode[i]->getBase64Key();

                if (key && ((fpLocal && fpRemote && !strcmp(fpLocal,fpRemote))
                        || (!fpRemote && linkNode[i]->getSize() == info.size()
                            && linkNode[i]->getModificationTime() == (info.lastModified().toMSecsSinceEpoch()/1000))))
                {
                    delete [] fpLocal;
                    delete [] fpRemote;
                    emit dupplicateDownload(QDir::toNativeSeparators(fullPath),
                                            QString::fromUtf8(linkNode[i]->getName()),
                                            linkNode[i]->getHandle(),
                                            QString::fromUtf8(key));
                    delete [] key;
                    continue;
                }
                delete [] fpLocal;
                delete [] fpRemote;
                delete [] key;
            }

            megaApi->startDownload(linkNode[i], (localPath + QDir::separator()).toUtf8().constData());
>>>>>>> 70b4793f
        }
    }
}

void LinkProcessor::setSelected(int linkId, bool selected)
{
    linkSelected[linkId] = selected;
}

int LinkProcessor::numSuccessfullImports()
{
    return importSuccess;
}

int LinkProcessor::numFailedImports()
{
    return importFailed;
}

int LinkProcessor::getCurrentIndex()
{
    return currentIndex;
}<|MERGE_RESOLUTION|>--- conflicted
+++ resolved
@@ -258,50 +258,7 @@
         if (linkNode[i] && linkSelected[i])
         {
             QApplication::processEvents();
-<<<<<<< HEAD
-            if (megaApiGuest)
-            {
-                megaApiGuest->startDownload(linkNode[i], (localPath + QDir::separator()).toUtf8().constData());
-            }
-            else
-            {
-                megaApi->startDownload(linkNode[i], (localPath + QDir::separator()).toUtf8().constData());
-            }
-=======
-
-            QDir dir(localPath);
-
-            char *escapedName = megaApi->escapeFsIncompatible(linkNode[i]->getName());
-            QString fullPath = dir.filePath(QString::fromUtf8(escapedName));
-            delete [] escapedName;
-
-            QFileInfo info(fullPath);
-            if (info.exists())
-            {
-                const char *fpLocal = megaApi->getFingerprint(fullPath.toUtf8().constData());
-                const char *fpRemote = megaApi->getFingerprint(linkNode[i]);
-                const char *key = linkNode[i]->getBase64Key();
-
-                if (key && ((fpLocal && fpRemote && !strcmp(fpLocal,fpRemote))
-                        || (!fpRemote && linkNode[i]->getSize() == info.size()
-                            && linkNode[i]->getModificationTime() == (info.lastModified().toMSecsSinceEpoch()/1000))))
-                {
-                    delete [] fpLocal;
-                    delete [] fpRemote;
-                    emit dupplicateDownload(QDir::toNativeSeparators(fullPath),
-                                            QString::fromUtf8(linkNode[i]->getName()),
-                                            linkNode[i]->getHandle(),
-                                            QString::fromUtf8(key));
-                    delete [] key;
-                    continue;
-                }
-                delete [] fpLocal;
-                delete [] fpRemote;
-                delete [] key;
-            }
-
             megaApi->startDownload(linkNode[i], (localPath + QDir::separator()).toUtf8().constData());
->>>>>>> 70b4793f
         }
     }
 }
