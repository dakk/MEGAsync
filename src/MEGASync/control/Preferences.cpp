--- conflicted
+++ resolved
@@ -321,10 +321,7 @@
 const QString Preferences::httpsCertKey             = QString::fromAscii("httpsCert2");
 const QString Preferences::httpsCertIntermediateKey = QString::fromAscii("httpsCertIntermediate2");
 const QString Preferences::httpsCertExpirationKey   = QString::fromAscii("httpsCertExpiration2");
-<<<<<<< HEAD
 const QString Preferences::transferIdentifierKey    = QString::fromAscii("transferIdentifier");
-=======
->>>>>>> 8881c229
 
 const bool Preferences::defaultShowNotifications    = false;
 const bool Preferences::defaultStartOnStartup       = true;
