--- conflicted
+++ resolved
@@ -18,16 +18,9 @@
 const QString Preferences::VERSION_STRING = QString::fromAscii("3.0 BETA1");
 const QString Preferences::SDK_ID = QString::fromAscii("885c9");
 const QString Preferences::CHANGELOG = QString::fromUtf8(
-<<<<<<< HEAD
             "- Transfer manager\n"
             "- Improvements uploading images\n"
             "- Updated translations\n"
-=======
-            "- Fixed compatibility with some web browsers\n"
-            "- Fixed the creation of thumbnails for JPG images (Windows)\n"
-            "- Fixed incompatibilities with some WiFi drivers (Windows)\n"
-            "- Fixed problems downloading files with incorrect metadata\n"
->>>>>>> 70b4793f
             "- Other bug fixes");
 
 const QString Preferences::TRANSLATION_FOLDER = QString::fromAscii("://translations/");
